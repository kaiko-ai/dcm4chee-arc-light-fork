--- conflicted
+++ resolved
@@ -48,6 +48,8 @@
 import org.dcm4che3.data.VR;
 import org.dcm4che3.json.JSONReader;
 import org.dcm4che3.json.JSONWriter;
+import org.dcm4che3.net.ApplicationEntity;
+import org.dcm4che3.net.Device;
 import org.dcm4che3.util.UIDUtils;
 import org.dcm4chee.arc.conf.ArchiveAEExtension;
 import org.dcm4chee.arc.conf.RSOperation;
@@ -90,6 +92,9 @@
     private static final String ORG_KEYCLOAK_KEYCLOAK_SECURITY_CONTEXT = "org.keycloak.KeycloakSecurityContext";
 
     @Inject
+    private Device device;
+
+    @Inject
     private PatientService patientService;
 
     @Inject
@@ -143,11 +148,7 @@
                 spsItem.setDate(Tag.ScheduledProcedureStepStartDateAndTime, new Date());
             if (!spsItem.containsValue(Tag.ScheduledProcedureStepStatus))
                 spsItem.setString(Tag.ScheduledProcedureStepStatus, VR.CS, SPSStatus.SCHEDULED.toString());
-<<<<<<< HEAD
             ProcedureContext ctx = procedureService.createProcedureContextWEB(request);
-=======
-            ProcedureContext ctx = procedureService.createProcedureContextWEB(request, arcAE.getApplicationEntity());
->>>>>>> b465920c
             ctx.setPatient(patient);
             ctx.setAttributes(attrs);
             procedureService.updateProcedure(ctx);
@@ -172,24 +173,16 @@
     @Path("/mwlitems/{studyIUID}/{spsID}")
     public void deleteSPS(@PathParam("studyIUID") String studyIUID, @PathParam("spsID") String spsID)
             throws Exception {
-<<<<<<< HEAD
-        LOG.info("Process DELETE {} from {}@{}", this, request.getRemoteUser(), request.getRemoteHost());
-        ProcedureContext ctx = procedureService.createProcedureContextWEB(request);
-=======
         logRequest();
         ArchiveAEExtension arcAE = getArchiveAE();
-        ProcedureContext ctx = procedureService.createProcedureContextWEB(request, arcAE.getApplicationEntity());
->>>>>>> b465920c
+        ProcedureContext ctx = procedureService.createProcedureContextWEB(request);
         ctx.setStudyInstanceUID(studyIUID);
         ctx.setSpsID(spsID);
         procedureService.deleteProcedure(ctx);
         if (ctx.getEventActionCode() == null)
             throw new WebApplicationException(getResponse("MWLItem with study instance UID : " + studyIUID +
                     " and SPS ID : " + spsID + " not found.", Response.Status.NOT_FOUND));
-<<<<<<< HEAD
-=======
         rsForward.forward(RSOperation.DeleteMWL, arcAE, null, request);
->>>>>>> b465920c
     }
 
     private Response getResponse(String errorMessage, Response.Status status) {

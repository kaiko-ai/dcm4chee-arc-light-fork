--- conflicted
+++ resolved
@@ -356,14 +356,11 @@
             if (queryParam.isRetrieveFailed())
                 builder.and(QStudy.study.failedRetrieves.gt(0));
         }
-<<<<<<< HEAD
-        if (!queryParam.getStorageIDs().isEmpty())
-            builder.and(QStudy.study.storageIDs.in(queryParam.getStorageIDs()));
-=======
         if (queryParam.getExpirationDate() != null)
             builder.and(MatchDateTimeRange.range(
                     QStudy.study.expirationDate, queryParam.getExpirationDate(), MatchDateTimeRange.FormatDate.DA));
->>>>>>> 107704a4
+        if (!queryParam.getStorageIDs().isEmpty())
+            builder.and(QStudy.study.storageIDs.in(queryParam.getStorageIDs()));
     }
 
     public static Predicate accessControl(String[] accessControlIDs) {

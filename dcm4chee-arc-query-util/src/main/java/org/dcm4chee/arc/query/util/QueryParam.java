/*
 * *** BEGIN LICENSE BLOCK *****
 * Version: MPL 1.1/GPL 2.0/LGPL 2.1
 *
 * The contents of this file are subject to the Mozilla Public License Version
 * 1.1 (the "License"); you may not use this file except in compliance with
 * the License. You may obtain a copy of the License at
 * http://www.mozilla.org/MPL/
 *
 * Software distributed under the License is distributed on an "AS IS" basis,
 * WITHOUT WARRANTY OF ANY KIND, either express or implied. See the License
 * for the specific language governing rights and limitations under the
 * License.
 *
 * The Original Code is part of dcm4che, an implementation of DICOM(TM) in
 * Java(TM), hosted at https://github.com/dcm4che.
 *
 * The Initial Developer of the Original Code is
 * J4Care.
 * Portions created by the Initial Developer are Copyright (C) 2015
 * the Initial Developer. All Rights Reserved.
 *
 * Contributor(s):
 * See @authors listed below
 *
 * Alternatively, the contents of this file may be used under the terms of
 * either the GNU General Public License Version 2 or later (the "GPL"), or
 * the GNU Lesser General Public License Version 2.1 or later (the "LGPL"),
 * in which case the provisions of the GPL or the LGPL are applicable instead
 * of those above. If you wish to allow use of your version of this file only
 * under the terms of either the GPL or the LGPL, and not to allow others to
 * use your version of this file under the terms of the MPL, indicate your
 * decision by deleting the provisions above and replace them with the notice
 * and other provisions required by the GPL or the LGPL. If you do not delete
 * the provisions above, a recipient may use your version of this file under
 * the terms of any one of the MPL, the GPL or the LGPL.
 *
 * *** END LICENSE BLOCK *****
 */

package org.dcm4chee.arc.query.util;

import org.dcm4che3.data.Issuer;
import org.dcm4che3.net.ApplicationEntity;
import org.dcm4che3.soundex.FuzzyStr;
import org.dcm4chee.arc.conf.*;
import org.dcm4chee.arc.entity.Patient;

import java.util.ArrayList;
import java.util.List;


/**
 * @author Gunter Zeilinger <gunterze@gmail.com>
 * @author Vrinda Nayak <vrinda.nayak@j4care.com>
 * @since Aug 2015
 */
public class QueryParam {
    private final ArchiveAEExtension arcAE;
    private final ArchiveDeviceExtension arcDev;
    private final QueryRetrieveView qrView;
    private boolean combinedDatetimeMatching;
    private boolean fuzzySemanticMatching;
    private boolean returnEmpty;
    private boolean expired;
    private boolean withoutStudies = true;
    private boolean incomplete;
    private boolean retrieveFailed;
    private boolean storageVerificationFailed;
    private boolean compressionfailed;
    private String externalRetrieveAET;
    private String externalRetrieveAETNot;
    private Patient.VerificationStatus patientVerificationStatus;
<<<<<<< HEAD
    private List<String> storageIDs = new ArrayList<>();
=======
    private String expirationDate;
>>>>>>> 107704a4

    public QueryParam(ApplicationEntity ae) {
        this.arcAE = ae.getAEExtensionNotNull(ArchiveAEExtension.class);
        this.arcDev = arcAE.getArchiveDeviceExtension();
        this.qrView = arcAE.getQueryRetrieveView();
    }

    public String getAETitle() {
        return arcAE.getApplicationEntity().getAETitle();
    }

    public String[] getAccessControlIDs() {
        return arcAE.getAccessControlIDs();
    }

    public SPSStatus[] getHideSPSWithStatusFromMWL() {
        return arcAE.hideSPSWithStatusFromMWL();
    }

    public FuzzyStr getFuzzyStr() {
        return arcDev.getFuzzyStr();
    }

    public boolean isPersonNameComponentOrderInsensitiveMatching() {
        return arcAE.personNameComponentOrderInsensitiveMatching();
    }

    public boolean isHideNotRejectedInstances() {
        return qrView.isHideNotRejectedInstances();
    }

    public AttributeFilter getAttributeFilter(Entity entity) {
        return arcDev.getAttributeFilter(entity);
    }

    public String getViewID() {
        return qrView.getViewID();
    }

    public QueryRetrieveView getQueryRetrieveView() {
        return qrView;
    }

    public Issuer getDefaultIssuerOfAccessionNumber() {
        return null;
    }

    public boolean isCombinedDatetimeMatching() {
        return combinedDatetimeMatching;
    }

    public void setCombinedDatetimeMatching(boolean combinedDatetimeMatching) {
        this.combinedDatetimeMatching = combinedDatetimeMatching;
    }

    public boolean isFuzzySemanticMatching() {
        return fuzzySemanticMatching;
    }

    public void setFuzzySemanticMatching(boolean fuzzySemanticMatching) {
        this.fuzzySemanticMatching = fuzzySemanticMatching;
    }

    public boolean isReturnEmpty() {
        return returnEmpty;
    }

    public void setReturnEmpty(boolean returnEmpty) {
        this.returnEmpty = returnEmpty;
    }

    public boolean isExpired() {
        return expired;
    }

    public void setExpired(boolean expired) {
        this.expired = expired;
    }

    public boolean isWithoutStudies() {
        return withoutStudies;
    }

    public void setWithoutStudies(boolean withoutStudies) {
        this.withoutStudies = withoutStudies;
    }

    public boolean isIncomplete() {
        return incomplete;
    }

    public void setIncomplete(boolean incomplete) {
        this.incomplete = incomplete;
    }

    public boolean isRetrieveFailed() {
        return retrieveFailed;
    }

    public void setRetrieveFailed(boolean retrieveFailed) {
        this.retrieveFailed = retrieveFailed;
    }

    public boolean isStorageVerificationFailed() {
        return storageVerificationFailed;
    }

    public void setStorageVerificationFailed(boolean storageVerificationFailed) {
        this.storageVerificationFailed = storageVerificationFailed;
    }

    public boolean isCompressionFailed() {
        return compressionfailed;
    }

    public void setCompressionFailed(boolean compressionfailed) {
        this.compressionfailed = compressionfailed;
    }

    public String getExternalRetrieveAET() {
        return externalRetrieveAET;
    }

    public void setExternalRetrieveAET(String externalRetrieveAET) {
        this.externalRetrieveAET = externalRetrieveAET;
    }

    public String getExternalRetrieveAETNot() {
        return externalRetrieveAETNot;
    }

    public void setExternalRetrieveAETNot(String externalRetrieveAETNot) {
        this.externalRetrieveAETNot = externalRetrieveAETNot;
    }

    public Patient.VerificationStatus getPatientVerificationStatus() {
        return patientVerificationStatus;
    }

    public void setPatientVerificationStatus(Patient.VerificationStatus patientVerificationStatus) {
        this.patientVerificationStatus = patientVerificationStatus;
    }

<<<<<<< HEAD
    public List<String> getStorageIDs() {
        return storageIDs;
    }

    public void setStorageIDs(List<String> storageIDs) {
        this.storageIDs = storageIDs;
=======
    public String getExpirationDate() {
        return expirationDate;
    }

    public void setExpirationDate(String expirationDate) {
        this.expirationDate = expirationDate;
>>>>>>> 107704a4
    }
}<|MERGE_RESOLUTION|>--- conflicted
+++ resolved
@@ -71,11 +71,8 @@
     private String externalRetrieveAET;
     private String externalRetrieveAETNot;
     private Patient.VerificationStatus patientVerificationStatus;
-<<<<<<< HEAD
+    private String expirationDate;
     private List<String> storageIDs = new ArrayList<>();
-=======
-    private String expirationDate;
->>>>>>> 107704a4
 
     public QueryParam(ApplicationEntity ae) {
         this.arcAE = ae.getAEExtensionNotNull(ArchiveAEExtension.class);
@@ -219,20 +216,19 @@
         this.patientVerificationStatus = patientVerificationStatus;
     }
 
-<<<<<<< HEAD
+    public String getExpirationDate() {
+        return expirationDate;
+    }
+
+    public void setExpirationDate(String expirationDate) {
+        this.expirationDate = expirationDate;
+    }
+
     public List<String> getStorageIDs() {
         return storageIDs;
     }
 
     public void setStorageIDs(List<String> storageIDs) {
         this.storageIDs = storageIDs;
-=======
-    public String getExpirationDate() {
-        return expirationDate;
-    }
-
-    public void setExpirationDate(String expirationDate) {
-        this.expirationDate = expirationDate;
->>>>>>> 107704a4
     }
 }
--- conflicted
+++ resolved
@@ -110,11 +110,8 @@
                 case "SplitStudyDateRange":
                 case "ForceQueryByStudyUID":
                 case "includedefaults":
-<<<<<<< HEAD
+                case "ExpirationDate":
                 case "storageID":
-=======
-                case "ExpirationDate":
->>>>>>> 107704a4
                     break;
                 case "SendingApplicationEntityTitleOfSeries":
                     keys.setString(ArchiveTag.PrivateCreator, ArchiveTag.SendingApplicationEntityTitleOfSeries, VR.AE,

/*
 * *** BEGIN LICENSE BLOCK *****
 * Version: MPL 1.1/GPL 2.0/LGPL 2.1
 *
 * The contents of this file are subject to the Mozilla Public License Version
 * 1.1 (the "License"); you may not use this file except in compliance with
 * the License. You may obtain a copy of the License at
 * http://www.mozilla.org/MPL/
 *
 * Software distributed under the License is distributed on an "AS IS" basis,
 * WITHOUT WARRANTY OF ANY KIND, either express or implied. See the License
 * for the specific language governing rights and limitations under the
 * License.
 *
 * The Original Code is part of dcm4che, an implementation of DICOM(TM) in
 * Java(TM), hosted at https://github.com/dcm4che.
 *
 * The Initial Developer of the Original Code is
 * J4Care.
 * Portions created by the Initial Developer are Copyright (C) 2017
 * the Initial Developer. All Rights Reserved.
 *
 * Contributor(s):
 * See @authors listed below
 *
 * Alternatively, the contents of this file may be used under the terms of
 * either the GNU General Public License Version 2 or later (the "GPL"), or
 * the GNU Lesser General Public License Version 2.1 or later (the "LGPL"),
 * in which case the provisions of the GPL or the LGPL are applicable instead
 * of those above. If you wish to allow use of your version of this file only
 * under the terms of either the GPL or the LGPL, and not to allow others to
 * use your version of this file under the terms of the MPL, indicate your
 * decision by deleting the provisions above and replace them with the notice
 * and other provisions required by the GPL or the LGPL. If you do not delete
 * the provisions above, a recipient may use your version of this file under
 * the terms of any one of the MPL, the GPL or the LGPL.
 *
 * *** END LICENSE BLOCK *****
 */

package org.dcm4chee.arc.audit;

import org.dcm4che3.audit.*;
import org.dcm4che3.conf.api.ConfigurationException;
import org.dcm4che3.conf.api.IApplicationEntityCache;
import org.dcm4che3.data.*;
import org.dcm4che3.hl7.HL7Segment;
import org.dcm4che3.io.DicomOutputStream;
import org.dcm4che3.net.*;
import org.dcm4che3.net.audit.AuditLogger;
import org.dcm4che3.net.audit.AuditLoggerDeviceExtension;
import org.dcm4che3.util.StringUtils;
import org.dcm4chee.arc.ArchiveServiceEvent;
import org.dcm4chee.arc.ConnectionEvent;
import org.dcm4chee.arc.keycloak.KeycloakUtils;
import org.dcm4chee.arc.conf.ArchiveDeviceExtension;
import org.dcm4chee.arc.conf.RejectionNote;
import org.dcm4chee.arc.conf.ShowPatientInfo;
import org.dcm4chee.arc.delete.StudyDeleteContext;
import org.dcm4chee.arc.entity.RejectionState;
import org.dcm4chee.arc.retrieve.ExternalRetrieveContext;
import org.dcm4chee.arc.event.RejectionNoteSent;
import org.dcm4chee.arc.exporter.ExportContext;
import org.dcm4chee.arc.patient.PatientMgtContext;
import org.dcm4chee.arc.procedure.ProcedureContext;
import org.dcm4chee.arc.query.QueryContext;
import org.dcm4chee.arc.retrieve.HttpServletRequestInfo;
import org.dcm4chee.arc.retrieve.InstanceLocations;
import org.dcm4chee.arc.retrieve.RetrieveContext;
import org.dcm4chee.arc.stgcmt.StgCmtEventInfo;
import org.dcm4chee.arc.store.StoreContext;
import org.dcm4chee.arc.store.StoreSession;
import org.dcm4chee.arc.study.StudyMgtContext;
import org.slf4j.Logger;
import org.slf4j.LoggerFactory;

import javax.enterprise.context.ApplicationScoped;
import javax.inject.Inject;
import javax.servlet.http.HttpServletRequest;
import java.io.*;
import java.net.URI;
import java.nio.charset.StandardCharsets;
import java.nio.file.Files;
import java.nio.file.Path;
import java.nio.file.Paths;
import java.nio.file.StandardOpenOption;
import java.util.*;

/**
 * @author Vrinda Nayak <vrinda.nayak@j4care.com>
 * @author Gunter Zeilinger <gunterze@gmail.com>
 * @since Feb 2016
 */
@ApplicationScoped
public class AuditService {
    private final Logger LOG = LoggerFactory.getLogger(AuditService.class);
    private final String studyDate = "StudyDate";
    @Inject
    private Device device;

    @Inject
    private IApplicationEntityCache aeCache;

    private void aggregateAuditMessage(AuditLogger auditLogger, Path path) throws IOException {
        AuditServiceUtils.EventType eventType = AuditServiceUtils.EventType.fromFile(path);
        if (path.toFile().length() == 0)
            throw new IOException("Attempt to read from an empty file. ");
        switch (eventType.eventClass) {
            case APPLN_ACTIVITY:
                auditApplicationActivity(auditLogger, path, eventType);
                break;
            case CONN_REJECT:
                auditConnectionRejected(auditLogger, path, eventType);
                break;
            case STORE_WADOR:
                auditStoreOrWADORetrieve(auditLogger, path, eventType);
                break;
            case RETRIEVE:
                auditRetrieve(auditLogger, path, eventType);
                break;
            case USER_DELETED:
            case SCHEDULER_DELETED:
                auditDeletion(auditLogger, path, eventType);
                break;
            case QUERY:
                auditQuery(auditLogger, path, eventType);
                break;
            case HL7:
                auditPatientRecord(auditLogger, path, eventType);
                break;
            case PROC_STUDY:
                auditProcedureRecord(auditLogger, path, eventType);
                break;
            case PROV_REGISTER:
                auditProvideAndRegister(auditLogger, path, eventType);
                break;
            case STGCMT:
                auditStorageCommit(auditLogger, path, eventType);
                break;
            case INST_RETRIEVED:
                auditExternalRetrieve(auditLogger, path, eventType);
                break;
        }
    }

    void spoolApplicationActivity(ArchiveServiceEvent event) {
        if (event.getType() == ArchiveServiceEvent.Type.RELOADED)
            return;

        HttpServletRequest req = event.getRequest();
        BuildAuditInfo info = req != null
                              ? restfulTriggeredApplicationActivityInfo(req)
                              : systemTriggeredApplicationActivityInfo();
        writeSpoolFile(AuditServiceUtils.EventType.forApplicationActivity(event), info);
    }

    private BuildAuditInfo systemTriggeredApplicationActivityInfo() {
        return new BuildAuditInfo.Builder().calledAET(getAET(device)).build();
    }

    private BuildAuditInfo restfulTriggeredApplicationActivityInfo(HttpServletRequest req) {
        return new BuildAuditInfo.Builder()
                .calledAET(getAET(device))
                .callingAET(KeycloakUtils.getUserName(req))
                .callingHost(req.getRemoteAddr())
                .build();
    }

    private void auditApplicationActivity(AuditLogger auditLogger, Path path, AuditServiceUtils.EventType eventType)
            throws IOException {
        SpoolFileReader reader = new SpoolFileReader(path);
        BuildEventIdentification ei = toBuildEventIdentification(eventType, null, getEventTime(path, auditLogger));
        AuditInfo archiveInfo = new AuditInfo(reader.getMainInfo());
        BuildActiveParticipant[] activeParticipants = buildApplicationActivityActiveParticipants(auditLogger, eventType, archiveInfo);
        emitAuditMessage(auditLogger, ei, activeParticipants);
    }

    private BuildActiveParticipant[] buildApplicationActivityActiveParticipants(
            AuditLogger auditLogger, AuditServiceUtils.EventType eventType, AuditInfo archiveInfo) {
        BuildActiveParticipant[] activeParticipants = new BuildActiveParticipant[2];
        activeParticipants[0] = new BuildActiveParticipant.Builder(
                                archiveInfo.getField(AuditInfo.CALLED_AET),
                                getLocalHostName(auditLogger))
                                .altUserID(AuditLogger.processID())
                                .roleIDCode(eventType.destination)
                                .build();
        if (isServiceUserTriggered(archiveInfo.getField(AuditInfo.CALLING_AET)))
            activeParticipants[1] = new BuildActiveParticipant.Builder(
                                    archiveInfo.getField(AuditInfo.CALLING_AET),
                                    archiveInfo.getField(AuditInfo.CALLING_HOST)).
                                    requester(true)
                                    .roleIDCode(eventType.source)
                                    .build();
        return activeParticipants;
    }

    void spoolInstancesDeleted(StoreContext ctx) {
        if (isExternalRejectionSourceDestSame(ctx))
            return;
        Attributes attrs = ctx.getAttributes();
        HashMap<String, HashSet<String>> sopClassMap = new HashMap<>();
        for (Attributes studyRef : attrs.getSequence(Tag.CurrentRequestedProcedureEvidenceSequence))
            for (Attributes seriesRef : studyRef.getSequence(Tag.ReferencedSeriesSequence))
                for (Attributes sopRef : seriesRef.getSequence(Tag.ReferencedSOPSequence))
                    buildSOPClassMap(sopClassMap, sopRef.getString(Tag.ReferencedSOPClassUID),
                            sopRef.getString(Tag.ReferencedSOPInstanceUID));
        LinkedHashSet<Object> deleteObjs = getDeletionObjsForSpooling(sopClassMap, new AuditInfo(getAIStoreCtx(ctx)));
        AuditServiceUtils.EventType eventType = ctx.getStoredInstance().getSeries().getStudy().getRejectionState()== RejectionState.COMPLETE
                                                    ? AuditServiceUtils.EventType.RJ_COMPLET
                                                    : AuditServiceUtils.EventType.RJ_PARTIAL;
        writeSpoolFile(eventType, deleteObjs);
    }

    private boolean isExternalRejectionSourceDestSame(StoreContext ctx) {
        StoreSession ss = ctx.getStoreSession();
        return ctx.getRejectionNote() != null && ss.getHttpRequest() == null && ss.getCallingAET().equals(ss.getCalledAET());
    }

    void spoolStudyDeleted(StudyDeleteContext ctx) {
        HashMap<String, HashSet<String>> sopClassMap = new HashMap<>();
        for (org.dcm4chee.arc.entity.Instance i : ctx.getInstances())
            buildSOPClassMap(sopClassMap, i.getSopClassUID(), i.getSopInstanceUID());
        HttpServletRequest request = ctx.getHttpRequest();
        BuildAuditInfo i = request != null ? buildPermDeletionAuditInfoForWeb(request, ctx)
                : buildPermDeletionAuditInfoForScheduler(ctx);
        AuditServiceUtils.EventType eventType = request != null
                                                ? AuditServiceUtils.EventType.PRMDLT_WEB
                                                : AuditServiceUtils.EventType.PRMDLT_SCH;
        LinkedHashSet<Object> deleteObjs = getDeletionObjsForSpooling(sopClassMap, new AuditInfo(i));
        writeSpoolFile(eventType, deleteObjs);
    }

    void spoolExternalRejection(RejectionNoteSent rejectionNoteSent) throws ConfigurationException {
        LinkedHashSet<Object> deleteObjs = new LinkedHashSet<>();
        Attributes attrs = rejectionNoteSent.getRejectionNote();
        Attributes codeItem = attrs.getSequence(Tag.ConceptNameCodeSequence).get(0);
        Code code = new Code(codeItem.getString(Tag.CodeValue), codeItem.getString(Tag.CodingSchemeDesignator), null, "?");
        RejectionNote rjNote = device.getDeviceExtension(ArchiveDeviceExtension.class).getRejectionNote(code);
        HttpServletRequest req = rejectionNoteSent.getRequest();
        String callingAET = req != null
                ? KeycloakUtils.getUserName(req)
                : rejectionNoteSent.getLocalAET();
        String calledAET = req != null
                ? req.getRequestURI() : rejectionNoteSent.getRemoteAET();
        String callingHost = req != null
                ? req.getRemoteHost() : toHost(rejectionNoteSent.getLocalAET());
        deleteObjs.add(new AuditInfo(new BuildAuditInfo.Builder()
                .callingAET(callingAET)
                .callingHost(callingHost)
                .calledAET(calledAET)
                .calledHost(toHost(rejectionNoteSent.getRemoteAET()))
                .outcome(String.valueOf(rjNote.getRejectionNoteType()))
                .studyUIDAccNumDate(attrs)
                .pIDAndName(toPIDAndName(attrs))
                .build()));
        HashMap<String, HashSet<String>> sopClassMap = new HashMap<>();
        for (Attributes studyRef : attrs.getSequence(Tag.CurrentRequestedProcedureEvidenceSequence))
            for (Attributes refSer : studyRef.getSequence(Tag.ReferencedSeriesSequence))
                for (Attributes refSop : refSer.getSequence(Tag.ReferencedSOPSequence))
                    buildSOPClassMap(sopClassMap, refSop.getString(Tag.ReferencedSOPClassUID),
                            refSop.getString(Tag.ReferencedSOPInstanceUID));
        for (Map.Entry<String, HashSet<String>> entry : sopClassMap.entrySet()) {
            deleteObjs.add(new AuditInfo(new BuildAuditInfo.Builder().sopCUID(entry.getKey())
                    .sopIUID(String.valueOf(entry.getValue().size())).build()));
        }
        AuditServiceUtils.EventType clientET = rejectionNoteSent.isStudyDeleted()
                ? AuditServiceUtils.EventType.PRMDLT_WEB
                : AuditServiceUtils.EventType.RJ_PARTIAL;
        writeSpoolFile(clientET, deleteObjs);
        if (rejectionNoteSent.getLocalAET().equals(rejectionNoteSent.getRemoteAET())) {
            AuditServiceUtils.EventType serverET = rejectionNoteSent.isStudyDeleted()
                    ? AuditServiceUtils.EventType.RJ_COMPLET
                    : AuditServiceUtils.EventType.RJ_PARTIAL;
            writeSpoolFile(serverET, deleteObjs);
        }
    }
    private String toHost(String aet) throws ConfigurationException {
        ApplicationEntity ae = aeCache.findApplicationEntity(aet);
        StringBuilder b = new StringBuilder();
        if (ae != null) {
            List<Connection> conns = ae.getConnections();
            b.append(conns.get(0).getHostname());
            for (int i = 1; i < conns.size(); i++)
                b.append(';').append(conns.get(i).getHostname());
        }
        return b.toString();
    }


    private BuildAuditInfo buildPermDeletionAuditInfoForWeb(HttpServletRequest req, StudyDeleteContext ctx) {
        return new BuildAuditInfo.Builder()
                .callingAET(KeycloakUtils.getUserName(req))
                .callingHost(req.getRemoteHost())
                .calledAET(req.getRequestURI())
                .studyUIDAccNumDate(ctx.getStudy().getAttributes())
                .pIDAndName(toPIDAndName(ctx.getPatient().getAttributes()))
                .outcome(getOD(ctx.getException()))
                .build();
    }

    private BuildAuditInfo buildPermDeletionAuditInfoForScheduler(StudyDeleteContext ctx) {
        return new BuildAuditInfo.Builder()
                .studyUIDAccNumDate(ctx.getStudy().getAttributes())
                .pIDAndName(toPIDAndName(ctx.getPatient().getAttributes()))
                .outcome(getOD(ctx.getException()))
                .build();
    }

    private void auditDeletion(AuditLogger auditLogger, Path path, AuditServiceUtils.EventType eventType) throws IOException {
        SpoolFileReader reader = new SpoolFileReader(path);
        AuditInfo auditInfo = new AuditInfo(reader.getMainInfo());
        boolean userDeleted = eventType.eventClass == AuditServiceUtils.EventClass.USER_DELETED;
        BuildEventIdentification ei = toCustomBuildEventIdentification(eventType, auditInfo.getField(AuditInfo.OUTCOME),
                auditInfo.getField(AuditInfo.WARNING), getEventTime(path, auditLogger));
        BuildActiveParticipant[] activeParticipants = new BuildActiveParticipant[2];
        if (userDeleted) {
            activeParticipants[0] = new BuildActiveParticipant.Builder(
                    auditInfo.getField(AuditInfo.CALLING_AET), auditInfo.getField(AuditInfo.CALLING_HOST))
                    .requester(true).build();
            activeParticipants[1] = new BuildActiveParticipant.Builder(
                    auditInfo.getField(AuditInfo.CALLED_AET),
                    getLocalHostName(auditLogger)).altUserID(AuditLogger.processID())
                    .build();
        } else
            activeParticipants[0] = new BuildActiveParticipant.Builder(
                    getAET(device),
                    getLocalHostName(auditLogger)).altUserID(AuditLogger.processID())
                    .requester(true).build();

        ParticipantObjectContainsStudy pocs = getPocs(auditInfo.getField(AuditInfo.STUDY_UID));
        BuildParticipantObjectDescription desc = new BuildParticipantObjectDescription.Builder(
                getSopClasses(reader.getInstanceLines()), pocs)
                .acc(getAccessions(auditInfo.getField(AuditInfo.ACC_NUM))).build();
        
        BuildParticipantObjectIdentification poiStudy = new BuildParticipantObjectIdentification.Builder(
                auditInfo.getField(AuditInfo.STUDY_UID), 
                AuditMessages.ParticipantObjectIDTypeCode.StudyInstanceUID,
                AuditMessages.ParticipantObjectTypeCode.SystemObject,
                AuditMessages.ParticipantObjectTypeCodeRole.Report)
                .desc(getPODesc(desc))
                .detail(getPod(studyDate, auditInfo.getField(AuditInfo.STUDY_DATE)))
                .build();
        emitAuditMessage(auditLogger, ei, activeParticipants, poiStudy, patientPOI(auditInfo));
    }

    void spoolExternalRetrieve(ExternalRetrieveContext ctx) {
        String outcome = ctx.getResponse().getString(Tag.ErrorComment) != null
                            ? ctx.getResponse().getString(Tag.ErrorComment) + ctx.failed()
                            : null;
        String warning = ctx.warning() > 0
                            ? "Number Of Warning Sub operations" + ctx.warning()
                            : null;
        BuildAuditInfo info = new BuildAuditInfo.Builder()
                                .callingAET(ctx.getRequesterUserID())
                                .callingHost(ctx.getRequesterHostName())
                                .calledHost(ctx.getRemoteHostName())
                                .calledAET(ctx.getRemoteAET())
                                .moveAET(ctx.getRequestURI())
                                .destAET(ctx.getDestinationAET())
                                .warning(warning)
                                .studyUIDAccNumDate(ctx.getKeys())
                                .outcome(outcome)
                                .build();
        writeSpoolFile(AuditServiceUtils.EventType.INST_RETRV, info);
    }

    private void auditExternalRetrieve(AuditLogger auditLogger, Path path, AuditServiceUtils.EventType eventType)
            throws IOException {
        SpoolFileReader reader = new SpoolFileReader(path);
        AuditInfo i = new AuditInfo(reader.getMainInfo());
        BuildEventIdentification ei = toCustomBuildEventIdentification(eventType, i.getField(AuditInfo.OUTCOME),
                i.getField(AuditInfo.WARNING), getEventTime(path, auditLogger));
        BuildActiveParticipant[] activeParticipants = new BuildActiveParticipant[4];
        activeParticipants[0] = new BuildActiveParticipant.Builder(
                                i.getField(AuditInfo.CALLING_AET),
                                i.getField(AuditInfo.CALLING_HOST))
                                .requester(true)
                                .build();
        activeParticipants[1] = new BuildActiveParticipant.Builder(
                                i.getField(AuditInfo.MOVEAET),
                                getLocalHostName(auditLogger))
                                .altUserID(AuditLogger.processID())
                                .build();
        activeParticipants[2] = new BuildActiveParticipant.Builder(
                                i.getField(AuditInfo.CALLED_AET),
                                i.getField(AuditInfo.CALLED_HOST))
                                .roleIDCode(eventType.source)
                                .build();
        activeParticipants[3] = new BuildActiveParticipant.Builder(
                                i.getField(AuditInfo.DEST_AET),
                                i.getField(AuditInfo.DEST_NAP_ID))
                                .roleIDCode(eventType.destination)
                                .build();
        BuildParticipantObjectIdentification studyPOI = new BuildParticipantObjectIdentification.Builder(
                                                            i.getField(AuditInfo.STUDY_UID),
                                                            AuditMessages.ParticipantObjectIDTypeCode.StudyInstanceUID,
                                                            AuditMessages.ParticipantObjectTypeCode.SystemObject,
                                                            AuditMessages.ParticipantObjectTypeCodeRole.Report)
                                                            .build();
        emitAuditMessage(auditLogger, ei, activeParticipants, studyPOI);
    }

    void spoolConnectionRejected(ConnectionEvent event) {
        BuildAuditInfo info = new BuildAuditInfo.Builder()
                            .callingHost(event.getSocket().getRemoteSocketAddress().toString())
                            .calledHost(event.getConnection().getHostname())
                            .outcome(event.getException().getMessage())
                            .build();
        writeSpoolFile(AuditServiceUtils.EventType.CONN__RJCT, info);
    }

    private void auditConnectionRejected(AuditLogger auditLogger, Path path, AuditServiceUtils.EventType eventType)
            throws IOException {
        SpoolFileReader reader = new SpoolFileReader(path);
        AuditInfo crI = new AuditInfo(reader.getMainInfo());
        BuildEventIdentification ei = toBuildEventIdentification(eventType, crI.getField(AuditInfo.OUTCOME), getEventTime(path, auditLogger));
        BuildActiveParticipant[] activeParticipants = new BuildActiveParticipant[2];
        activeParticipants[0] = new BuildActiveParticipant.Builder(
                                getAET(device),
                                crI.getField(AuditInfo.CALLED_HOST))
                                .altUserID(AuditLogger.processID())
                                .build();
        String userID, napID;
        userID = napID = crI.getField(AuditInfo.CALLING_HOST);
        activeParticipants[1] = new BuildActiveParticipant.Builder(userID, napID).requester(true).build();

        BuildParticipantObjectIdentification poi = new BuildParticipantObjectIdentification.Builder(
                                                    crI.getField(AuditInfo.CALLING_HOST),
                                                    AuditMessages.ParticipantObjectIDTypeCode.NodeID,
                                                    AuditMessages.ParticipantObjectTypeCode.SystemObject,
                                                    null)
                                                    .build();
        emitAuditMessage(auditLogger, ei, activeParticipants, poi);
    }

    void spoolQuery(QueryContext ctx) {
        ArchiveDeviceExtension arcDev = device.getDeviceExtension(ArchiveDeviceExtension.class);
        boolean auditAggregate = arcDev.isAuditAggregate();
        AuditLoggerDeviceExtension ext = device.getDeviceExtension(AuditLoggerDeviceExtension.class);
        AuditServiceUtils.EventType eventType = AuditServiceUtils.EventType.forQuery(ctx);
        AuditInfo auditInfo = ctx.getHttpRequest() != null ? createAuditInfoForQIDO(ctx) : createAuditInfoForFIND(ctx);
        for (AuditLogger auditLogger : ext.getAuditLoggers()) {
            if (!isSpoolingSuppressed(eventType, ctx.getCallingAET(), auditLogger)) {
                Path directory = Paths.get(StringUtils.replaceSystemProperties(arcDev.getAuditSpoolDirectory()),
                                auditLogger.getCommonName().replaceAll(" ", "_"));
                try {
                    Files.createDirectories(directory);
                    Path file = Files.createTempFile(directory, String.valueOf(eventType), null);
                    try (BufferedOutputStream out = new BufferedOutputStream(
                            Files.newOutputStream(file, StandardOpenOption.APPEND))) {
                        new DataOutputStream(out).writeUTF(auditInfo.toString());
                        if (ctx.getAssociation() != null) {
                            try (DicomOutputStream dos = new DicomOutputStream(out, UID.ImplicitVRLittleEndian)) {
                                dos.writeDataset(null, ctx.getQueryKeys());
                            } catch (Exception e) {
                                LOG.warn("Failed to create DicomOutputStream : ", e);
                            }
                        }
                    }
                    if (!auditAggregate)
                        auditAndProcessFile(auditLogger, file);
                } catch (Exception e) {
                    LOG.warn("Failed to write to Audit Spool File - {}", auditLogger.getCommonName(), e);
                }
            }
        }
    }

    private AuditInfo createAuditInfoForFIND(QueryContext ctx) {
        return new AuditInfo(
                new BuildAuditInfo.Builder()
                        .callingHost(ctx.getRemoteHostName())
                        .callingAET(ctx.getCallingAET())
                        .calledAET(ctx.getCalledAET())
                        .queryPOID(ctx.getSOPClassUID())
                        .build());
    }

    private AuditInfo createAuditInfoForQIDO(QueryContext ctx) {
        HttpServletRequest httpRequest = ctx.getHttpRequest();
        return new AuditInfo(
                new BuildAuditInfo.Builder()
                        .callingHost(ctx.getRemoteHostName())
                        .callingAET(KeycloakUtils.getUserName(ctx.getHttpRequest()))
                        .calledAET(httpRequest.getRequestURI())
                        .queryPOID(ctx.getSearchMethod())
                        .queryString(httpRequest.getRequestURI() + httpRequest.getQueryString())
                        .build());
    }

    private boolean isSpoolingSuppressed(AuditServiceUtils.EventType eventType, String userID, AuditLogger auditLogger) {
        return !auditLogger.isInstalled()
                || (!auditLogger.getAuditSuppressCriteriaList().isEmpty()
                    && auditLogger.isAuditMessageSuppressed(createMinimalAuditMsg(eventType, userID)));
    }

    private AuditMessage createMinimalAuditMsg(AuditServiceUtils.EventType eventType, String userID) {
        AuditMessage msg = new AuditMessage();
        msg.setEventIdentification(
                AuditMessages.toEventIdentification(toBuildEventIdentification(eventType, null, null)));
        ActiveParticipant ap = new ActiveParticipant();
        ap.setUserID(userID);
        ap.setUserIsRequestor(true);
        msg.getActiveParticipant().add(ap);
        return msg;
    }

    void auditAndProcessFile(AuditLogger auditLogger, Path file) {
        try {
            aggregateAuditMessage(auditLogger, file);
            Files.delete(file);
        } catch (Exception e) {
            LOG.warn("Failed to process Audit Spool File - {}", auditLogger.getCommonName(), file, e);
            try {
                Files.move(file, file.resolveSibling(file.getFileName().toString() + ".failed"));
            } catch (IOException e1) {
                LOG.warn("Failed to mark Audit Spool File - {} as failed", auditLogger.getCommonName(), file, e);
            }
        }
    }

    private void auditQuery(
            AuditLogger auditLogger, Path file, AuditServiceUtils.EventType eventType) throws IOException {
        AuditInfo qrI;
        BuildActiveParticipant[] activeParticipants = new BuildActiveParticipant[2];
        BuildEventIdentification ei = toBuildEventIdentification(eventType, null, getEventTime(file, auditLogger));
        try (InputStream in = new BufferedInputStream(Files.newInputStream(file))) {
            qrI = new AuditInfo(new DataInputStream(in).readUTF());
            activeParticipants[0] = new BuildActiveParticipant.Builder(
                                    qrI.getField(AuditInfo.CALLING_AET),
                                    qrI.getField(AuditInfo.CALLING_HOST))
                                    .requester(true)
                                    .roleIDCode(eventType.source)
                                    .build();
            activeParticipants[1] = new BuildActiveParticipant.Builder(
                                    qrI.getField(AuditInfo.CALLED_AET),
                                    getLocalHostName(auditLogger))
                                    .altUserID(AuditLogger.processID())
                                    .roleIDCode(eventType.destination)
                                    .build();
            BuildParticipantObjectIdentification poi;
            if (eventType == AuditServiceUtils.EventType.QUERY_QIDO) {
                poi = new BuildParticipantObjectIdentification.Builder(
                        qrI.getField(AuditInfo.Q_POID),
                        AuditMessages.ParticipantObjectIDTypeCode.QIDO_QUERY,
                        AuditMessages.ParticipantObjectTypeCode.SystemObject,
                        AuditMessages.ParticipantObjectTypeCodeRole.Query)
                        .query(qrI.getField(AuditInfo.Q_STRING).getBytes())
                        .detail(getPod("QueryEncoding", String.valueOf(StandardCharsets.UTF_8)))
                        .build();
            }
            else {
                byte[] buffer = new byte[(int) Files.size(file)];
                int len = in.read(buffer);
                byte[] data;
                if (len != -1) {
                    data = new byte[len];
                    System.arraycopy(buffer, 0, data, 0, len);
                }
                else {
                    data = new byte[0];
                }
                poi = new BuildParticipantObjectIdentification.Builder(
                        qrI.getField(AuditInfo.Q_POID),
                        AuditMessages.ParticipantObjectIDTypeCode.SOPClassUID,
                        AuditMessages.ParticipantObjectTypeCode.SystemObject,
                        AuditMessages.ParticipantObjectTypeCodeRole.Report)
                        .query(data)
                        .detail(getPod("TransferSyntax", UID.ImplicitVRLittleEndian))
                        .build();
            }
            emitAuditMessage(auditLogger, ei, activeParticipants, poi);
        }
    }

    void spoolInstanceStored(StoreContext ctx) {
        AuditServiceUtils.EventType eventType = AuditServiceUtils.EventType.forInstanceStored(ctx);
        if (eventType == null)
            return; // no audit message for duplicate received instance
        String callingAET = ctx.getStoreSession().getHttpRequest() != null
                ? ctx.getStoreSession().getHttpRequest().getRemoteAddr() : ctx.getStoreSession().getCallingAET().replace('|', '-');
        String fileName = getFileName(eventType, callingAET, ctx.getStoreSession().getCalledAET(), ctx.getStudyInstanceUID());
        BuildAuditInfo info = getAIStoreCtx(ctx);
        BuildAuditInfo instanceInfo = new BuildAuditInfo.Builder()
                                    .sopCUID(ctx.getSopClassUID()).sopIUID(ctx.getSopInstanceUID())
                                    .mppsUID(StringUtils.maskNull(ctx.getMppsInstanceUID(), " "))
                                    .build();
        writeSpoolFileStoreOrWadoRetrieve(fileName, info, instanceInfo);
    }
    
    void spoolRetrieveWADO(RetrieveContext ctx) {
        HttpServletRequestInfo req = ctx.getHttpServletRequestInfo();
        Collection<InstanceLocations> il = ctx.getMatches();
        Attributes attrs = new Attributes();
        for (InstanceLocations i : il)
            attrs = i.getAttributes();
        String fileName = getFileName(AuditServiceUtils.EventType.WADO___URI, req.requesterHost,
                ctx.getLocalAETitle(), ctx.getStudyInstanceUIDs()[0]);
        BuildAuditInfo info = new BuildAuditInfo.Builder()
                                .callingHost(req.requesterHost)
                                .callingAET(req.requesterUserID)
                                .calledAET(req.requestURI)
                                .studyUIDAccNumDate(attrs)
                                .pIDAndName(toPIDAndName(attrs))
                                .outcome(null != ctx.getException() ? ctx.getException().getMessage() : null)
                                .build();
        BuildAuditInfo instanceInfo = new BuildAuditInfo.Builder()
                                        .sopCUID(sopCUID(attrs))
                                        .sopIUID(ctx.getSopInstanceUIDs()[0])
                                        .mppsUID(" ")
                                        .build();
        writeSpoolFileStoreOrWadoRetrieve(fileName, info, instanceInfo);
    }

    private void buildSOPClassMap(HashMap<String, HashSet<String>> sopClassMap, String cuid, String iuid) {
        HashSet<String> iuids = sopClassMap.get(cuid);
        if (iuids == null) {
            iuids = new HashSet<>();
            sopClassMap.put(cuid, iuids);
        }
        iuids.add(iuid);
    }

    private void auditStoreOrWADORetrieve(AuditLogger auditLogger, Path path,
                                          AuditServiceUtils.EventType eventType) throws IOException {
        SpoolFileReader reader = new SpoolFileReader(path);
        HashSet<String> mppsUIDs = new HashSet<>();
        HashMap<String, HashSet<String>> sopClassMap = new HashMap<>();
        AuditInfo auditInfo = new AuditInfo(reader.getMainInfo());
        for (String line : reader.getInstanceLines()) {
            AuditInfo iI = new AuditInfo(line);
            buildSOPClassMap(sopClassMap, iI.getField(AuditInfo.SOP_CUID), iI.getField(AuditInfo.SOP_IUID));
            mppsUIDs.add(iI.getField(AuditInfo.MPPS_UID));
        }
        mppsUIDs.remove(" ");

        BuildEventIdentification ei = toBuildEventIdentification(eventType, auditInfo.getField(AuditInfo.OUTCOME), getEventTime(path, auditLogger));

        BuildActiveParticipant[] activeParticipants = new BuildActiveParticipant[2];
        activeParticipants[0] = new BuildActiveParticipant.Builder(
                                auditInfo.getField(AuditInfo.CALLING_AET),
                                auditInfo.getField(AuditInfo.CALLING_HOST))
                                .requester(true)
                                .roleIDCode(eventType.source)
                                .build();
        activeParticipants[1] = new BuildActiveParticipant.Builder(
                                auditInfo.getField(AuditInfo.CALLED_AET),
                                getLocalHostName(auditLogger))
                                .altUserID(AuditLogger.processID())
                                .roleIDCode(eventType.destination)
                                .build();

        HashSet<SOPClass> sopC = new HashSet<>();
        for (Map.Entry<String, HashSet<String>> entry : sopClassMap.entrySet())
            sopC.add(getSOPC(null, entry.getKey(), entry.getValue().size()));
        ParticipantObjectContainsStudy pocs = getPocs(auditInfo.getField(AuditInfo.STUDY_UID));

        BuildParticipantObjectDescription desc = new BuildParticipantObjectDescription.Builder(sopC, pocs)
                                                .acc(getAccessions(auditInfo.getField(AuditInfo.ACC_NUM)))
                                                .mpps(AuditMessages.getMPPS(mppsUIDs.toArray(new String[mppsUIDs.size()])))
                                                .build();

        String lifecycle = (eventType == AuditServiceUtils.EventType.STORE_CREA
                || eventType == AuditServiceUtils.EventType.STORE_UPDT)
                ? AuditMessages.ParticipantObjectDataLifeCycle.OriginationCreation : null;
        BuildParticipantObjectIdentification poiStudy = new BuildParticipantObjectIdentification.Builder(
                                                        auditInfo.getField(AuditInfo.STUDY_UID),
                                                        AuditMessages.ParticipantObjectIDTypeCode.StudyInstanceUID,
                                                        AuditMessages.ParticipantObjectTypeCode.SystemObject,
                                                        AuditMessages.ParticipantObjectTypeCodeRole.Report)
                                                        .desc(getPODesc(desc))
                                                        .detail(getPod(studyDate, auditInfo.getField(AuditInfo.STUDY_DATE)))
                                                        .lifeCycle(lifecycle)
                                                        .build();
        emitAuditMessage(auditLogger, ei, activeParticipants, poiStudy, patientPOI(auditInfo));
    }

    void spoolRetrieve(AuditServiceUtils.EventType eventType, RetrieveContext ctx) {
        if (someInstancesRetrieveFailed(ctx)) {
            List<String> failedList = Arrays.asList(ctx.failedSOPInstanceUIDs());
            Collection<InstanceLocations> instanceLocations = ctx.getMatches();
            HashSet<InstanceLocations> failed = new HashSet<>();
            HashSet<InstanceLocations> success = new HashSet<>();
            success.addAll(instanceLocations);
            for (InstanceLocations instanceLocation : instanceLocations) {
                if (failedList.contains(instanceLocation.getSopInstanceUID())) {
                    failed.add(instanceLocation);
                    success.remove(instanceLocation);
                }
            }

            spoolRetrieve(AuditServiceUtils.EventType.RTRV___TRF, ctx, failed, buildRetrieveAuditInfo(ctx, true));
            spoolRetrieve(AuditServiceUtils.EventType.RTRV___TRF, ctx, success, buildRetrieveAuditInfo(ctx, false));

        } else
            spoolRetrieve(eventType, ctx, ctx.getMatches(), buildRetrieveAuditInfo(ctx, true));
    }

    private void spoolRetrieve(
            AuditServiceUtils.EventType eventType, RetrieveContext ctx, Collection<InstanceLocations> il, BuildAuditInfo i) {
        LinkedHashSet<Object> obj = new LinkedHashSet<>();
        obj.add(new AuditInfo(i));
        addInstanceInfoForRetrieve(obj, il);
        addInstanceInfoForRetrieve(obj, ctx.getCStoreForwards());
        writeSpoolFile(eventType, obj);
    }

    private BuildAuditInfo buildRetrieveAuditInfo(RetrieveContext ctx, boolean checkForFailures) {
        HttpServletRequestInfo httpServletRequestInfo = ctx.getHttpServletRequestInfo();
        boolean failedIUIDShow = checkForFailures && (allInstancesRetrieveFailed(ctx) || someInstancesRetrieveFailed(ctx));
        String outcome = checkForFailures ? createOutcome(ctx) : null;
        String warning = createWarning(ctx);

        return isExportTriggered(ctx)
                ? httpServletRequestInfo != null
                    ? new BuildAuditInfo.Builder()
                        .callingAET(httpServletRequestInfo.requesterUserID)
                        .callingHost(ctx.getRequestorHostName())
                        .calledAET(httpServletRequestInfo.requestURI)
                        .destAET(ctx.getDestinationAETitle())
                        .destNapID(ctx.getDestinationHostName())
                        .warning(warning)
                        .outcome(outcome)
                        .failedIUIDShow(failedIUIDShow)
                        .isExport(true)
                        .build()
                    : new BuildAuditInfo.Builder()
                        .calledAET(ctx.getLocalAETitle())
                        .destAET(ctx.getDestinationAETitle())
                        .destNapID(ctx.getDestinationHostName())
                        .warning(warning)
                        .callingHost(ctx.getRequestorHostName())
                        .outcome(outcome)
                        .failedIUIDShow(failedIUIDShow)
                        .isExport(true)
                        .build()
                : httpServletRequestInfo != null
                    ? new BuildAuditInfo.Builder()
                        .calledAET(httpServletRequestInfo.requestURI)
                        .destAET(httpServletRequestInfo.requesterUserID)
                        .destNapID(ctx.getDestinationHostName())
                        .warning(warning)
                        .callingHost(ctx.getRequestorHostName())
                        .outcome(outcome)
                        .failedIUIDShow(failedIUIDShow)
                        .build()
                    : new BuildAuditInfo.Builder()
                        .calledAET(ctx.getLocalAETitle())
                        .destAET(ctx.getDestinationAETitle())
                        .destNapID(ctx.getDestinationHostName())
                        .warning(warning)
                        .callingHost(ctx.getRequestorHostName())
                        .moveAET(ctx.getMoveOriginatorAETitle())
                        .outcome(outcome)
                        .failedIUIDShow(failedIUIDShow)
                        .build();
    }

    private boolean isExportTriggered(RetrieveContext ctx) {
        return (ctx.getRequestAssociation() == null && ctx.getStoreAssociation() != null)
                || (ctx.getRequestAssociation() == null && ctx.getStoreAssociation() == null && ctx.getException() != null);
    }

    private String createOutcome(RetrieveContext ctx) {
        return ctx.getException() != null
                ? ctx.getException().getMessage() != null
                    ? ctx.getException().getMessage()
                    : ctx.getException().toString()
                : allInstancesRetrieveFailed(ctx)
                    ? "Unable to perform sub-operations on all instances"
                    : someInstancesRetrieveFailed(ctx)
                        ? "Retrieve of " + ctx.failed() + " objects failed"
                        : null;
    }

    private boolean allInstancesRetrieveCompleted(RetrieveContext ctx) {
        return (ctx.failedSOPInstanceUIDs().length == 0 && !ctx.getMatches().isEmpty())
                || (ctx.getMatches().isEmpty() && !ctx.getCStoreForwards().isEmpty());
    }

    private boolean allInstancesRetrieveFailed(RetrieveContext ctx) {
        return ctx.failedSOPInstanceUIDs().length == ctx.getMatches().size() && !ctx.getMatches().isEmpty();
    }

    private boolean someInstancesRetrieveFailed(RetrieveContext ctx) {
        return ctx.failedSOPInstanceUIDs().length != ctx.getMatches().size() && ctx.failedSOPInstanceUIDs().length > 0;
    }

    private String createWarning(RetrieveContext ctx) {
        return allInstancesRetrieveCompleted(ctx) && ctx.warning() != 0
                ? ctx.warning() == ctx.getMatches().size()
                    ? "Warnings on retrieve of all instances"
                    : "Warnings on retrieve of " + ctx.warning() + " instances"
                : null;
    }

    private void addInstanceInfoForRetrieve(LinkedHashSet<Object> obj, Collection<InstanceLocations> instanceLocations) {
        for (InstanceLocations instanceLocation : instanceLocations) {
            Attributes attrs = instanceLocation.getAttributes();
            BuildAuditInfo iI = new BuildAuditInfo.Builder()
                    .studyUIDAccNumDate(attrs)
                    .sopCUID(sopCUID(attrs))
                    .sopIUID(attrs.getString(Tag.SOPInstanceUID))
                    .pIDAndName(toPIDAndName(attrs))
                    .build();
            obj.add(new AuditInfo(iI));
        }
    }

    private void auditRetrieve(AuditLogger auditLogger, Path path, AuditServiceUtils.EventType eventType)
            throws IOException {
        SpoolFileReader reader = new SpoolFileReader(path);
        AuditInfo ri = new AuditInfo(reader.getMainInfo());
        BuildEventIdentification ei = toCustomBuildEventIdentification(eventType, ri.getField(AuditInfo.OUTCOME),
                ri.getField(AuditInfo.WARNING), getEventTime(path, auditLogger));

        HashMap<String, AccessionNumSopClassInfo> study_accNumSOPClassInfo = new HashMap<>();
        String pID = device.getDeviceExtension(ArchiveDeviceExtension.class).auditUnknownPatientID();
        String pName = null;
        String studyDt = null;
        for (String line : reader.getInstanceLines()) {
            AuditInfo rInfo = new AuditInfo(line);
            String studyInstanceUID = rInfo.getField(AuditInfo.STUDY_UID);
            AccessionNumSopClassInfo accNumSopClassInfo = study_accNumSOPClassInfo.get(studyInstanceUID);
            if (accNumSopClassInfo == null) {
                accNumSopClassInfo = new AccessionNumSopClassInfo(
                        rInfo.getField(AuditInfo.ACC_NUM));
                study_accNumSOPClassInfo.put(studyInstanceUID, accNumSopClassInfo);
            }
            accNumSopClassInfo.addSOPInstance(rInfo);
            study_accNumSOPClassInfo.put(studyInstanceUID, accNumSopClassInfo);
            pID = rInfo.getField(AuditInfo.P_ID);
            pName = rInfo.getField(AuditInfo.P_NAME);
            studyDt = rInfo.getField(AuditInfo.STUDY_DATE);
        }
        List<BuildParticipantObjectIdentification> pois = new ArrayList<>();
        for (Map.Entry<String, AccessionNumSopClassInfo> entry : study_accNumSOPClassInfo.entrySet()) {
            HashSet<SOPClass> sopC = new HashSet<>();
            for (Map.Entry<String, HashSet<String>> sopClassMap : entry.getValue().getSopClassMap().entrySet()) {
                if (ri.getField(AuditInfo.FAILED_IUID_SHOW) != null)
                    sopC.add(getSOPC(sopClassMap.getValue(), sopClassMap.getKey(), sopClassMap.getValue().size()));
                else
                    sopC.add(getSOPC(null, sopClassMap.getKey(), sopClassMap.getValue().size()));
            }
            BuildParticipantObjectDescription desc = new BuildParticipantObjectDescription.Builder(sopC, getPocs(entry.getKey()))
                    .acc(getAccessions(entry.getValue().getAccNum())).build();
            BuildParticipantObjectIdentification poi = new BuildParticipantObjectIdentification.Builder(
                                                        entry.getKey(),
                                                        AuditMessages.ParticipantObjectIDTypeCode.StudyInstanceUID,
                                                        AuditMessages.ParticipantObjectTypeCode.SystemObject,
                                                        AuditMessages.ParticipantObjectTypeCodeRole.Report)
                                                        .desc(getPODesc(desc))
                                                        .detail(getPod(studyDate, studyDt))
                                                        .build();
            pois.add(poi);
        }
        BuildParticipantObjectIdentification poiPatient = new BuildParticipantObjectIdentification.Builder(
                                                            pID,
                                                            AuditMessages.ParticipantObjectIDTypeCode.PatientNumber,
                                                            AuditMessages.ParticipantObjectTypeCode.Person,
                                                            AuditMessages.ParticipantObjectTypeCodeRole.Patient)
                                                            .name(pName)
                                                            .build();
        pois.add(poiPatient);
        emitAuditMessage(auditLogger, ei,
                        getApsForRetrieve(eventType, ri, auditLogger),
                        pois.toArray(new BuildParticipantObjectIdentification[pois.size()]));
    }

    private BuildActiveParticipant[] getApsForRetrieve(AuditServiceUtils.EventType eventType, AuditInfo ri, AuditLogger auditLogger) {
        return ri.getField(AuditInfo.MOVEAET) != null
                ? getApsForMove(eventType, ri, auditLogger)
                : ri.getField(AuditInfo.IS_EXPORT) != null
                    ? getApsForExport(eventType, ri, auditLogger)
                    : getApsForGetOrWadoRS(eventType, ri, auditLogger);
    }

    private BuildActiveParticipant[] getApsForMove(AuditServiceUtils.EventType eventType, AuditInfo ri, AuditLogger auditLogger) {
        BuildActiveParticipant[] activeParticipants = new BuildActiveParticipant[3];
        activeParticipants[0] = new BuildActiveParticipant.Builder(
                                ri.getField(AuditInfo.CALLED_AET),
                                getLocalHostName(auditLogger))
                                .altUserID(AuditLogger.processID())
                                .roleIDCode(eventType.source)
                                .build();
        activeParticipants[1] = new BuildActiveParticipant.Builder(
                                ri.getField(AuditInfo.DEST_AET),
                                ri.getField(AuditInfo.DEST_NAP_ID))
                                .roleIDCode(eventType.destination)
                                .build();
        activeParticipants[2] = new BuildActiveParticipant.Builder(
                                ri.getField(AuditInfo.MOVEAET),
                                ri.getField(AuditInfo.CALLING_HOST))
                                .requester(true)
                                .build();
        return activeParticipants;
    }

    private BuildActiveParticipant[] getApsForExport(AuditServiceUtils.EventType eventType, AuditInfo ri, AuditLogger auditLogger) {
        BuildActiveParticipant[] activeParticipants = new BuildActiveParticipant[3];
        activeParticipants[0] = new BuildActiveParticipant.Builder(ri.getField(AuditInfo.DEST_AET),
                ri.getField(AuditInfo.DEST_NAP_ID)).roleIDCode(eventType.destination).build();
        if (ri.getField(AuditInfo.CALLING_AET) == null) {
            activeParticipants[1] = new BuildActiveParticipant.Builder(
                                    ri.getField(AuditInfo.CALLED_AET),
                                    getLocalHostName(auditLogger))
                                    .altUserID(AuditLogger.processID())
                                    .requester(true)
                                    .roleIDCode(eventType.source)
                                    .build();
        }
        else {
            activeParticipants[1] = new BuildActiveParticipant.Builder(
                                    ri.getField(AuditInfo.CALLED_AET),
                                    getLocalHostName(auditLogger))
                                    .altUserID(AuditLogger.processID())
                                    .roleIDCode(eventType.source)
                                    .build();
            activeParticipants[2] = new BuildActiveParticipant.Builder(
                                    ri.getField(AuditInfo.CALLING_AET),
                                    ri.getField(AuditInfo.CALLING_HOST))
                                    .requester(true)
                                    .build();
        }
        return activeParticipants;
    }

    private BuildActiveParticipant[] getApsForGetOrWadoRS(AuditServiceUtils.EventType eventType, AuditInfo ri, AuditLogger auditLogger) {
        BuildActiveParticipant[] activeParticipants = new BuildActiveParticipant[2];
        activeParticipants[0] = new BuildActiveParticipant.Builder(
                                ri.getField(AuditInfo.CALLED_AET),
                                getLocalHostName(auditLogger))
                                .altUserID(AuditLogger.processID())
                                .roleIDCode(eventType.source)
                                .build();
        activeParticipants[1] = new BuildActiveParticipant.Builder(
                                ri.getField(AuditInfo.DEST_AET),
                                ri.getField(AuditInfo.DEST_NAP_ID))
                                .requester(true)
                                .roleIDCode(eventType.destination)
                                .build();
        return activeParticipants;
    }

    void spoolPatientRecord(PatientMgtContext ctx) {
        String source = null;
        String dest = null;
        String hl7MessageType = null;
        HL7Segment msh = ctx.getHL7MessageHeader();
        HttpServletRequest request = ctx.getHttpRequest();
        if (request != null) {
            source = KeycloakUtils.getUserName(request);
            dest = request.getRequestURI();
        }
        if (msh != null) {
            source = msh.getSendingApplicationWithFacility();
            dest = msh.getReceivingApplicationWithFacility();
            hl7MessageType = msh.getMessageType();
        }
        if (ctx.getAssociation() != null) {
            source = ctx.getAssociation().getCallingAET();
            dest = ctx.getAssociation().getCalledAET();
        }
        String callingHost = request != null
                ? request.getRemoteAddr()
                : msh != null || ctx.getAssociation() != null
                ? ctx.getRemoteHostName() : null;
        BuildAuditInfo i = new BuildAuditInfo.Builder()
                            .callingHost(callingHost)
                            .callingAET(source)
                            .calledAET(dest)
                            .pIDAndName(toPIDAndName(ctx.getAttributes()))
                            .outcome(getOD(ctx.getException()))
                            .hl7MessageType(hl7MessageType)
                            .build();
        writeSpoolFile(AuditServiceUtils.EventType.forHL7(ctx), i);
        if (ctx.getPreviousAttributes() != null) {
            BuildAuditInfo prev = new BuildAuditInfo.Builder()
                                    .callingHost(callingHost)
                                    .callingAET(source)
                                    .calledAET(dest)
                                    .pIDAndName(toPIDAndName(ctx.getPreviousAttributes()))
                                    .outcome(getOD(ctx.getException()))
                                    .hl7MessageType(hl7MessageType)
                                    .build();
            writeSpoolFile(AuditServiceUtils.EventType.PAT_DELETE, prev);
        }
    }

    private void auditPatientRecord(AuditLogger auditLogger, Path path, AuditServiceUtils.EventType et) throws IOException {
        SpoolFileReader reader = new SpoolFileReader(path);
        AuditInfo auditInfo = new AuditInfo(reader.getMainInfo());
        BuildEventIdentification ei = toBuildEventIdentification(et, auditInfo.getField(AuditInfo.OUTCOME), getEventTime(path, auditLogger));
        BuildActiveParticipant[] activeParticipants = buildPatientRecordActiveParticipants(auditLogger, et, auditInfo);
        emitAuditMessage(auditLogger, ei, activeParticipants, patientPOI(auditInfo));
    }

    private BuildActiveParticipant[] buildPatientRecordActiveParticipants(AuditLogger auditLogger, AuditServiceUtils.EventType et, AuditInfo auditInfo) {
        BuildActiveParticipant[] activeParticipants = new BuildActiveParticipant[2];
        if (isServiceUserTriggered(et.source)) {
            activeParticipants[0] = new BuildActiveParticipant.Builder(
                                    auditInfo.getField(AuditInfo.CALLED_AET),
                                    getLocalHostName(auditLogger))
                                    .altUserID(AuditLogger.processID())
                                    .roleIDCode(et.destination)
                                    .build();
            activeParticipants[1] = new BuildActiveParticipant.Builder(
                                    auditInfo.getField(AuditInfo.CALLING_AET),
                                    auditInfo.getField(AuditInfo.CALLING_HOST))
                                    .requester(true)
                                    .roleIDCode(et.source)
                                    .build();
        } else
            activeParticipants[0] = new BuildActiveParticipant.Builder(
                                    getAET(device),
                                    getLocalHostName(auditLogger))
                                    .altUserID(AuditLogger.processID())
                                    .requester(true)
                                    .roleIDCode(et.destination)
                                    .build();
        return activeParticipants;
    }

    void spoolProcedureRecord(ProcedureContext ctx) {
        BuildAuditInfo info = ctx.getHttpRequest() != null
                ? buildAuditInfoFORRestful(ctx)
                : ctx.getAssociation() != null ? buildAuditInfoForAssociation(ctx) : buildAuditInfoFORHL7(ctx);
        writeSpoolFile(AuditServiceUtils.EventType.forProcedure(ctx.getEventActionCode()), info);
    }

    private BuildAuditInfo buildAuditInfoForAssociation(ProcedureContext ctx) {
        Association as = ctx.getAssociation();
        return new BuildAuditInfo.Builder()
                .callingHost(ctx.getRemoteHostName())
                .callingAET(as.getCallingAET())
                .calledAET(as.getCalledAET())
                .studyUIDAccNumDate(ctx.getAttributes())
                .pIDAndName(toPIDAndName(ctx.getPatient().getAttributes()))
                .outcome(getOD(ctx.getException()))
                .build();
    }

    private BuildAuditInfo buildAuditInfoFORRestful(ProcedureContext ctx) {
        HttpServletRequest req  = ctx.getHttpRequest();
        return new BuildAuditInfo.Builder()
                .callingHost(ctx.getRemoteHostName())
                .callingAET(KeycloakUtils.getUserName(req))
<<<<<<< HEAD
                .calledAET(req.getRequestURI()).studyUID(ctx.getStudyInstanceUID())
                .accNum(getAcc(attr)).pID(getPID(attr)).pName(pName(ctx.getPatient().getAttributes()))
                .outcome(getOD(ctx.getException())).studyDate(getSD(attr)).build();
        return i;
=======
                .calledAET(req.getRequestURI())
                .studyUIDAccNumDate(ctx.getAttributes())
                .pIDAndName(toPIDAndName(ctx.getPatient().getAttributes()))
                .outcome(getOD(ctx.getException()))
                .build();
>>>>>>> b465920c
    }

    private BuildAuditInfo buildAuditInfoFORHL7(ProcedureContext ctx) {
        HL7Segment msh = ctx.getHL7MessageHeader();
        return new BuildAuditInfo.Builder()
                .callingHost(ctx.getRemoteHostName())
                .callingAET(msh.getSendingApplicationWithFacility())
                .calledAET(msh.getReceivingApplicationWithFacility())
                .studyUIDAccNumDate(ctx.getAttributes())
                .pIDAndName(toPIDAndName(ctx.getPatient().getAttributes()))
                .outcome(getOD(ctx.getException()))
                .hl7MessageType(msh.getMessageType())
                .build();
    }

    void spoolProcedureRecord(StudyMgtContext ctx) {
        String callingAET = KeycloakUtils.getUserName(ctx.getHttpRequest());
        Attributes pAttr = ctx.getStudy() != null ? ctx.getStudy().getPatient().getAttributes() : null;
        BuildAuditInfo info = new BuildAuditInfo.Builder().callingHost(
                                ctx.getHttpRequest().getRemoteHost())
                                .callingAET(callingAET)
                                .calledAET(ctx.getHttpRequest().getRequestURI())
                                .studyUIDAccNumDate(ctx.getAttributes())
                                .pIDAndName(toPIDAndName(pAttr))
                                .outcome(getOD(ctx.getException()))
                                .build();
        writeSpoolFile(AuditServiceUtils.EventType.forProcedure(ctx.getEventActionCode()), info);
    }

    private void auditProcedureRecord(AuditLogger auditLogger, Path path, AuditServiceUtils.EventType et) throws IOException {
        SpoolFileReader reader = new SpoolFileReader(path);
        AuditInfo prI = new AuditInfo(reader.getMainInfo());
        BuildEventIdentification ei = toBuildEventIdentification(et, prI.getField(AuditInfo.OUTCOME), getEventTime(path, auditLogger));

        BuildActiveParticipant[] activeParticipants = buildProcedureRecordActiveParticipants(auditLogger, prI);

        ParticipantObjectContainsStudy pocs = getPocs(prI.getField(AuditInfo.STUDY_UID));
        BuildParticipantObjectDescription desc = new BuildParticipantObjectDescription.Builder(null, pocs)
                .acc(getAccessions(prI.getField(AuditInfo.ACC_NUM))).build();

        BuildParticipantObjectIdentification poiStudy = new BuildParticipantObjectIdentification.Builder(
                                                        prI.getField(AuditInfo.STUDY_UID),
                                                        AuditMessages.ParticipantObjectIDTypeCode.StudyInstanceUID,
                                                        AuditMessages.ParticipantObjectTypeCode.SystemObject,
                                                        AuditMessages.ParticipantObjectTypeCodeRole.Report)
                                                        .desc(getPODesc(desc))
                                                        .detail(getPod(studyDate, prI.getField(AuditInfo.STUDY_DATE)))
                                                        .build();
        emitAuditMessage(auditLogger, ei, activeParticipants, poiStudy, patientPOI(prI));
    }

    private BuildActiveParticipant[] buildProcedureRecordActiveParticipants(AuditLogger auditLogger, AuditInfo prI) {
        BuildActiveParticipant[] activeParticipants = new BuildActiveParticipant[2];
        activeParticipants[0] = new BuildActiveParticipant.Builder(
                                prI.getField(AuditInfo.CALLING_AET),
                                prI.getField(AuditInfo.CALLING_HOST))
                                .requester(true)
                                .build();
        activeParticipants[1] = new BuildActiveParticipant.Builder(
                                prI.getField(AuditInfo.CALLED_AET),
                                getLocalHostName(auditLogger))
                                .altUserID(AuditLogger.processID())
                                .build();
        return activeParticipants;
    }

    void spoolProvideAndRegister(ExportContext ctx) {
        Attributes xdsiManifest = ctx.getXDSiManifest();
        if (xdsiManifest == null)
            return;
        URI dest = ctx.getExporter().getExporterDescriptor().getExportURI();
        String schemeSpecificPart = dest.getSchemeSpecificPart();
        HttpServletRequestInfo httpServletRequestInfo = ctx.getHttpServletRequestInfo();
        String destHost = schemeSpecificPart.substring(schemeSpecificPart.indexOf("://")+3, schemeSpecificPart.lastIndexOf(":"));
        BuildAuditInfo info = new BuildAuditInfo.Builder()
                            .callingAET(httpServletRequestInfo.requesterUserID)
                            .callingHost(httpServletRequestInfo.requesterHost)
                            .calledAET(httpServletRequestInfo.requestURI)
                            .destAET(dest.toString())
                            .destNapID(destHost)
                            .outcome(null != ctx.getException() ? ctx.getException().getMessage() : null)
                            .pIDAndName(toPIDAndName(xdsiManifest))
                            .submissionSetUID(ctx.getSubmissionSetUID()).build();
        writeSpoolFile(AuditServiceUtils.EventType.PROV_REGIS, info);
    }

    private void auditProvideAndRegister(AuditLogger auditLogger, Path path, AuditServiceUtils.EventType et)
            throws IOException {
        SpoolFileReader reader = new SpoolFileReader(path);
        AuditInfo auditInfo = new AuditInfo(reader.getMainInfo());
        BuildEventIdentification ei = toBuildEventIdentification(et, auditInfo.getField(AuditInfo.OUTCOME), getEventTime(path, auditLogger));

        BuildActiveParticipant[] activeParticipants = buildProvideRegisterActiveParticipants(auditLogger, et, auditInfo);

        emitAuditMessage(auditLogger, ei, activeParticipants, patientPOI(auditInfo), submissionSetPOI(auditInfo));
    }

    private BuildActiveParticipant[] buildProvideRegisterActiveParticipants(
            AuditLogger auditLogger, AuditServiceUtils.EventType et, AuditInfo ai) {
        BuildActiveParticipant[] activeParticipants = new BuildActiveParticipant[3];
        activeParticipants[0] = new BuildActiveParticipant.Builder(
                                ai.getField(AuditInfo.DEST_AET),
                                ai.getField(AuditInfo.DEST_NAP_ID))
                                .roleIDCode(et.destination)
                                .build();
        if (isServiceUserTriggered(ai.getField(AuditInfo.CALLING_AET))) {
            activeParticipants[1] = new BuildActiveParticipant.Builder(
                                    ai.getField(AuditInfo.CALLED_AET),
                                    getLocalHostName(auditLogger)).altUserID(AuditLogger.processID())
                                    .roleIDCode(et.source)
                                    .build();
            activeParticipants[2] = new BuildActiveParticipant.Builder(
                                    ai.getField(AuditInfo.CALLING_AET),
                                    ai.getField(AuditInfo.CALLING_HOST))
                                    .requester(true)
                                    .build();
        } else
            activeParticipants[1] = new BuildActiveParticipant.Builder(
                                    ai.getField(AuditInfo.CALLED_AET),
                                    getLocalHostName(auditLogger))
                                    .altUserID(AuditLogger.processID())
                                    .requester(true)
                                    .roleIDCode(et.source)
                                    .build();
        return activeParticipants;
    }

    private boolean isServiceUserTriggered(Object val) {
        return val != null;
    }

    void spoolStgCmt(StgCmtEventInfo stgCmtEventInfo) {
        ArchiveDeviceExtension arcDev = device.getDeviceExtension(ArchiveDeviceExtension.class);
        Attributes eventInfo = stgCmtEventInfo.getExtendedEventInfo();
        Sequence failed = eventInfo.getSequence(Tag.FailedSOPSequence);
        Sequence success = eventInfo.getSequence(Tag.ReferencedSOPSequence);
        String studyUID = eventInfo.getStrings(Tag.StudyInstanceUID) != null
                ? buildStrings(eventInfo.getStrings(Tag.StudyInstanceUID)) : arcDev.auditUnknownStudyInstanceUID();
        if (failed != null && !failed.isEmpty()) {
            Set<String> failureReasons = new HashSet<>();
            Set<AuditInfo> aiSet = new HashSet<>();
            LinkedHashSet<Object> objs = new LinkedHashSet<>();
            for (Attributes item : failed) {
                BuildAuditInfo ii = new BuildAuditInfo.Builder()
                        .sopCUID(item.getString(Tag.ReferencedSOPClassUID))
                        .sopIUID(item.getString(Tag.ReferencedSOPInstanceUID)).build();
                String outcome = item.getInt(Tag.FailureReason, 0) == Status.NoSuchObjectInstance
                        ? "NoSuchObjectInstance" : item.getInt(Tag.FailureReason, 0) == Status.ClassInstanceConflict
                        ? "ClassInstanceConflict" : "ProcessingFailure";
                failureReasons.add(outcome);
                aiSet.add(new AuditInfo(ii));
            }
            BuildAuditInfo i = new BuildAuditInfo.Builder()
                                .callingAET(storageCmtCallingAET(stgCmtEventInfo))
                                .callingHost(storageCmtCallingHost(stgCmtEventInfo))
                                .calledAET(storageCmtCalledAET(stgCmtEventInfo))
                                .pIDAndName(toPIDAndName(eventInfo))
                                .studyUID(studyUID)
                                .outcome(buildStrings(failureReasons.toArray(new String[failureReasons.size()])))
                                .build();
            objs.add(new AuditInfo(i));
            objs.addAll(aiSet);
            writeSpoolFile(AuditServiceUtils.EventType.STG_COMMIT, objs);
        }
        if (success != null && !success.isEmpty()) {
            BuildAuditInfo[] buildAuditInfos = new BuildAuditInfo[success.size()+1];
            buildAuditInfos[0] = new BuildAuditInfo.Builder()
                                .callingAET(storageCmtCallingAET(stgCmtEventInfo))
                                .callingHost(storageCmtCallingHost(stgCmtEventInfo))
                                .calledAET(storageCmtCalledAET(stgCmtEventInfo))
                                .pIDAndName(toPIDAndName(eventInfo))
                                .studyUID(studyUID)
                                .build();
            int i = 0;
            for (Attributes item : success) {
                buildAuditInfos[i+1] = new BuildAuditInfo.Builder()
                                    .sopCUID(item.getString(Tag.ReferencedSOPClassUID))
                                    .sopIUID(item.getString(Tag.ReferencedSOPInstanceUID))
                                    .build();
                i++;
            }
            writeSpoolFile(AuditServiceUtils.EventType.STG_COMMIT, buildAuditInfos);
        }
    }

    private String storageCmtCallingHost(StgCmtEventInfo stgCmtEventInfo) {
        try {
            return stgCmtEventInfo.getRemoteAET() != null
                    ? aeCache.findApplicationEntity(stgCmtEventInfo.getRemoteAET()).getConnections().get(0).getHostname()
                    : stgCmtEventInfo.getRequest().getRemoteHost();
        } catch (ConfigurationException e) {
            LOG.error(e.getMessage(), stgCmtEventInfo.getRemoteAET());
        }
        return null;
    }

    private String storageCmtCalledAET(StgCmtEventInfo stgCmtEventInfo) {
        return stgCmtEventInfo.getRequest() != null
                            ? stgCmtEventInfo.getRequest().getRequestURI()
                            : stgCmtEventInfo.getLocalAET();
    }

    private String storageCmtCallingAET(StgCmtEventInfo stgCmtEventInfo) {
        return stgCmtEventInfo.getRequest() != null
                                ? KeycloakUtils.getUserName(stgCmtEventInfo.getRequest())
                                : stgCmtEventInfo.getRemoteAET();
    }

    private void auditStorageCommit(AuditLogger auditLogger, Path path, AuditServiceUtils.EventType et) throws IOException {
        SpoolFileReader reader = new SpoolFileReader(path);
        AuditInfo auditInfo = new AuditInfo(reader.getMainInfo());
        BuildEventIdentification ei = toBuildEventIdentification(et, auditInfo.getField(AuditInfo.OUTCOME), getEventTime(path, auditLogger));
        BuildActiveParticipant[] activeParticipants = new BuildActiveParticipant[2];
        activeParticipants[0] = new BuildActiveParticipant.Builder(auditInfo.getField(AuditInfo.CALLED_AET),
                getLocalHostName(auditLogger)).altUserID(AuditLogger.processID())
                .roleIDCode(et.destination).build();
        activeParticipants[1] = new BuildActiveParticipant.Builder(auditInfo.getField(AuditInfo.CALLING_AET),
                auditInfo.getField(AuditInfo.CALLING_HOST)).requester(true).roleIDCode(et.source).build();
       
        String[] studyUIDs = StringUtils.split(auditInfo.getField(AuditInfo.STUDY_UID), ';');
        ParticipantObjectContainsStudy pocs = getPocs(studyUIDs);
        HashMap<String, HashSet<String>> sopClassMap = new HashMap<>();
        for (String line : reader.getInstanceLines()) {
            AuditInfo ii = new AuditInfo(line);
            buildSOPClassMap(sopClassMap, ii.getField(AuditInfo.SOP_CUID), ii.getField(AuditInfo.SOP_IUID));
        }
        HashSet<SOPClass> sopC = new HashSet<>();
        if (studyUIDs.length>1 || auditInfo.getField(AuditInfo.OUTCOME) != null)
            for (Map.Entry<String, HashSet<String>> entry : sopClassMap.entrySet())
                sopC.add(getSOPC(entry.getValue(), entry.getKey(), entry.getValue().size()));
        else
            for (Map.Entry<String, HashSet<String>> entry : sopClassMap.entrySet())
                sopC.add(getSOPC(null, entry.getKey(), entry.getValue().size()));
        BuildParticipantObjectDescription poDesc = new BuildParticipantObjectDescription.Builder(sopC, pocs).build();
        BuildParticipantObjectIdentification poiStudy = new BuildParticipantObjectIdentification.Builder(studyUIDs[0],
                AuditMessages.ParticipantObjectIDTypeCode.StudyInstanceUID,
                AuditMessages.ParticipantObjectTypeCode.SystemObject, AuditMessages.ParticipantObjectTypeCodeRole.Report)
                .desc(getPODesc(poDesc)).lifeCycle(AuditMessages.ParticipantObjectDataLifeCycle.Verification).build();
        emitAuditMessage(auditLogger, ei, activeParticipants, poiStudy, patientPOI(auditInfo));
    }

    private String buildStrings(String[] strings) {
        StringBuilder b = new StringBuilder();
        b.append(strings[0]);
        for (int i = 1; i < strings.length; i++)
            b.append(';').append(strings[i]);
        return b.toString();
    }

    private BuildAuditInfo getAIStoreCtx(StoreContext ctx) {
        StoreSession ss = ctx.getStoreSession();
        HttpServletRequest req = ss.getHttpRequest();
        Attributes attr = ctx.getAttributes();
        String callingHost = ss.getRemoteHostName();
        String callingAET = ss.getCallingAET() != null ? ss.getCallingAET()
                : req != null ? KeycloakUtils.getUserName(req) : callingHost;
        if (callingAET == null && callingHost == null)
            callingAET = ss.toString();
        String outcome = null != ctx.getException() ? null != ctx.getRejectionNote()
                ? ctx.getRejectionNote().getRejectionNoteCode().getCodeMeaning() + " - " + ctx.getException().getMessage()
                : getOD(ctx.getException()) : null;
        String warning = ctx.getException() == null && null != ctx.getRejectionNote()
                ? ctx.getRejectionNote().getRejectionNoteCode().getCodeMeaning() : null;
        return new BuildAuditInfo.Builder().callingHost(callingHost)
                .callingAET(callingAET)
                .calledAET(req != null ? req.getRequestURI() : ss.getCalledAET())
                .studyUIDAccNumDate(attr)
                .pIDAndName(toPIDAndName(attr))
                .outcome(outcome)
                .warning(warning)
                .build();
    }

    private String getFileName(AuditServiceUtils.EventType et, String callingAET, String calledAET, String studyIUID) {
        return String.valueOf(et) + '-' + callingAET + '-' + calledAET + '-' + studyIUID;
    }

    private String sopCUID(Attributes attrs) {
        return attrs != null ? attrs.getString(Tag.SOPClassUID) : null;
    }

    private String[] toPIDAndName(Attributes attr) {
        ArchiveDeviceExtension arcDev = device.getDeviceExtension(ArchiveDeviceExtension.class);
        ShowPatientInfo showPatientInfo = arcDev.showPatientInfoInAuditLog();
        String[] pInfo = new String[2];
        pInfo[0] = arcDev.auditUnknownPatientID();
        if (attr != null) {
            IDWithIssuer pidWithIssuer = IDWithIssuer.pidOf(attr);
            String pName = attr.getString(Tag.PatientName);
            pInfo[0] = pidWithIssuer != null
                    ? showPatientInfo == ShowPatientInfo.HASH_NAME_AND_ID
                        ? String.valueOf(pidWithIssuer.hashCode())
                        : pidWithIssuer.toString()
                    : arcDev.auditUnknownPatientID();
            pInfo[1] = pName != null && showPatientInfo != ShowPatientInfo.PLAIN_TEXT
                    ? String.valueOf(pName.hashCode())
                    : pName;
        }
        return pInfo;
    }

    private String getOD(Exception e) {
        return e != null ? e.getMessage() : null;
    }

    private ParticipantObjectDetail getPod(String type, String value) {
        return value != null ? AuditMessages.createParticipantObjectDetail(type, value.getBytes()) : null;
    }

    private ParticipantObjectContainsStudy getPocs(String... studyUIDs) {
        return AuditMessages.getPocs(studyUIDs);
    }

    private ParticipantObjectDescription getPODesc(BuildParticipantObjectDescription desc) {
        return desc != null ? AuditMessages.getPODesc(desc) : null;
    }

    private HashSet<Accession> getAccessions(String accNum) {
        return AuditMessages.getAccessions(accNum);
    }

    private HashSet<SOPClass> getSopClasses(HashSet<String> instanceLines) {
        HashSet<SOPClass> sopC = new HashSet<>();
        for (String line : instanceLines) {
            AuditInfo ii = new AuditInfo(line);
            sopC.add(getSOPC(null, ii.getField(AuditInfo.SOP_CUID),
                    Integer.parseInt(ii.getField(AuditInfo.SOP_IUID))));
        }
        return sopC;
    }

    private SOPClass getSOPC(HashSet<String> instances, String uid, Integer numI) {
        return AuditMessages.getSOPC(instances, uid, numI);
    }

    private Calendar getEventTime(Path path, AuditLogger auditLogger){
        Calendar eventTime = auditLogger.timeStamp();
        try {
            eventTime.setTimeInMillis(Files.getLastModifiedTime(path).toMillis());
        } catch (Exception e) {
            LOG.warn("Failed to get Last Modified Time of Audit Spool File - {} ", auditLogger.getCommonName(), path, e);
        }
        return eventTime;
    }

    private String getAET(Device device) {
        return AuditMessages.getAET(
                device.getApplicationAETitles().toArray(new String[device.getApplicationAETitles().size()]));
    }

    private String getLocalHostName(AuditLogger log) {
        return log.getConnections().get(0).getHostname();
    }

    private void writeSpoolFile(AuditServiceUtils.EventType eventType, LinkedHashSet<Object> obj) {
        if (obj.isEmpty()) {
            LOG.warn("Attempt to write empty file : ", eventType);
            return;
        }
        ArchiveDeviceExtension arcDev = device.getDeviceExtension(ArchiveDeviceExtension.class);
        boolean auditAggregate = arcDev.isAuditAggregate();
        AuditLoggerDeviceExtension ext = device.getDeviceExtension(AuditLoggerDeviceExtension.class);
        for (AuditLogger auditLogger : ext.getAuditLoggers()) {
            if (auditLogger.isInstalled()) {
                Path dir = Paths.get(StringUtils.replaceSystemProperties(arcDev.getAuditSpoolDirectory()),
                        auditLogger.getCommonName().replaceAll(" ", "_"));
                try {
                    Files.createDirectories(dir);
                    Path file = Files.createTempFile(dir, String.valueOf(eventType), null);
                    try (SpoolFileWriter writer = new SpoolFileWriter(Files.newBufferedWriter(file, StandardCharsets.UTF_8,
                            StandardOpenOption.APPEND))) {
                        for (Object o : obj)
                            writer.writeLine(o);
                    }
                    if (!auditAggregate)
                        auditAndProcessFile(auditLogger, file);
                } catch (Exception e) {
                    LOG.warn("Failed to write to Audit Spool File - {} ", auditLogger.getCommonName(), e);
                }
            }
        }
    }

    private void writeSpoolFile(AuditServiceUtils.EventType eventType, BuildAuditInfo... buildAuditInfos) {
        if (buildAuditInfos == null) {
            LOG.warn("Attempt to write empty file : ", eventType);
            return;
        }
        ArchiveDeviceExtension arcDev = device.getDeviceExtension(ArchiveDeviceExtension.class);
        boolean auditAggregate = arcDev.isAuditAggregate();
        AuditLoggerDeviceExtension ext = device.getDeviceExtension(AuditLoggerDeviceExtension.class);
        for (AuditLogger auditLogger : ext.getAuditLoggers()) {
            if (auditLogger.isInstalled()) {
                Path dir = Paths.get(StringUtils.replaceSystemProperties(arcDev.getAuditSpoolDirectory()),
                        auditLogger.getCommonName().replaceAll(" ", "_"));
                try {
                    Files.createDirectories(dir);
                    Path file = Files.createTempFile(dir, String.valueOf(eventType), null);
                    try (SpoolFileWriter writer = new SpoolFileWriter(Files.newBufferedWriter(file, StandardCharsets.UTF_8,
                            StandardOpenOption.APPEND))) {
                        for (BuildAuditInfo buildAuditInfo : buildAuditInfos)
                            writer.writeLine(new AuditInfo(buildAuditInfo));
                    }
                    if (!auditAggregate)
                        auditAndProcessFile(auditLogger, file);
                } catch (Exception e) {
                    LOG.warn("Failed to write to Audit Spool File - {} ", auditLogger.getCommonName(), e);
                }
            }
        }
    }

    private void writeSpoolFileStoreOrWadoRetrieve(String fileName, BuildAuditInfo patStudyInfo, BuildAuditInfo instanceInfo) {
        if (patStudyInfo == null && instanceInfo == null) {
            LOG.warn("Attempt to write empty file : " + fileName);
            return;
        }
        ArchiveDeviceExtension arcDev = device.getDeviceExtension(ArchiveDeviceExtension.class);
        boolean auditAggregate = arcDev.isAuditAggregate();
        AuditLoggerDeviceExtension ext = device.getDeviceExtension(AuditLoggerDeviceExtension.class);
        for (AuditLogger auditLogger : ext.getAuditLoggers()) {
            if (auditLogger.isInstalled()) {
                Path dir = Paths.get(StringUtils.replaceSystemProperties(arcDev.getAuditSpoolDirectory()),
                        auditLogger.getCommonName().replaceAll(" ", "_"));
                Path file = dir.resolve(fileName);
                boolean append = Files.exists(file);
                try {
                    if (!append)
                        Files.createDirectories(dir);
                    try (SpoolFileWriter writer = new SpoolFileWriter(Files.newBufferedWriter(file, StandardCharsets.UTF_8,
                            append ? StandardOpenOption.APPEND : StandardOpenOption.CREATE_NEW))) {
                        if (!append) {
                            writer.writeLine(new AuditInfo(patStudyInfo));
                        }
                        writer.writeLine(new AuditInfo(instanceInfo));
                    }
                    if (!auditAggregate)
                        auditAndProcessFile(auditLogger, file);
                } catch (Exception e) {
                    LOG.warn("Failed to write to Audit Spool File - {} ", auditLogger.getCommonName(), file, e);
                }
            }
        }
    }

    private LinkedHashSet<Object> getDeletionObjsForSpooling(HashMap<String, HashSet<String>> sopClassMap,
                                                             AuditInfo i) {
        LinkedHashSet<Object> obj = new LinkedHashSet<>();
        obj.add(i);
        for (Map.Entry<String, HashSet<String>> entry : sopClassMap.entrySet()) {
            obj.add(new AuditInfo(new BuildAuditInfo.Builder().sopCUID(entry.getKey())
                    .sopIUID(String.valueOf(entry.getValue().size())).build()));
        }
        return obj;
    }

    private void emitAuditMessage(
            AuditLogger logger, BuildEventIdentification buildEventIdentification, BuildActiveParticipant[] buildActiveParticipants,
            BuildParticipantObjectIdentification... buildParticipantObjectIdentification) {
        AuditMessage msg = AuditMessages.createMessage(buildEventIdentification, buildActiveParticipants, buildParticipantObjectIdentification);
        msg.getAuditSourceIdentification().add(logger.createAuditSourceIdentification());
        try {
            logger.write(logger.timeStamp(), msg);
        } catch (Exception e) {
            LOG.warn("Failed to emit audit message", logger.getCommonName(), e);
        }
    }

    private String getEOI(String outcomeDesc) {
        return outcomeDesc != null ? AuditMessages.EventOutcomeIndicator.MinorFailure : AuditMessages.EventOutcomeIndicator.Success;
    }

    private BuildEventIdentification toCustomBuildEventIdentification(AuditServiceUtils.EventType et, String failureDesc, String warningDesc, Calendar t) {
        return failureDesc != null
                ? toBuildEventIdentification(et, failureDesc, t)
                : new BuildEventIdentification.Builder(
                    et.eventID, et.eventActionCode, t, AuditMessages.EventOutcomeIndicator.Success)
                    .outcomeDesc(warningDesc).build();
    }

    private BuildEventIdentification toBuildEventIdentification(AuditServiceUtils.EventType et, String desc, Calendar t) {
        return new BuildEventIdentification.Builder(
                et.eventID, et.eventActionCode, t, getEOI(desc)).outcomeDesc(desc).eventTypeCode(et.eventTypeCode).build();
    }
    
    private BuildParticipantObjectIdentification patientPOI(AuditInfo auditInfo) {
        return new BuildParticipantObjectIdentification.Builder(
                auditInfo.getField(AuditInfo.P_ID),
                AuditMessages.ParticipantObjectIDTypeCode.PatientNumber,
                AuditMessages.ParticipantObjectTypeCode.Person,
                AuditMessages.ParticipantObjectTypeCodeRole.Patient)
                .name(auditInfo.getField(AuditInfo.P_NAME))
                .detail(getPod("HL7MessageType", auditInfo.getField(AuditInfo.HL7_MESSAGE_TYPE)))
                .build();
    }

    private BuildParticipantObjectIdentification submissionSetPOI(AuditInfo auditInfo) {
        return new BuildParticipantObjectIdentification.Builder(
                auditInfo.getField(AuditInfo.SUBMISSION_SET_UID),
                AuditMessages.ParticipantObjectIDTypeCode.IHE_XDS_METADATA,
                AuditMessages.ParticipantObjectTypeCode.SystemObject,
                AuditMessages.ParticipantObjectTypeCodeRole.Job)
                .build();
    }
}<|MERGE_RESOLUTION|>--- conflicted
+++ resolved
@@ -1045,18 +1045,11 @@
         return new BuildAuditInfo.Builder()
                 .callingHost(ctx.getRemoteHostName())
                 .callingAET(KeycloakUtils.getUserName(req))
-<<<<<<< HEAD
-                .calledAET(req.getRequestURI()).studyUID(ctx.getStudyInstanceUID())
-                .accNum(getAcc(attr)).pID(getPID(attr)).pName(pName(ctx.getPatient().getAttributes()))
-                .outcome(getOD(ctx.getException())).studyDate(getSD(attr)).build();
-        return i;
-=======
                 .calledAET(req.getRequestURI())
                 .studyUIDAccNumDate(ctx.getAttributes())
                 .pIDAndName(toPIDAndName(ctx.getPatient().getAttributes()))
                 .outcome(getOD(ctx.getException()))
                 .build();
->>>>>>> b465920c
     }
 
     private BuildAuditInfo buildAuditInfoFORHL7(ProcedureContext ctx) {

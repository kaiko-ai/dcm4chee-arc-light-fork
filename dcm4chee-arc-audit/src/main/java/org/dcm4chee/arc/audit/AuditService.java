--- conflicted
+++ resolved
@@ -1008,11 +1008,7 @@
         ParticipantObjectDetail detail = null;
         if (reader.getData().length > 0) {
             detail = new ParticipantObjectDetail();
-<<<<<<< HEAD
-            detail.setType(hl7v2msg);
-=======
             detail.setType("HL7v2 Message");
->>>>>>> 77374d39
             detail.setValue(reader.getData());
         }
         return detail;

/*
 * *** BEGIN LICENSE BLOCK *****
 * Version: MPL 1.1/GPL 2.0/LGPL 2.1
 *
 * The contents of this file are subject to the Mozilla Public License Version
 * 1.1 (the "License"); you may not use this file except in compliance with
 * the License. You may obtain a copy of the License at
 * http://www.mozilla.org/MPL/
 *
 * Software distributed under the License is distributed on an "AS IS" basis,
 * WITHOUT WARRANTY OF ANY KIND, either express or implied. See the License
 * for the specific language governing rights and limitations under the
 * License.
 *
 * The Original Code is part of dcm4che, an implementation of DICOM(TM) in
 * Java(TM), hosted at https://github.com/dcm4che.
 *
 * The Initial Developer of the Original Code is
 * J4Care.
 * Portions created by the Initial Developer are Copyright (C) 2017
 * the Initial Developer. All Rights Reserved.
 *
 * Contributor(s):
 * See @authors listed below
 *
 * Alternatively, the contents of this file may be used under the terms of
 * either the GNU General Public License Version 2 or later (the "GPL"), or
 * the GNU Lesser General Public License Version 2.1 or later (the "LGPL"),
 * in which case the provisions of the GPL or the LGPL are applicable instead
 * of those above. If you wish to allow use of your version of this file only
 * under the terms of either the GPL or the LGPL, and not to allow others to
 * use your version of this file under the terms of the MPL, indicate your
 * decision by deleting the provisions above and replace them with the notice
 * and other provisions required by the GPL or the LGPL. If you do not delete
 * the provisions above, a recipient may use your version of this file under
 * the terms of any one of the MPL, the GPL or the LGPL.
 *
 * *** END LICENSE BLOCK *****
 */

package org.dcm4chee.arc.audit;

import org.dcm4che3.audit.*;
import org.dcm4che3.conf.api.ConfigurationException;
import org.dcm4che3.conf.api.IApplicationEntityCache;
import org.dcm4che3.data.*;
import org.dcm4che3.hl7.HL7Segment;
import org.dcm4che3.io.DicomOutputStream;
import org.dcm4che3.net.*;
import org.dcm4che3.net.audit.AuditLogger;
import org.dcm4che3.net.audit.AuditLoggerDeviceExtension;
import org.dcm4che3.util.StringUtils;
import org.dcm4chee.arc.ArchiveServiceEvent;
import org.dcm4chee.arc.ConnectionEvent;
import org.dcm4chee.arc.event.SoftwareConfiguration;
import org.dcm4chee.arc.keycloak.KeycloakContext;
import org.dcm4chee.arc.conf.ArchiveDeviceExtension;
import org.dcm4chee.arc.conf.RejectionNote;
import org.dcm4chee.arc.delete.StudyDeleteContext;
import org.dcm4chee.arc.entity.RejectionState;
import org.dcm4chee.arc.retrieve.ExternalRetrieveContext;
import org.dcm4chee.arc.event.RejectionNoteSent;
import org.dcm4chee.arc.exporter.ExportContext;
import org.dcm4chee.arc.patient.PatientMgtContext;
import org.dcm4chee.arc.procedure.ProcedureContext;
import org.dcm4chee.arc.query.QueryContext;
import org.dcm4chee.arc.retrieve.HttpServletRequestInfo;
import org.dcm4chee.arc.retrieve.InstanceLocations;
import org.dcm4chee.arc.retrieve.RetrieveContext;
import org.dcm4chee.arc.stgcmt.StgCmtEventInfo;
import org.dcm4chee.arc.store.StoreContext;
import org.dcm4chee.arc.store.StoreSession;
import org.dcm4chee.arc.study.StudyMgtContext;
import org.slf4j.Logger;
import org.slf4j.LoggerFactory;

import javax.enterprise.context.ApplicationScoped;
import javax.inject.Inject;
import javax.servlet.http.HttpServletRequest;
import java.io.*;
import java.nio.charset.StandardCharsets;
import java.nio.file.Files;
import java.nio.file.Path;
import java.nio.file.Paths;
import java.nio.file.StandardOpenOption;
import java.util.*;

/**
 * @author Vrinda Nayak <vrinda.nayak@j4care.com>
 * @author Gunter Zeilinger <gunterze@gmail.com>
 * @since Feb 2016
 */
@ApplicationScoped
public class AuditService {
    private final Logger LOG = LoggerFactory.getLogger(AuditService.class);
    private final String studyDate = "StudyDate";
    @Inject
    private Device device;

    @Inject
    private IApplicationEntityCache aeCache;

    private void aggregateAuditMessage(AuditLogger auditLogger, Path path) throws IOException {
        AuditServiceUtils.EventType eventType = AuditServiceUtils.EventType.fromFile(path);
        if (path.toFile().length() == 0)
            throw new IOException("Attempt to read from an empty file. ");
        switch (eventType.eventClass) {
            case APPLN_ACTIVITY:
                auditApplicationActivity(auditLogger, path, eventType);
                break;
            case CONN_REJECT:
                auditConnectionRejected(auditLogger, path, eventType);
                break;
            case STORE_WADOR:
                auditStoreOrWADORetrieve(auditLogger, path, eventType);
                break;
            case RETRIEVE:
                auditRetrieve(auditLogger, path, eventType);
                break;
            case USER_DELETED:
            case SCHEDULER_DELETED:
                auditDeletion(auditLogger, path, eventType);
                break;
            case QUERY:
                auditQuery(auditLogger, path, eventType);
                break;
            case HL7:
                auditPatientRecord(auditLogger, path, eventType);
                break;
            case PROC_STUDY:
                auditProcedureRecord(auditLogger, path, eventType);
                break;
            case PROV_REGISTER:
                auditProvideAndRegister(auditLogger, path, eventType);
                break;
            case STGCMT:
                auditStorageCommit(auditLogger, path, eventType);
                break;
            case INST_RETRIEVED:
                auditExternalRetrieve(auditLogger, path, eventType);
                break;
            case LDAP_CHANGES:
                auditSoftwareConfiguration(auditLogger, path, eventType);
                break;
        }
    }

    void spoolApplicationActivity(ArchiveServiceEvent event) {
        if (event.getType() == ArchiveServiceEvent.Type.RELOADED)
            return;

        HttpServletRequest req = event.getRequest();
        AuditInfoBuilder info = req != null
                              ? restfulTriggeredApplicationActivityInfo(req)
                              : systemTriggeredApplicationActivityInfo();
        writeSpoolFile(AuditServiceUtils.EventType.forApplicationActivity(event), info);
    }

    private AuditInfoBuilder systemTriggeredApplicationActivityInfo() {
        return new AuditInfoBuilder.Builder().calledUserID(device.getDeviceName()).build();
    }

    private AuditInfoBuilder restfulTriggeredApplicationActivityInfo(HttpServletRequest req) {
        return new AuditInfoBuilder.Builder()
                .calledUserID(req.getRequestURI())
                .callingUserID(KeycloakContext.valueOf(req).getUserName())
                .callingHost(req.getRemoteAddr())
                .build();
    }

    private void auditApplicationActivity(AuditLogger auditLogger, Path path, AuditServiceUtils.EventType eventType)
            throws IOException {
        SpoolFileReader reader = new SpoolFileReader(path);
        EventIdentificationBuilder ei = toBuildEventIdentification(eventType, null, getEventTime(path, auditLogger));
        AuditInfo archiveInfo = new AuditInfo(reader.getMainInfo());
        ActiveParticipantBuilder[] activeParticipantBuilder = buildApplicationActivityActiveParticipants(auditLogger, eventType, archiveInfo);
        emitAuditMessage(auditLogger, ei, activeParticipantBuilder);
    }

    private ActiveParticipantBuilder[] buildApplicationActivityActiveParticipants(
            AuditLogger auditLogger, AuditServiceUtils.EventType eventType, AuditInfo archiveInfo) {
        ActiveParticipantBuilder[] activeParticipantBuilder = new ActiveParticipantBuilder[2];
        String archiveUserID = archiveInfo.getField(AuditInfo.CALLED_USERID);
        activeParticipantBuilder[0] = new ActiveParticipantBuilder.Builder(
                                archiveUserID,
                                getLocalHostName(auditLogger))
                                .userIDTypeCode(archiveUserIDTypeCode(archiveUserID))
                                .altUserID(AuditLogger.processID())
                                .roleIDCode(eventType.destination)
                                .build();
        if (isServiceUserTriggered(archiveInfo.getField(AuditInfo.CALLING_USERID))) {
            String userID = archiveInfo.getField(AuditInfo.CALLING_USERID);
            activeParticipantBuilder[1] = new ActiveParticipantBuilder.Builder(
                    userID,
                    archiveInfo.getField(AuditInfo.CALLING_HOST))
                    .userIDTypeCode(AuditMessages.userIDTypeCode(userID))
                    .requester(true)
                    .roleIDCode(eventType.source)
                    .build();
        }
        return activeParticipantBuilder;
    }

    void spoolInstancesDeleted(StoreContext ctx) {
        Attributes attrs = ctx.getAttributes();
        HashMap<String, HashSet<String>> sopClassMap = buildRejectionSOPClassMap(attrs);
        LinkedHashSet<Object> deleteObjs = getDeletionObjsForSpooling(sopClassMap, new AuditInfo(getAIStoreCtx(ctx)));
        AuditServiceUtils.EventType eventType = ctx.getStoredInstance().getSeries().getStudy().getRejectionState() == RejectionState.COMPLETE
                                                    ? AuditServiceUtils.EventType.RJ_COMPLET
                                                    : AuditServiceUtils.EventType.RJ_PARTIAL;
        writeSpoolFile(eventType, deleteObjs);
    }

    private HashMap<String, HashSet<String>> buildRejectionSOPClassMap(Attributes attrs) {
        HashMap<String, HashSet<String>> sopClassMap = new HashMap<>();
        for (Attributes studyRef : attrs.getSequence(Tag.CurrentRequestedProcedureEvidenceSequence))
            for (Attributes seriesRef : studyRef.getSequence(Tag.ReferencedSeriesSequence))
                for (Attributes sopRef : seriesRef.getSequence(Tag.ReferencedSOPSequence))
                    buildSOPClassMap(sopClassMap, sopRef.getString(Tag.ReferencedSOPClassUID),
                            sopRef.getString(Tag.ReferencedSOPInstanceUID));
        return sopClassMap;
    }

    void spoolStudyDeleted(StudyDeleteContext ctx) {
        HashMap<String, HashSet<String>> sopClassMap = new HashMap<>();
        for (org.dcm4chee.arc.entity.Instance i : ctx.getInstances())
            buildSOPClassMap(sopClassMap, i.getSopClassUID(), i.getSopInstanceUID());
        HttpServletRequest request = ctx.getHttpRequest();
        AuditInfoBuilder i = request != null ? buildPermDeletionAuditInfoForWeb(request, ctx)
                : buildPermDeletionAuditInfoForScheduler(ctx);
        AuditServiceUtils.EventType eventType = request != null
                                                ? AuditServiceUtils.EventType.RJ_COMPLET
                                                : AuditServiceUtils.EventType.PRMDLT_SCH;
        LinkedHashSet<Object> deleteObjs = getDeletionObjsForSpooling(sopClassMap, new AuditInfo(i));
        writeSpoolFile(eventType, deleteObjs);
    }

    void spoolExternalRejection(RejectionNoteSent rejectionNoteSent) {
        Attributes attrs = rejectionNoteSent.getRejectionNote();

        LinkedHashSet<AuditInfoBuilder> externalRejectionClientAuditInfo = new LinkedHashSet<>();
        externalRejectionClientAuditInfo.add(externalRejectionClientAuditInfo(rejectionNoteSent));
        externalRejectionClientAuditInfo.addAll(rejectionSOPRefs(attrs));

        AuditServiceUtils.EventType clientET = rejectionNoteSent.isStudyDeleted()
                ? AuditServiceUtils.EventType.RJ_COMPLET
                : AuditServiceUtils.EventType.RJ_PARTIAL;
        writeSpoolFile(clientET, externalRejectionClientAuditInfo.toArray(
                new AuditInfoBuilder[externalRejectionClientAuditInfo.size()]));
    }

    private LinkedHashSet<AuditInfoBuilder> rejectionSOPRefs(Attributes attrs) {
        LinkedHashSet<AuditInfoBuilder> rejectionSOPRefs = new LinkedHashSet<>();
        HashMap<String, HashSet<String>> sopClassMap = buildRejectionSOPClassMap(attrs);
        for (Map.Entry<String, HashSet<String>> entry : sopClassMap.entrySet())
            rejectionSOPRefs.add(new AuditInfoBuilder.Builder().sopCUID(entry.getKey())
                    .sopIUID(String.valueOf(entry.getValue().size())).build());

        return rejectionSOPRefs;
    }

    private AuditInfoBuilder externalRejectionClientAuditInfo(RejectionNoteSent rejectionNoteSent) {
        HttpServletRequest req = rejectionNoteSent.getRequest();
        Attributes attrs = rejectionNoteSent.getRejectionNote();
        Attributes codeItem = attrs.getSequence(Tag.ConceptNameCodeSequence).get(0);
        return new AuditInfoBuilder.Builder()
                .callingUserID(KeycloakContext.valueOf(req).getUserName())
                .callingHost(req.getRemoteHost())
                .calledUserID(req.getRequestURI())
                .calledHost(toHost(rejectionNoteSent.getRemoteAE()))
                .outcome(codeItem.getString(Tag.CodeMeaning))
                .studyUIDAccNumDate(attrs)
                .pIDAndName(attrs, getArchiveDevice())
                .build();
    }

<<<<<<< HEAD
    private String toHost(ApplicationEntity ae) {
=======
    private String toHost(String aet) throws ConfigurationException {
        ApplicationEntity ae = aeCache.findApplicationEntity(aet);
>>>>>>> 2d87a05f
        StringBuilder b = new StringBuilder();
        List<Connection> connections = ae.getConnections();
        if (!connections.isEmpty()) {
            b.append(connections.get(0).getHostname());
            for (int i = 1; i < connections.size(); i++)
                b.append(';').append(connections.get(i).getHostname());
        }
        return b.toString();
    }

    void spoolSoftwareConfiguration(SoftwareConfiguration softwareConfiguration) {
        HttpServletRequest request = softwareConfiguration.getRequest();
        AuditInfoBuilder info = new AuditInfoBuilder.Builder()
                                .callingUserID(KeycloakContext.valueOf(request).getUserName())
                                .callingHost(request.getRemoteAddr())
                                .calledUserID(softwareConfiguration.getDeviceName())
                                .ldapDiff(softwareConfiguration.getLdapDiff().toString())
                                .build();
        writeSpoolFile(AuditServiceUtils.EventType.LDAP_CHNGS, info);
    }

    private void auditSoftwareConfiguration(AuditLogger auditLogger, Path path, AuditServiceUtils.EventType eventType)
            throws IOException {
        SpoolFileReader reader = new SpoolFileReader(path);
        AuditInfo auditInfo = new AuditInfo(reader.getMainInfo());
        EventIdentificationBuilder ei = toBuildEventIdentification(eventType, null, getEventTime(path, auditLogger));
        ActiveParticipantBuilder[] activeParticipantBuilder = new ActiveParticipantBuilder[1];
        String callingUserID = auditInfo.getField(AuditInfo.CALLING_USERID);
        activeParticipantBuilder[0] = new ActiveParticipantBuilder.Builder(
                callingUserID,
                auditInfo.getField(AuditInfo.CALLING_HOST))
                .userIDTypeCode(AuditMessages.userIDTypeCode(callingUserID))
                .requester(true).build();
        ParticipantObjectIdentificationBuilder poiLDAPDiff = new ParticipantObjectIdentificationBuilder.Builder(auditInfo.getField(
                                                    AuditInfo.CALLED_USERID),
                                                    AuditMessages.ParticipantObjectIDTypeCode.DeviceName,
                                                    AuditMessages.ParticipantObjectTypeCode.SystemObject,
                                                    null).detail(getPod("Alert Description", auditInfo.getField(AuditInfo.LDAP_DIFF)))
                                                    .build();
        emitAuditMessage(auditLogger, ei, activeParticipantBuilder, poiLDAPDiff);
    }

    private AuditInfoBuilder buildPermDeletionAuditInfoForWeb(HttpServletRequest req, StudyDeleteContext ctx) {
        return new AuditInfoBuilder.Builder()
                .callingUserID(KeycloakContext.valueOf(req).getUserName())
                .callingHost(req.getRemoteHost())
                .calledUserID(req.getRequestURI())
                .studyUIDAccNumDate(ctx.getStudy().getAttributes())
                .pIDAndName(ctx.getPatient().getAttributes(), getArchiveDevice())
                .outcome(getOD(ctx.getException()))
                .build();
    }

    private AuditInfoBuilder buildPermDeletionAuditInfoForScheduler(StudyDeleteContext ctx) {
        return new AuditInfoBuilder.Builder()
                .studyUIDAccNumDate(ctx.getStudy().getAttributes())
                .pIDAndName(ctx.getPatient().getAttributes(), getArchiveDevice())
                .outcome(getOD(ctx.getException()))
                .build();
    }

    private void auditDeletion(AuditLogger auditLogger, Path path, AuditServiceUtils.EventType eventType) throws IOException {
        SpoolFileReader reader = new SpoolFileReader(path);
        AuditInfo auditInfo = new AuditInfo(reader.getMainInfo());
        boolean userDeleted = eventType.eventClass == AuditServiceUtils.EventClass.USER_DELETED;
        EventIdentificationBuilder ei = toCustomBuildEventIdentification(eventType, auditInfo.getField(AuditInfo.OUTCOME),
                auditInfo.getField(AuditInfo.WARNING), getEventTime(path, auditLogger));
        ActiveParticipantBuilder[] activeParticipantBuilder = new ActiveParticipantBuilder[2];
        if (userDeleted) {
            String archiveUserID = auditInfo.getField(AuditInfo.CALLED_USERID);
            AuditMessages.UserIDTypeCode archiveUserIDTypeCode = archiveUserIDTypeCode(archiveUserID);
            String callingUserID = auditInfo.getField(AuditInfo.CALLING_USERID);
            activeParticipantBuilder[0] = new ActiveParticipantBuilder.Builder(
                    callingUserID,
                    auditInfo.getField(AuditInfo.CALLING_HOST))
                    .userIDTypeCode(callingUserIDTypeCode(archiveUserIDTypeCode, callingUserID))
                    .requester(true).build();
            activeParticipantBuilder[1] = new ActiveParticipantBuilder.Builder(
                    archiveUserID,
                    getLocalHostName(auditLogger))
                    .userIDTypeCode(archiveUserIDTypeCode)
                    .altUserID(AuditLogger.processID())
                    .build();
        } else
            activeParticipantBuilder[0] = new ActiveParticipantBuilder.Builder(
                    device.getDeviceName(),
                    getLocalHostName(auditLogger))
                    .userIDTypeCode(AuditMessages.UserIDTypeCode.DeviceName)
                    .altUserID(AuditLogger.processID())
                    .requester(true).build();

        
        ParticipantObjectDescriptionBuilder desc = new ParticipantObjectDescriptionBuilder.Builder()
                .sopC(sopClasses(reader.getInstanceLines()))
                .acc(auditInfo.getField(AuditInfo.ACC_NUM)).build();
        
        ParticipantObjectIdentificationBuilder poiStudy = new ParticipantObjectIdentificationBuilder.Builder(
                auditInfo.getField(AuditInfo.STUDY_UID), 
                AuditMessages.ParticipantObjectIDTypeCode.StudyInstanceUID,
                AuditMessages.ParticipantObjectTypeCode.SystemObject,
                AuditMessages.ParticipantObjectTypeCodeRole.Report)
                .desc(desc)
                .detail(getPod(studyDate, auditInfo.getField(AuditInfo.STUDY_DATE)))
                .build();
        emitAuditMessage(auditLogger, ei, activeParticipantBuilder, poiStudy, patientPOI(auditInfo));
    }

    void spoolExternalRetrieve(ExternalRetrieveContext ctx) {
        String outcome = ctx.getResponse().getString(Tag.ErrorComment) != null
                            ? ctx.getResponse().getString(Tag.ErrorComment) + ctx.failed()
                            : null;
        String warning = ctx.warning() > 0
                            ? "Number Of Warning Sub operations" + ctx.warning()
                            : null;
        AuditInfoBuilder info = new AuditInfoBuilder.Builder()
                                .callingUserID(ctx.getRequesterUserID())
                                .callingHost(ctx.getRequesterHostName())
                                .calledHost(ctx.getRemoteHostName())
                                .calledUserID(ctx.getRemoteAET())
                                .moveAET(ctx.getRequestURI())
                                .destAET(ctx.getDestinationAET())
                                .warning(warning)
                                .studyUIDAccNumDate(ctx.getKeys())
                                .outcome(outcome)
                                .build();
        writeSpoolFile(AuditServiceUtils.EventType.INST_RETRV, info);
    }

    private void auditExternalRetrieve(AuditLogger auditLogger, Path path, AuditServiceUtils.EventType eventType)
            throws IOException {
        SpoolFileReader reader = new SpoolFileReader(path);
        AuditInfo i = new AuditInfo(reader.getMainInfo());
        EventIdentificationBuilder ei = toCustomBuildEventIdentification(eventType, i.getField(AuditInfo.OUTCOME),
                i.getField(AuditInfo.WARNING), getEventTime(path, auditLogger));

        ActiveParticipantBuilder[] activeParticipantBuilder = new ActiveParticipantBuilder[4];
        String userID = i.getField(AuditInfo.CALLING_USERID);
        activeParticipantBuilder[0] = new ActiveParticipantBuilder.Builder(
                                userID,
                                i.getField(AuditInfo.CALLING_HOST))
                                .userIDTypeCode(AuditMessages.userIDTypeCode(userID))
                                .requester(true)
                                .build();
        activeParticipantBuilder[1] = new ActiveParticipantBuilder.Builder(
                                i.getField(AuditInfo.MOVEAET),
                                getLocalHostName(auditLogger))
                                .userIDTypeCode(AuditMessages.UserIDTypeCode.URI)
                                .altUserID(AuditLogger.processID())
                                .build();
        activeParticipantBuilder[2] = new ActiveParticipantBuilder.Builder(
                                i.getField(AuditInfo.CALLED_USERID),
                                i.getField(AuditInfo.CALLED_HOST))
                                .userIDTypeCode(AuditMessages.UserIDTypeCode.StationAETitle)
                                .roleIDCode(eventType.source)
                                .build();
        activeParticipantBuilder[3] = new ActiveParticipantBuilder.Builder(
                                i.getField(AuditInfo.DEST_AET),
                                i.getField(AuditInfo.DEST_NAP_ID))
                                .userIDTypeCode(AuditMessages.UserIDTypeCode.StationAETitle)
                                .roleIDCode(eventType.destination)
                                .build();
        ParticipantObjectIdentificationBuilder studyPOI = new ParticipantObjectIdentificationBuilder.Builder(
                                                            i.getField(AuditInfo.STUDY_UID),
                                                            AuditMessages.ParticipantObjectIDTypeCode.StudyInstanceUID,
                                                            AuditMessages.ParticipantObjectTypeCode.SystemObject,
                                                            AuditMessages.ParticipantObjectTypeCodeRole.Report)
                                                            .build();
        emitAuditMessage(auditLogger, ei, activeParticipantBuilder, studyPOI);
    }

    void spoolConnectionRejected(ConnectionEvent event) {
        AuditInfoBuilder info = new AuditInfoBuilder.Builder()
                            .callingHost(event.getSocket().getRemoteSocketAddress().toString())
                            .calledHost(event.getConnection().getHostname())
                            .outcome(event.getException().getMessage())
                            .build();
        writeSpoolFile(AuditServiceUtils.EventType.CONN__RJCT, info);
    }

    private void auditConnectionRejected(AuditLogger auditLogger, Path path, AuditServiceUtils.EventType eventType)
            throws IOException {
        SpoolFileReader reader = new SpoolFileReader(path);
        AuditInfo crI = new AuditInfo(reader.getMainInfo());
        EventIdentificationBuilder ei = toBuildEventIdentification(eventType, crI.getField(AuditInfo.OUTCOME), getEventTime(path, auditLogger));
        ActiveParticipantBuilder[] activeParticipantBuilder = new ActiveParticipantBuilder[2];
        activeParticipantBuilder[0] = new ActiveParticipantBuilder.Builder(
                                device.getDeviceName(),
                                crI.getField(AuditInfo.CALLED_HOST))
                                .userIDTypeCode(AuditMessages.UserIDTypeCode.DeviceName)
                                .altUserID(AuditLogger.processID())
                                .build();
        String userID, napID;
        userID = napID = crI.getField(AuditInfo.CALLING_HOST);
        activeParticipantBuilder[1] = new ActiveParticipantBuilder.Builder(userID, napID)
                                        .userIDTypeCode(AuditMessages.UserIDTypeCode.NodeID)
                                        .requester(true).build();

        ParticipantObjectIdentificationBuilder poi = new ParticipantObjectIdentificationBuilder.Builder(
                                                    crI.getField(AuditInfo.CALLING_HOST),
                                                    AuditMessages.ParticipantObjectIDTypeCode.NodeID,
                                                    AuditMessages.ParticipantObjectTypeCode.SystemObject,
                                                    null)
                                                    .build();
        emitAuditMessage(auditLogger, ei, activeParticipantBuilder, poi);
    }

    void spoolQuery(QueryContext ctx) {
        boolean auditAggregate = getArchiveDevice().isAuditAggregate();
        AuditLoggerDeviceExtension ext = device.getDeviceExtension(AuditLoggerDeviceExtension.class);
        AuditServiceUtils.EventType eventType = AuditServiceUtils.EventType.forQuery(ctx);
        AuditInfo auditInfo = ctx.getHttpRequest() != null ? createAuditInfoForQIDO(ctx) : createAuditInfoForFIND(ctx);
        for (AuditLogger auditLogger : ext.getAuditLoggers()) {
            if (!isSpoolingSuppressed(eventType, ctx.getCallingAET(), auditLogger)) {
                Path directory = toDirPath(auditLogger);
                try {
                    Files.createDirectories(directory);
                    Path file = Files.createTempFile(directory, String.valueOf(eventType), null);
                    try (BufferedOutputStream out = new BufferedOutputStream(
                            Files.newOutputStream(file, StandardOpenOption.APPEND))) {
                        new DataOutputStream(out).writeUTF(auditInfo.toString());
                        if (ctx.getAssociation() != null) {
                            try (DicomOutputStream dos = new DicomOutputStream(out, UID.ImplicitVRLittleEndian)) {
                                dos.writeDataset(null, ctx.getQueryKeys());
                            } catch (Exception e) {
                                LOG.warn("Failed to create DicomOutputStream : ", e);
                            }
                        }
                    }
                    if (!auditAggregate)
                        auditAndProcessFile(auditLogger, file);
                } catch (Exception e) {
                    LOG.warn("Failed to write to Audit Spool File - {}", auditLogger.getCommonName(), e);
                }
            }
        }
    }

    private AuditInfo createAuditInfoForFIND(QueryContext ctx) {
        return new AuditInfo(
                new AuditInfoBuilder.Builder()
                        .callingHost(ctx.getRemoteHostName())
                        .callingUserID(ctx.getCallingAET())
                        .calledUserID(ctx.getCalledAET())
                        .queryPOID(ctx.getSOPClassUID())
                        .build());
    }

    private AuditInfo createAuditInfoForQIDO(QueryContext ctx) {
        HttpServletRequest httpRequest = ctx.getHttpRequest();
        return new AuditInfo(
                new AuditInfoBuilder.Builder()
                        .callingHost(ctx.getRemoteHostName())
                        .callingUserID(KeycloakContext.valueOf(ctx.getHttpRequest()).getUserName())
                        .calledUserID(httpRequest.getRequestURI())
                        .queryPOID(ctx.getSearchMethod())
                        .queryString(httpRequest.getRequestURI() + httpRequest.getQueryString())
                        .build());
    }

    private boolean isSpoolingSuppressed(AuditServiceUtils.EventType eventType, String userID, AuditLogger auditLogger) {
        return !auditLogger.isInstalled()
                || (!auditLogger.getAuditSuppressCriteriaList().isEmpty()
                    && auditLogger.isAuditMessageSuppressed(createMinimalAuditMsg(eventType, userID)));
    }

    private AuditMessage createMinimalAuditMsg(AuditServiceUtils.EventType eventType, String userID) {
        AuditMessage msg = new AuditMessage();
        msg.setEventIdentification(
                AuditMessages.toEventIdentification(toBuildEventIdentification(eventType, null, null)));
        ActiveParticipant ap = new ActiveParticipant();
        ap.setUserID(userID);
        ap.setUserIsRequestor(true);
        msg.getActiveParticipant().add(ap);
        return msg;
    }

    void auditAndProcessFile(AuditLogger auditLogger, Path file) {
        try {
            aggregateAuditMessage(auditLogger, file);
            Files.delete(file);
        } catch (Exception e) {
            LOG.warn("Failed to process Audit Spool File - {}", auditLogger.getCommonName(), file, e);
            try {
                Files.move(file, file.resolveSibling(file.getFileName().toString() + ".failed"));
            } catch (IOException e1) {
                LOG.warn("Failed to mark Audit Spool File - {} as failed", auditLogger.getCommonName(), file, e);
            }
        }
    }

    private void auditQuery(
            AuditLogger auditLogger, Path file, AuditServiceUtils.EventType eventType) throws IOException {
        AuditInfo qrI;
        ActiveParticipantBuilder[] activeParticipantBuilder = new ActiveParticipantBuilder[2];
        EventIdentificationBuilder ei = toBuildEventIdentification(eventType, null, getEventTime(file, auditLogger));
        try (InputStream in = new BufferedInputStream(Files.newInputStream(file))) {
            qrI = new AuditInfo(new DataInputStream(in).readUTF());
            String archiveUserID = qrI.getField(AuditInfo.CALLED_USERID);
            String callingUserID = qrI.getField(AuditInfo.CALLING_USERID);
            AuditMessages.UserIDTypeCode archiveUserIDTypeCode = archiveUserIDTypeCode(archiveUserID);
            activeParticipantBuilder[0] = new ActiveParticipantBuilder.Builder(
                                    callingUserID,
                                    qrI.getField(AuditInfo.CALLING_HOST))
                                    .userIDTypeCode(callingUserIDTypeCode(archiveUserIDTypeCode, callingUserID))
                                    .requester(true)
                                    .roleIDCode(eventType.source)
                                    .build();
            activeParticipantBuilder[1] = new ActiveParticipantBuilder.Builder(
                                    archiveUserID,
                                    getLocalHostName(auditLogger))
                                    .userIDTypeCode(archiveUserIDTypeCode)
                                    .altUserID(AuditLogger.processID())
                                    .roleIDCode(eventType.destination)
                                    .build();
            ParticipantObjectIdentificationBuilder poi;
            if (eventType == AuditServiceUtils.EventType.QUERY_QIDO) {
                poi = new ParticipantObjectIdentificationBuilder.Builder(
                        qrI.getField(AuditInfo.Q_POID),
                        AuditMessages.ParticipantObjectIDTypeCode.QIDO_QUERY,
                        AuditMessages.ParticipantObjectTypeCode.SystemObject,
                        AuditMessages.ParticipantObjectTypeCodeRole.Query)
                        .query(qrI.getField(AuditInfo.Q_STRING).getBytes())
                        .detail(getPod("QueryEncoding", String.valueOf(StandardCharsets.UTF_8)))
                        .build();
            }
            else {
                byte[] buffer = new byte[(int) Files.size(file)];
                int len = in.read(buffer);
                byte[] data;
                if (len != -1) {
                    data = new byte[len];
                    System.arraycopy(buffer, 0, data, 0, len);
                }
                else {
                    data = new byte[0];
                }
                poi = new ParticipantObjectIdentificationBuilder.Builder(
                        qrI.getField(AuditInfo.Q_POID),
                        AuditMessages.ParticipantObjectIDTypeCode.SOPClassUID,
                        AuditMessages.ParticipantObjectTypeCode.SystemObject,
                        AuditMessages.ParticipantObjectTypeCodeRole.Report)
                        .query(data)
                        .detail(getPod("TransferSyntax", UID.ImplicitVRLittleEndian))
                        .build();
            }
            emitAuditMessage(auditLogger, ei, activeParticipantBuilder, poi);
        }
    }

    void spoolInstanceStored(StoreContext ctx) {
        if (ctx.getRejectionNote() != null) {
            spoolInstancesDeleted(ctx);
            return;
        }

        if (isDuplicateReceivedInstance(ctx))
            return;

        AuditServiceUtils.EventType eventType = AuditServiceUtils.EventType.forInstanceStored(ctx);

        StoreSession ss = ctx.getStoreSession();
        HttpServletRequest req = ss.getHttpRequest();
        String callingUserID = req != null
                ? KeycloakContext.valueOf(req).getUserName()
                : ss.getCallingAET();

        String rjNoteMeaning = ctx.getException() == null && null != ctx.getRejectionNote()
                            ? ctx.getRejectionNote().getRejectionNoteCode().getCodeMeaning() : null;
        String exception = getOD(ctx.getException());
        String outcome = ctx.getRejectionNote() == null
                            ? exception
                            : exception + " - " + rjNoteMeaning;

        AuditInfoBuilder instanceInfo = new AuditInfoBuilder.Builder()
                .sopCUID(ctx.getSopClassUID()).sopIUID(ctx.getSopInstanceUID())
                .mppsUID(ctx.getMppsInstanceUID())
                .build();

        ArchiveDeviceExtension arcDev = getArchiveDevice();
        Attributes attr = ctx.getAttributes();
        AuditInfoBuilder info = new AuditInfoBuilder.Builder().callingHost(ss.getRemoteHostName())
                .callingUserID(callingUserID)
                .calledUserID(req != null ? req.getRequestURI() : ss.getCalledAET())
                .studyUIDAccNumDate(attr)
                .pIDAndName(attr, arcDev)
                .outcome(outcome)
                .warning(rjNoteMeaning)
                .build();

        if (ctx.getException() != null)
            writeSpoolFile(eventType, info, instanceInfo);
        else {
            String fileName = getFileName(
                    eventType, callingUserID.replace('|', '-'),
                    ctx.getStoreSession().getCalledAET(), ctx.getStudyInstanceUID());
            writeSpoolFileStoreOrWadoRetrieve(fileName, info, instanceInfo);
        }
    }

    private boolean isDuplicateReceivedInstance(StoreContext ctx) {
        return ctx.getLocations().isEmpty() && ctx.getStoredInstance() == null && ctx.getException() == null;
    }
    
    void spoolRetrieveWADO(RetrieveContext ctx) {
        HttpServletRequestInfo req = ctx.getHttpServletRequestInfo();
        Collection<InstanceLocations> il = ctx.getMatches();
        Attributes attrs = new Attributes();
        for (InstanceLocations i : il)
            attrs = i.getAttributes();
        String fileName = getFileName(AuditServiceUtils.EventType.WADO___URI, req.requesterHost,
                ctx.getLocalAETitle(), ctx.getStudyInstanceUIDs()[0]);
        AuditInfoBuilder info = new AuditInfoBuilder.Builder()
                                .callingHost(req.requesterHost)
                                .callingUserID(req.requesterUserID)
                                .calledUserID(req.requestURI)
                                .studyUIDAccNumDate(attrs)
                                .pIDAndName(attrs, getArchiveDevice())
                                .outcome(null != ctx.getException() ? ctx.getException().getMessage() : null)
                                .build();
        AuditInfoBuilder instanceInfo = new AuditInfoBuilder.Builder()
                                        .sopCUID(attrs.getString(Tag.SOPClassUID))
                                        .sopIUID(ctx.getSopInstanceUIDs()[0])
                                        .build();
        writeSpoolFileStoreOrWadoRetrieve(fileName, info, instanceInfo);
    }

    private void buildSOPClassMap(HashMap<String, HashSet<String>> sopClassMap, String cuid, String iuid) {
        HashSet<String> iuids = sopClassMap.get(cuid);
        if (iuids == null) {
            iuids = new HashSet<>();
            sopClassMap.put(cuid, iuids);
        }
        iuids.add(iuid);
    }

    private void auditStoreOrWADORetrieve(AuditLogger auditLogger, Path path,
                                          AuditServiceUtils.EventType eventType) throws IOException {
        SpoolFileReader reader = new SpoolFileReader(path);
        List<String> mppsUIDs = new ArrayList<>();
        HashMap<String, HashSet<String>> sopClassMap = new HashMap<>();
        AuditInfo auditInfo = new AuditInfo(reader.getMainInfo());
        for (String line : reader.getInstanceLines()) {
            AuditInfo iI = new AuditInfo(line);
            buildSOPClassMap(sopClassMap, iI.getField(AuditInfo.SOP_CUID), iI.getField(AuditInfo.SOP_IUID));
            String mppsUID = iI.getField(AuditInfo.MPPS_UID);
            if (mppsUID != null)
                mppsUIDs.add(mppsUID);
        }

        EventIdentificationBuilder ei = toBuildEventIdentification(eventType, auditInfo.getField(AuditInfo.OUTCOME), getEventTime(path, auditLogger));

        ActiveParticipantBuilder[] activeParticipantBuilder = new ActiveParticipantBuilder[2];
        String callingUserID = auditInfo.getField(AuditInfo.CALLING_USERID);
        String archiveUserID = auditInfo.getField(AuditInfo.CALLED_USERID);
        AuditMessages.UserIDTypeCode archiveUserIDTypeCode = archiveUserIDTypeCode(archiveUserID);
        activeParticipantBuilder[0] = new ActiveParticipantBuilder.Builder(
                                callingUserID,
                                auditInfo.getField(AuditInfo.CALLING_HOST))
                                .userIDTypeCode(callingUserIDTypeCode(archiveUserIDTypeCode, callingUserID))
                                .requester(true)
                                .roleIDCode(eventType.source)
                                .build();
        activeParticipantBuilder[1] = new ActiveParticipantBuilder.Builder(
                                archiveUserID,
                                getLocalHostName(auditLogger))
                                .userIDTypeCode(archiveUserIDTypeCode)
                                .altUserID(AuditLogger.processID())
                                .roleIDCode(eventType.destination)
                                .build();

        SOPClass[] sopC = new SOPClass[sopClassMap.size()];
        int i = 0;
        for (Map.Entry<String, HashSet<String>> entry : sopClassMap.entrySet()) {
            sopC[i] = AuditMessages.createSOPClass(null, entry.getKey(), entry.getValue().size());
            i++;
        }

        ParticipantObjectDescriptionBuilder desc = new ParticipantObjectDescriptionBuilder.Builder()
                                                .sopC(sopC)
                                                .acc(auditInfo.getField(AuditInfo.ACC_NUM))
                                                .mpps(mppsUIDs.toArray(new String[mppsUIDs.size()]))
                                                .build();

        String lifecycle = (eventType == AuditServiceUtils.EventType.STORE_CREA
                || eventType == AuditServiceUtils.EventType.STORE_UPDT)
                ? AuditMessages.ParticipantObjectDataLifeCycle.OriginationCreation : null;
        ParticipantObjectIdentificationBuilder poiStudy = new ParticipantObjectIdentificationBuilder.Builder(
                                                        auditInfo.getField(AuditInfo.STUDY_UID),
                                                        AuditMessages.ParticipantObjectIDTypeCode.StudyInstanceUID,
                                                        AuditMessages.ParticipantObjectTypeCode.SystemObject,
                                                        AuditMessages.ParticipantObjectTypeCodeRole.Report)
                                                        .desc(desc)
                                                        .detail(getPod(studyDate, auditInfo.getField(AuditInfo.STUDY_DATE)))
                                                        .lifeCycle(lifecycle)
                                                        .build();
        emitAuditMessage(auditLogger, ei, activeParticipantBuilder, poiStudy, patientPOI(auditInfo));
    }

    void spoolRetrieve(AuditServiceUtils.EventType eventType, RetrieveContext ctx) {
        RetrieveContextAuditInfoBuilder builder = new RetrieveContextAuditInfoBuilder(ctx, getArchiveDevice(), eventType);
        for (AuditInfoBuilder[] auditInfoBuilder : builder.getAuditInfoBuilder())
            writeSpoolFile(builder.getEventType(), auditInfoBuilder);
    }

    private ArchiveDeviceExtension getArchiveDevice() {
        return device.getDeviceExtension(ArchiveDeviceExtension.class);
    }

    private void auditRetrieve(AuditLogger auditLogger, Path path, AuditServiceUtils.EventType eventType)
            throws IOException {
        SpoolFileReader reader = new SpoolFileReader(path);
        AuditInfo ri = new AuditInfo(reader.getMainInfo());
        EventIdentificationBuilder ei = toCustomBuildEventIdentification(eventType, ri.getField(AuditInfo.OUTCOME),
                ri.getField(AuditInfo.WARNING), getEventTime(path, auditLogger));

        HashMap<String, AccessionNumSopClassInfo> study_accNumSOPClassInfo = new HashMap<>();
        String pID = getArchiveDevice().auditUnknownPatientID();
        String pName = null;
        String studyDt = null;
        for (String line : reader.getInstanceLines()) {
            AuditInfo rInfo = new AuditInfo(line);
            String studyInstanceUID = rInfo.getField(AuditInfo.STUDY_UID);
            AccessionNumSopClassInfo accNumSopClassInfo = study_accNumSOPClassInfo.get(studyInstanceUID);
            if (accNumSopClassInfo == null) {
                accNumSopClassInfo = new AccessionNumSopClassInfo(
                        rInfo.getField(AuditInfo.ACC_NUM));
                study_accNumSOPClassInfo.put(studyInstanceUID, accNumSopClassInfo);
            }
            accNumSopClassInfo.addSOPInstance(rInfo);
            study_accNumSOPClassInfo.put(studyInstanceUID, accNumSopClassInfo);
            pID = rInfo.getField(AuditInfo.P_ID);
            pName = rInfo.getField(AuditInfo.P_NAME);
            studyDt = rInfo.getField(AuditInfo.STUDY_DATE);
        }
        List<ParticipantObjectIdentificationBuilder> pois = new ArrayList<>();
        for (Map.Entry<String, AccessionNumSopClassInfo> entry : study_accNumSOPClassInfo.entrySet()) {
            HashSet<SOPClass> sopC = new HashSet<>();
            for (Map.Entry<String, HashSet<String>> sopClassMap : entry.getValue().getSopClassMap().entrySet())
                if (ri.getField(AuditInfo.FAILED_IUID_SHOW) != null)
                    sopC.add(getSOPC(sopClassMap.getValue(), sopClassMap.getKey(), sopClassMap.getValue().size()));
                else
                    sopC.add(getSOPC(null, sopClassMap.getKey(), sopClassMap.getValue().size()));

            ParticipantObjectDescriptionBuilder desc = new ParticipantObjectDescriptionBuilder.Builder()
                                                        .sopC(sopC.toArray(new SOPClass[sopC.size()]))
                                                        .acc(entry.getValue().getAccNum())
                                                        .build();
            ParticipantObjectIdentificationBuilder poi = new ParticipantObjectIdentificationBuilder.Builder(
                                                        entry.getKey(),
                                                        AuditMessages.ParticipantObjectIDTypeCode.StudyInstanceUID,
                                                        AuditMessages.ParticipantObjectTypeCode.SystemObject,
                                                        AuditMessages.ParticipantObjectTypeCodeRole.Report)
                                                        .desc(desc)
                                                        .detail(getPod(studyDate, studyDt))
                                                        .build();
            pois.add(poi);
        }
        ParticipantObjectIdentificationBuilder poiPatient = new ParticipantObjectIdentificationBuilder.Builder(
                                                            pID,
                                                            AuditMessages.ParticipantObjectIDTypeCode.PatientNumber,
                                                            AuditMessages.ParticipantObjectTypeCode.Person,
                                                            AuditMessages.ParticipantObjectTypeCodeRole.Patient)
                                                            .name(pName)
                                                            .build();
        pois.add(poiPatient);
        emitAuditMessage(auditLogger, ei,
                        getApsForRetrieve(eventType, ri, auditLogger),
                        pois.toArray(new ParticipantObjectIdentificationBuilder[pois.size()]));
    }

    private ActiveParticipantBuilder[] getApsForRetrieve(AuditServiceUtils.EventType eventType, AuditInfo ri, AuditLogger auditLogger) {
        return ri.getField(AuditInfo.MOVEAET) != null
                ? getApsForMove(eventType, ri, auditLogger)
                : ri.getField(AuditInfo.IS_EXPORT) != null
                    ? getApsForExport(eventType, ri, auditLogger)
                    : getApsForGetOrWadoRS(eventType, ri, auditLogger);
    }

    private ActiveParticipantBuilder[] getApsForMove(AuditServiceUtils.EventType eventType, AuditInfo ri, AuditLogger auditLogger) {
        ActiveParticipantBuilder[] activeParticipantBuilder = new ActiveParticipantBuilder[3];
        activeParticipantBuilder[0] = new ActiveParticipantBuilder.Builder(
                                ri.getField(AuditInfo.CALLED_USERID),
                                getLocalHostName(auditLogger))
                                .userIDTypeCode(AuditMessages.UserIDTypeCode.StationAETitle)
                                .altUserID(AuditLogger.processID())
                                .roleIDCode(eventType.source)
                                .build();
        activeParticipantBuilder[1] = new ActiveParticipantBuilder.Builder(
                                ri.getField(AuditInfo.DEST_AET),
                                ri.getField(AuditInfo.DEST_NAP_ID))
                                .userIDTypeCode(AuditMessages.UserIDTypeCode.StationAETitle)
                                .roleIDCode(eventType.destination)
                                .build();
        activeParticipantBuilder[2] = new ActiveParticipantBuilder.Builder(
                                ri.getField(AuditInfo.MOVEAET),
                                ri.getField(AuditInfo.CALLING_HOST))
                                .userIDTypeCode(AuditMessages.UserIDTypeCode.StationAETitle)
                                .requester(true)
                                .build();
        return activeParticipantBuilder;
    }

    private ActiveParticipantBuilder[] getApsForExport(AuditServiceUtils.EventType eventType, AuditInfo ri, AuditLogger auditLogger) {
        ActiveParticipantBuilder[] activeParticipantBuilder = new ActiveParticipantBuilder[3];
        activeParticipantBuilder[0] = new ActiveParticipantBuilder.Builder(
                ri.getField(AuditInfo.DEST_AET),
                ri.getField(AuditInfo.DEST_NAP_ID))
                .userIDTypeCode(AuditMessages.UserIDTypeCode.StationAETitle)
                .roleIDCode(eventType.destination).build();
        String archiveUserID = ri.getField(AuditInfo.CALLED_USERID);
        AuditMessages.UserIDTypeCode archiveUserIDTypeCode = archiveUserIDTypeCode(archiveUserID);
        if (ri.getField(AuditInfo.CALLING_USERID) == null)
            activeParticipantBuilder[1] = new ActiveParticipantBuilder.Builder(
                                    archiveUserID,
                                    getLocalHostName(auditLogger))
                                    .userIDTypeCode(archiveUserIDTypeCode)
                                    .altUserID(AuditLogger.processID())
                                    .requester(true)
                                    .roleIDCode(eventType.source)
                                    .build();

        else {
            activeParticipantBuilder[1] = new ActiveParticipantBuilder.Builder(
                                    archiveUserID,
                                    getLocalHostName(auditLogger))
                                    .userIDTypeCode(archiveUserIDTypeCode)
                                    .altUserID(AuditLogger.processID())
                                    .roleIDCode(eventType.source)
                                    .build();
            String callingUserID = ri.getField(AuditInfo.CALLING_USERID);
            activeParticipantBuilder[2] = new ActiveParticipantBuilder.Builder(
                                    callingUserID,
                                    ri.getField(AuditInfo.CALLING_HOST))
                                    .userIDTypeCode(AuditMessages.userIDTypeCode(callingUserID))
                                    .requester(true)
                                    .build();
        }
        return activeParticipantBuilder;
    }

    private ActiveParticipantBuilder[] getApsForGetOrWadoRS(AuditServiceUtils.EventType eventType, AuditInfo ri, AuditLogger auditLogger) {
        ActiveParticipantBuilder[] activeParticipantBuilder = new ActiveParticipantBuilder[2];
        String archiveUserID = ri.getField(AuditInfo.CALLED_USERID);
        AuditMessages.UserIDTypeCode archiveUserIDTypeCode = archiveUserIDTypeCode(archiveUserID);
        activeParticipantBuilder[0] = new ActiveParticipantBuilder.Builder(
                                archiveUserID,
                                getLocalHostName(auditLogger))
                                .userIDTypeCode(archiveUserIDTypeCode)
                                .altUserID(AuditLogger.processID())
                                .roleIDCode(eventType.source)
                                .build();
        String callingUserID = ri.getField(AuditInfo.DEST_AET);
        activeParticipantBuilder[1] = new ActiveParticipantBuilder.Builder(
                                callingUserID,
                                ri.getField(AuditInfo.DEST_NAP_ID))
                                .userIDTypeCode(callingUserIDTypeCode(archiveUserIDTypeCode, callingUserID))
                                .requester(true)
                                .roleIDCode(eventType.destination)
                                .build();
        return activeParticipantBuilder;
    }

    void spoolPatientRecord(PatientMgtContext ctx) {
        String source = null;
        String dest = null;
        String hl7MessageType = null;
        HL7Segment msh = ctx.getHL7MessageHeader();
        HttpServletRequest request = ctx.getHttpRequest();
        if (request != null) {
            source = KeycloakContext.valueOf(request).getUserName();
            dest = request.getRequestURI();
        }
        if (msh != null) {
            source = msh.getSendingApplicationWithFacility();
            dest = msh.getReceivingApplicationWithFacility();
            hl7MessageType = msh.getMessageType();
        }
        if (ctx.getAssociation() != null) {
            source = ctx.getAssociation().getCallingAET();
            dest = ctx.getAssociation().getCalledAET();
        }
        String callingHost = request != null
                ? request.getRemoteAddr()
                : msh != null || ctx.getAssociation() != null
                ? ctx.getRemoteHostName() : null;
        AuditInfoBuilder i = new AuditInfoBuilder.Builder()
                            .callingHost(callingHost)
                            .callingUserID(source)
                            .calledUserID(dest)
                            .pIDAndName(ctx.getAttributes(), getArchiveDevice())
                            .outcome(getOD(ctx.getException()))
                            .hl7MessageType(hl7MessageType)
                            .build();
        writeSpoolFile(AuditServiceUtils.EventType.forHL7(ctx), i);
        if (ctx.getPreviousAttributes() != null) {
            AuditInfoBuilder prev = new AuditInfoBuilder.Builder()
                                    .callingHost(callingHost)
                                    .callingUserID(source)
                                    .calledUserID(dest)
                                    .pIDAndName(ctx.getPreviousAttributes(), getArchiveDevice())
                                    .outcome(getOD(ctx.getException()))
                                    .hl7MessageType(hl7MessageType)
                                    .build();
            writeSpoolFile(AuditServiceUtils.EventType.PAT_DELETE, prev);
        }
    }

    private void auditPatientRecord(AuditLogger auditLogger, Path path, AuditServiceUtils.EventType et) throws IOException {
        SpoolFileReader reader = new SpoolFileReader(path);
        AuditInfo auditInfo = new AuditInfo(reader.getMainInfo());
        EventIdentificationBuilder ei = toBuildEventIdentification(et, auditInfo.getField(AuditInfo.OUTCOME), getEventTime(path, auditLogger));
        ActiveParticipantBuilder[] activeParticipantBuilder = buildPatientRecordActiveParticipants(auditLogger, et, auditInfo);
        emitAuditMessage(auditLogger, ei, activeParticipantBuilder, patientPOI(auditInfo));
    }

    private ActiveParticipantBuilder[] buildPatientRecordActiveParticipants(AuditLogger auditLogger, AuditServiceUtils.EventType et, AuditInfo auditInfo) {
        ActiveParticipantBuilder[] activeParticipantBuilder = new ActiveParticipantBuilder[2];
        if (isServiceUserTriggered(et.source)) {
            String archiveUserID = auditInfo.getField(AuditInfo.CALLED_USERID);

            AuditMessages.UserIDTypeCode archiveUserIDTypeCode = archiveUserIDTypeCode(archiveUserID);
            String callingUserID = auditInfo.getField(AuditInfo.CALLING_USERID);

            activeParticipantBuilder[0] = new ActiveParticipantBuilder.Builder(
                                    archiveUserID,
                                    getLocalHostName(auditLogger))
                                    .userIDTypeCode(archiveUserIDTypeCode)
                                    .altUserID(AuditLogger.processID())
                                    .roleIDCode(et.destination)
                                    .build();
            activeParticipantBuilder[1] = new ActiveParticipantBuilder.Builder(
                                    callingUserID,
                                    auditInfo.getField(AuditInfo.CALLING_HOST))
                                    .userIDTypeCode(callingUserIDTypeCode(archiveUserIDTypeCode, callingUserID))
                                    .requester(true)
                                    .roleIDCode(et.source)
                                    .build();
        } else
            activeParticipantBuilder[0] = new ActiveParticipantBuilder.Builder(
                                    device.getDeviceName(),
                                    getLocalHostName(auditLogger))
                                    .userIDTypeCode(AuditMessages.UserIDTypeCode.DeviceName)
                                    .altUserID(AuditLogger.processID())
                                    .requester(true)
                                    .roleIDCode(et.destination)
                                    .build();
        return activeParticipantBuilder;
    }

    void spoolProcedureRecord(ProcedureContext ctx) {
        AuditInfoBuilder info = ctx.getHttpRequest() != null
                ? buildAuditInfoFORRestful(ctx)
                : ctx.getAssociation() != null ? buildAuditInfoForAssociation(ctx) : buildAuditInfoFORHL7(ctx);
        writeSpoolFile(AuditServiceUtils.EventType.forProcedure(ctx.getEventActionCode()), info);
    }

    private AuditInfoBuilder buildAuditInfoForAssociation(ProcedureContext ctx) {
        Association as = ctx.getAssociation();
        return new AuditInfoBuilder.Builder()
                .callingHost(ctx.getRemoteHostName())
                .callingUserID(as.getCallingAET())
                .calledUserID(as.getCalledAET())
                .studyUIDAccNumDate(ctx.getAttributes())
                .pIDAndName(ctx.getPatient().getAttributes(), getArchiveDevice())
                .outcome(getOD(ctx.getException()))
                .build();
    }

    private AuditInfoBuilder buildAuditInfoFORRestful(ProcedureContext ctx) {
        HttpServletRequest req  = ctx.getHttpRequest();
        return new AuditInfoBuilder.Builder()
                .callingHost(ctx.getRemoteHostName())
                .callingUserID(KeycloakContext.valueOf(req).getUserName())
                .calledUserID(req.getRequestURI())
                .studyUIDAccNumDate(ctx.getAttributes())
                .pIDAndName(ctx.getPatient().getAttributes(), getArchiveDevice())
                .outcome(getOD(ctx.getException()))
                .build();
    }

    private AuditInfoBuilder buildAuditInfoFORHL7(ProcedureContext ctx) {
        HL7Segment msh = ctx.getHL7MessageHeader();
        return new AuditInfoBuilder.Builder()
                .callingHost(ctx.getRemoteHostName())
                .callingUserID(msh.getSendingApplicationWithFacility())
                .calledUserID(msh.getReceivingApplicationWithFacility())
                .studyUIDAccNumDate(ctx.getAttributes())
                .pIDAndName(ctx.getPatient().getAttributes(), getArchiveDevice())
                .outcome(getOD(ctx.getException()))
                .hl7MessageType(msh.getMessageType())
                .build();
    }

    void spoolProcedureRecord(StudyMgtContext ctx) {
        String callingAET = KeycloakContext.valueOf(ctx.getHttpRequest()).getUserName();
        Attributes pAttr = ctx.getStudy() != null ? ctx.getStudy().getPatient().getAttributes() : null;
        AuditInfoBuilder info = new AuditInfoBuilder.Builder().callingHost(
                                ctx.getHttpRequest().getRemoteHost())
                                .callingUserID(callingAET)
                                .calledUserID(ctx.getHttpRequest().getRequestURI())
                                .studyUIDAccNumDate(ctx.getAttributes())
                                .pIDAndName(pAttr, getArchiveDevice())
                                .outcome(getOD(ctx.getException()))
                                .build();
        writeSpoolFile(AuditServiceUtils.EventType.forProcedure(ctx.getEventActionCode()), info);
    }

    private void auditProcedureRecord(AuditLogger auditLogger, Path path, AuditServiceUtils.EventType et) throws IOException {
        SpoolFileReader reader = new SpoolFileReader(path);
        AuditInfo prI = new AuditInfo(reader.getMainInfo());
        EventIdentificationBuilder ei = toBuildEventIdentification(et, prI.getField(AuditInfo.OUTCOME), getEventTime(path, auditLogger));

        ActiveParticipantBuilder[] activeParticipantBuilder = buildProcedureRecordActiveParticipants(auditLogger, prI);
        
        ParticipantObjectDescriptionBuilder desc = new ParticipantObjectDescriptionBuilder.Builder()
                .acc(prI.getField(AuditInfo.ACC_NUM)).build();

        ParticipantObjectIdentificationBuilder poiStudy = new ParticipantObjectIdentificationBuilder.Builder(
                                                        prI.getField(AuditInfo.STUDY_UID),
                                                        AuditMessages.ParticipantObjectIDTypeCode.StudyInstanceUID,
                                                        AuditMessages.ParticipantObjectTypeCode.SystemObject,
                                                        AuditMessages.ParticipantObjectTypeCodeRole.Report)
                                                        .desc(desc)
                                                        .detail(getPod(studyDate, prI.getField(AuditInfo.STUDY_DATE)))
                                                        .build();
        emitAuditMessage(auditLogger, ei, activeParticipantBuilder, poiStudy, patientPOI(prI));
    }

    private ActiveParticipantBuilder[] buildProcedureRecordActiveParticipants(AuditLogger auditLogger, AuditInfo prI) {
        ActiveParticipantBuilder[] activeParticipantBuilder = new ActiveParticipantBuilder[2];
        String archiveUserID = prI.getField(AuditInfo.CALLED_USERID);
        AuditMessages.UserIDTypeCode archiveUserIDTypeCode = archiveUserIDTypeCode(archiveUserID);
        String callingUserID = prI.getField(AuditInfo.CALLING_USERID);
        activeParticipantBuilder[0] = new ActiveParticipantBuilder.Builder(
                                callingUserID,
                                prI.getField(AuditInfo.CALLING_HOST))
                                .userIDTypeCode(callingUserIDTypeCode(archiveUserIDTypeCode, callingUserID))
                                .requester(true)
                                .build();
        activeParticipantBuilder[1] = new ActiveParticipantBuilder.Builder(
                                archiveUserID,
                                getLocalHostName(auditLogger))
                                .userIDTypeCode(archiveUserIDTypeCode)
                                .altUserID(AuditLogger.processID())
                                .build();
        return activeParticipantBuilder;
    }

    void spoolProvideAndRegister(ExportContext ctx) {
        ProvideAndRegisterAuditInfoBuilder provideAndRegisterInfo = new ProvideAndRegisterAuditInfoBuilder(ctx, getArchiveDevice());
        AuditInfoBuilder auditInfoBuilder = provideAndRegisterInfo.getAuditInfoBuilder();
        if (auditInfoBuilder == null)
            return;

        writeSpoolFile(AuditServiceUtils.EventType.PROV_REGIS, auditInfoBuilder);
    }

    private void auditProvideAndRegister(AuditLogger auditLogger, Path path, AuditServiceUtils.EventType et)
            throws IOException {
        SpoolFileReader reader = new SpoolFileReader(path);
        AuditInfo auditInfo = new AuditInfo(reader.getMainInfo());
        EventIdentificationBuilder ei = toBuildEventIdentification(et, auditInfo.getField(AuditInfo.OUTCOME), getEventTime(path, auditLogger));

        ActiveParticipantBuilder[] activeParticipantBuilder = buildProvideRegisterActiveParticipants(auditLogger, et, auditInfo);

        emitAuditMessage(auditLogger, ei, activeParticipantBuilder, patientPOI(auditInfo), submissionSetPOI(auditInfo));
    }

    private ActiveParticipantBuilder[] buildProvideRegisterActiveParticipants(
            AuditLogger auditLogger, AuditServiceUtils.EventType et, AuditInfo ai) {
        ActiveParticipantBuilder[] activeParticipantBuilder = new ActiveParticipantBuilder[3];
        activeParticipantBuilder[0] = new ActiveParticipantBuilder.Builder(
                                ai.getField(AuditInfo.DEST_AET),
                                ai.getField(AuditInfo.DEST_NAP_ID))
                                .userIDTypeCode(AuditMessages.UserIDTypeCode.URI)
                                .roleIDCode(et.destination)
                                .build();
        if (isServiceUserTriggered(ai.getField(AuditInfo.CALLING_USERID))) {
            activeParticipantBuilder[1] = new ActiveParticipantBuilder.Builder(
                                    ai.getField(AuditInfo.CALLED_USERID),
                                    getLocalHostName(auditLogger))
                                    .userIDTypeCode(AuditMessages.UserIDTypeCode.URI)
                                    .altUserID(AuditLogger.processID())
                                    .roleIDCode(et.source)
                                    .build();
            String callingUserID = ai.getField(AuditInfo.CALLING_USERID);
            activeParticipantBuilder[2] = new ActiveParticipantBuilder.Builder(
                                    callingUserID,
                                    ai.getField(AuditInfo.CALLING_HOST))
                                    .userIDTypeCode(AuditMessages.userIDTypeCode(callingUserID))
                                    .requester(true)
                                    .build();
        } else
            activeParticipantBuilder[1] = new ActiveParticipantBuilder.Builder(
                                    device.getDeviceName(),
                                    getLocalHostName(auditLogger))
                                    .altUserID(AuditLogger.processID())
                                    .userIDTypeCode(AuditMessages.UserIDTypeCode.DeviceName)
                                    .requester(true)
                                    .roleIDCode(et.source)
                                    .build();
        return activeParticipantBuilder;
    }

    private boolean isServiceUserTriggered(Object val) {
        return val != null;
    }

    void spoolStgCmt(StgCmtEventInfo stgCmtEventInfo) {
        Attributes eventInfo = stgCmtEventInfo.getExtendedEventInfo();
        Sequence failed = eventInfo.getSequence(Tag.FailedSOPSequence);
        Sequence success = eventInfo.getSequence(Tag.ReferencedSOPSequence);
        String studyUID = eventInfo.getStrings(Tag.StudyInstanceUID) != null
                ? buildStrings(eventInfo.getStrings(Tag.StudyInstanceUID)) : getArchiveDevice().auditUnknownStudyInstanceUID();
        if (failed != null && !failed.isEmpty()) {
            Set<String> failureReasons = new HashSet<>();
            Set<AuditInfo> aiSet = new HashSet<>();
            LinkedHashSet<Object> objs = new LinkedHashSet<>();
            for (Attributes item : failed) {
                AuditInfoBuilder ii = new AuditInfoBuilder.Builder()
                        .sopCUID(item.getString(Tag.ReferencedSOPClassUID))
                        .sopIUID(item.getString(Tag.ReferencedSOPInstanceUID)).build();
                String outcome = item.getInt(Tag.FailureReason, 0) == Status.NoSuchObjectInstance
                        ? "NoSuchObjectInstance" : item.getInt(Tag.FailureReason, 0) == Status.ClassInstanceConflict
                        ? "ClassInstanceConflict" : "ProcessingFailure";
                failureReasons.add(outcome);
                aiSet.add(new AuditInfo(ii));
            }
            AuditInfoBuilder i = new AuditInfoBuilder.Builder()
                                .callingUserID(storageCmtCallingAET(stgCmtEventInfo))
                                .callingHost(storageCmtCallingHost(stgCmtEventInfo))
                                .calledUserID(storageCmtCalledAET(stgCmtEventInfo))
                                .pIDAndName(eventInfo, getArchiveDevice())
                                .studyUID(studyUID)
                                .outcome(buildStrings(failureReasons.toArray(new String[failureReasons.size()])))
                                .build();
            objs.add(new AuditInfo(i));
            objs.addAll(aiSet);
            writeSpoolFile(AuditServiceUtils.EventType.STG_COMMIT, objs);
        }
        if (success != null && !success.isEmpty()) {
            AuditInfoBuilder[] auditInfoBuilder = new AuditInfoBuilder[success.size()+1];
            auditInfoBuilder[0] = new AuditInfoBuilder.Builder()
                                .callingUserID(storageCmtCallingAET(stgCmtEventInfo))
                                .callingHost(storageCmtCallingHost(stgCmtEventInfo))
                                .calledUserID(storageCmtCalledAET(stgCmtEventInfo))
                                .pIDAndName(eventInfo, getArchiveDevice())
                                .studyUID(studyUID)
                                .build();
            int i = 0;
            for (Attributes item : success) {
                auditInfoBuilder[i+1] = new AuditInfoBuilder.Builder()
                                    .sopCUID(item.getString(Tag.ReferencedSOPClassUID))
                                    .sopIUID(item.getString(Tag.ReferencedSOPInstanceUID))
                                    .build();
                i++;
            }
            writeSpoolFile(AuditServiceUtils.EventType.STG_COMMIT, auditInfoBuilder);
        }
    }

    private String storageCmtCallingHost(StgCmtEventInfo stgCmtEventInfo) {
        try {
            return stgCmtEventInfo.getRemoteAET() != null
                    ? aeCache.findApplicationEntity(stgCmtEventInfo.getRemoteAET()).getConnections().get(0).getHostname()
                    : stgCmtEventInfo.getRequest().getRemoteHost();
        } catch (ConfigurationException e) {
            LOG.error(e.getMessage(), stgCmtEventInfo.getRemoteAET());
        }
        return null;
    }

    private String storageCmtCalledAET(StgCmtEventInfo stgCmtEventInfo) {
        return stgCmtEventInfo.getRequest() != null
                            ? stgCmtEventInfo.getRequest().getRequestURI()
                            : stgCmtEventInfo.getLocalAET();
    }

    private String storageCmtCallingAET(StgCmtEventInfo stgCmtEventInfo) {
        return stgCmtEventInfo.getRequest() != null
                                ? KeycloakContext.valueOf(stgCmtEventInfo.getRequest()).getUserName()
                                : stgCmtEventInfo.getRemoteAET();
    }

    private void auditStorageCommit(AuditLogger auditLogger, Path path, AuditServiceUtils.EventType et) throws IOException {
        SpoolFileReader reader = new SpoolFileReader(path);
        AuditInfo auditInfo = new AuditInfo(reader.getMainInfo());
        EventIdentificationBuilder ei = toBuildEventIdentification(et, auditInfo.getField(AuditInfo.OUTCOME), getEventTime(path, auditLogger));
        ActiveParticipantBuilder[] activeParticipantBuilder = new ActiveParticipantBuilder[2];
        String archiveUserID = auditInfo.getField(AuditInfo.CALLED_USERID);
        AuditMessages.UserIDTypeCode archiveUserIDTypeCode = archiveUserIDTypeCode(archiveUserID);
        activeParticipantBuilder[0] = new ActiveParticipantBuilder.Builder(
                archiveUserID,
                getLocalHostName(auditLogger))
                .userIDTypeCode(archiveUserIDTypeCode)
                .altUserID(AuditLogger.processID())
                .roleIDCode(et.destination).build();
        String callingUserID = auditInfo.getField(AuditInfo.CALLING_USERID);
        activeParticipantBuilder[1] = new ActiveParticipantBuilder.Builder(
                callingUserID,
                auditInfo.getField(AuditInfo.CALLING_HOST))
                .userIDTypeCode(callingUserIDTypeCode(archiveUserIDTypeCode, callingUserID))
                .requester(true)
                .roleIDCode(et.source).build();
       
        String[] studyUIDs = StringUtils.split(auditInfo.getField(AuditInfo.STUDY_UID), ';');
        
        HashMap<String, HashSet<String>> sopClassMap = new HashMap<>();
        for (String line : reader.getInstanceLines()) {
            AuditInfo ii = new AuditInfo(line);
            buildSOPClassMap(sopClassMap, ii.getField(AuditInfo.SOP_CUID), ii.getField(AuditInfo.SOP_IUID));
        }
        HashSet<SOPClass> sopC = new HashSet<>();
        if (studyUIDs.length > 1 || auditInfo.getField(AuditInfo.OUTCOME) != null)
            for (Map.Entry<String, HashSet<String>> entry : sopClassMap.entrySet())
                sopC.add(getSOPC(entry.getValue(), entry.getKey(), entry.getValue().size()));
        else
            for (Map.Entry<String, HashSet<String>> entry : sopClassMap.entrySet())
                sopC.add(getSOPC(null, entry.getKey(), entry.getValue().size()));

        ParticipantObjectDescriptionBuilder poDesc = new ParticipantObjectDescriptionBuilder.Builder()
                .sopC(sopC.toArray(new SOPClass[sopC.size()]))
                .pocsStudyUIDs(studyUIDs).build();
        
        ParticipantObjectIdentificationBuilder poiStudy = new ParticipantObjectIdentificationBuilder.Builder(studyUIDs[0],
                AuditMessages.ParticipantObjectIDTypeCode.StudyInstanceUID,
                AuditMessages.ParticipantObjectTypeCode.SystemObject, AuditMessages.ParticipantObjectTypeCodeRole.Report)
                .desc(poDesc).lifeCycle(AuditMessages.ParticipantObjectDataLifeCycle.Verification).build();
        emitAuditMessage(auditLogger, ei, activeParticipantBuilder, poiStudy, patientPOI(auditInfo));
    }

    private String buildStrings(String[] strings) {
        StringBuilder b = new StringBuilder();
        b.append(strings[0]);
        for (int i = 1; i < strings.length; i++)
            b.append(';').append(strings[i]);
        return b.toString();
    }

    private AuditInfoBuilder getAIStoreCtx(StoreContext ctx) {
        StoreSession ss = ctx.getStoreSession();
        HttpServletRequest req = ss.getHttpRequest();
        Attributes attr = ctx.getAttributes();
        String callingHost = ss.getRemoteHostName();
        String callingAET = req != null ? KeycloakContext.valueOf(req).getUserName() : ss.getCallingAET();
        if (callingAET == null && callingHost == null)
            callingAET = ss.toString();
        String outcome = null != ctx.getException() ? null != ctx.getRejectionNote()
                ? ctx.getRejectionNote().getRejectionNoteCode().getCodeMeaning() + " - " + ctx.getException().getMessage()
                : getOD(ctx.getException()) : null;
        String warning = ctx.getException() == null && null != ctx.getRejectionNote()
                ? ctx.getRejectionNote().getRejectionNoteCode().getCodeMeaning() : null;
        return new AuditInfoBuilder.Builder().callingHost(callingHost)
                .callingUserID(callingAET)
                .calledUserID(req != null ? req.getRequestURI() : ss.getCalledAET())
                .studyUIDAccNumDate(attr)
                .pIDAndName(attr, getArchiveDevice())
                .outcome(outcome)
                .warning(warning)
                .build();
    }

    private String getFileName(AuditServiceUtils.EventType et, String callingAET, String calledAET, String studyIUID) {
        return String.valueOf(et) + '-' + callingAET + '-' + calledAET + '-' + studyIUID;
    }

    private String getOD(Exception e) {
        return e != null ? e.getMessage() : null;
    }

    private ParticipantObjectDetail getPod(String type, String value) {
        return AuditMessages.createParticipantObjectDetail(type, value);
    }

    private SOPClass[] sopClasses(List<String> instanceLines) {
        SOPClass[] sopClasses = new SOPClass[instanceLines.size()];
        for (int i = 0; i < instanceLines.size(); i++) {
            AuditInfo ii = new AuditInfo(instanceLines.get(i));
            sopClasses[i] = AuditMessages.createSOPClass(
                    null, ii.getField(AuditInfo.SOP_CUID), Integer.parseInt(ii.getField(AuditInfo.SOP_IUID)));
        }
        return sopClasses;
    }

    private SOPClass getSOPC(HashSet<String> instances, String uid, Integer numI) {
        return AuditMessages.createSOPClass(instances, uid, numI);
    }

    private Calendar getEventTime(Path path, AuditLogger auditLogger){
        Calendar eventTime = auditLogger.timeStamp();
        try {
            eventTime.setTimeInMillis(Files.getLastModifiedTime(path).toMillis());
        } catch (Exception e) {
            LOG.warn("Failed to get Last Modified Time of Audit Spool File - {} ", auditLogger.getCommonName(), path, e);
        }
        return eventTime;
    }

    private String getLocalHostName(AuditLogger log) {
        return log.getConnections().get(0).getHostname();
    }

    private void writeSpoolFile(AuditServiceUtils.EventType eventType, LinkedHashSet<Object> obj) {
        if (obj.isEmpty()) {
            LOG.warn("Attempt to write empty file : ", eventType);
            return;
        }
        ArchiveDeviceExtension arcDev = getArchiveDevice();
        boolean auditAggregate = arcDev.isAuditAggregate();
        AuditLoggerDeviceExtension ext = device.getDeviceExtension(AuditLoggerDeviceExtension.class);
        for (AuditLogger auditLogger : ext.getAuditLoggers()) {
            if (auditLogger.isInstalled()) {
                Path dir = toDirPath(auditLogger);
                try {
                    Files.createDirectories(dir);
                    Path file = Files.createTempFile(dir, String.valueOf(eventType), null);
                    try (SpoolFileWriter writer = new SpoolFileWriter(Files.newBufferedWriter(file, StandardCharsets.UTF_8,
                            StandardOpenOption.APPEND))) {
                        for (Object o : obj)
                            writer.writeLine(o);
                    }
                    if (!auditAggregate)
                        auditAndProcessFile(auditLogger, file);
                } catch (Exception e) {
                    LOG.warn("Failed to write to Audit Spool File - {} ", auditLogger.getCommonName(), e);
                }
            }
        }
    }

    private Path toDirPath(AuditLogger auditLogger) {
        return Paths.get(
                StringUtils.replaceSystemProperties(getArchiveDevice().getAuditSpoolDirectory()),
                auditLogger.getCommonName().replaceAll(" ", "_"));
    }

    private void writeSpoolFile(AuditServiceUtils.EventType eventType, AuditInfoBuilder... auditInfoBuilders) {
        if (auditInfoBuilders == null) {
            LOG.warn("Attempt to write empty file : ", eventType);
            return;
        }
        boolean auditAggregate = getArchiveDevice().isAuditAggregate();
        AuditLoggerDeviceExtension ext = device.getDeviceExtension(AuditLoggerDeviceExtension.class);
        for (AuditLogger auditLogger : ext.getAuditLoggers()) {
            if (auditLogger.isInstalled()) {
                Path dir = toDirPath(auditLogger);
                try {
                    Files.createDirectories(dir);
                    Path file = Files.createTempFile(dir, String.valueOf(eventType), null);
                    try (SpoolFileWriter writer = new SpoolFileWriter(Files.newBufferedWriter(file, StandardCharsets.UTF_8,
                            StandardOpenOption.APPEND))) {
                        for (AuditInfoBuilder auditInfoBuilder : auditInfoBuilders)
                            writer.writeLine(new AuditInfo(auditInfoBuilder));
                    }
                    if (!auditAggregate)
                        auditAndProcessFile(auditLogger, file);
                } catch (Exception e) {
                    LOG.warn("Failed to write to Audit Spool File - {} ", auditLogger.getCommonName(), e);
                }
            }
        }
    }

    private void writeSpoolFileStoreOrWadoRetrieve(String fileName, AuditInfoBuilder patStudyInfo, AuditInfoBuilder instanceInfo) {
        if (patStudyInfo == null && instanceInfo == null) {
            LOG.warn("Attempt to write empty file : " + fileName);
            return;
        }
        boolean auditAggregate = getArchiveDevice().isAuditAggregate();
        AuditLoggerDeviceExtension ext = device.getDeviceExtension(AuditLoggerDeviceExtension.class);
        for (AuditLogger auditLogger : ext.getAuditLoggers()) {
            if (auditLogger.isInstalled()) {
                Path dir = toDirPath(auditLogger);
                Path file = dir.resolve(fileName);
                boolean append = Files.exists(file);
                try {
                    if (!append)
                        Files.createDirectories(dir);
                    try (SpoolFileWriter writer = new SpoolFileWriter(Files.newBufferedWriter(file, StandardCharsets.UTF_8,
                            append ? StandardOpenOption.APPEND : StandardOpenOption.CREATE_NEW))) {
                        if (!append) {
                            writer.writeLine(new AuditInfo(patStudyInfo));
                        }
                        writer.writeLine(new AuditInfo(instanceInfo));
                    }
                    if (!auditAggregate)
                        auditAndProcessFile(auditLogger, file);
                } catch (Exception e) {
                    LOG.warn("Failed to write to Audit Spool File - {} ", auditLogger.getCommonName(), file, e);
                }
            }
        }
    }

    private LinkedHashSet<Object> getDeletionObjsForSpooling(HashMap<String, HashSet<String>> sopClassMap,
                                                             AuditInfo i) {
        LinkedHashSet<Object> obj = new LinkedHashSet<>();
        obj.add(i);
        for (Map.Entry<String, HashSet<String>> entry : sopClassMap.entrySet()) {
            obj.add(new AuditInfo(new AuditInfoBuilder.Builder().sopCUID(entry.getKey())
                    .sopIUID(String.valueOf(entry.getValue().size())).build()));
        }
        return obj;
    }

    private void emitAuditMessage(
            AuditLogger logger, EventIdentificationBuilder eventIdentificationBuilder, ActiveParticipantBuilder[] activeParticipantBuilder,
            ParticipantObjectIdentificationBuilder... participantObjectIdentificationBuilder) {
        AuditMessage msg = AuditMessages.createMessage(eventIdentificationBuilder, activeParticipantBuilder, participantObjectIdentificationBuilder);
        msg.getAuditSourceIdentification().add(logger.createAuditSourceIdentification());
        try {
            logger.write(logger.timeStamp(), msg);
        } catch (Exception e) {
            LOG.warn("Failed to emit audit message", logger.getCommonName(), e);
        }
    }

    private String getEOI(String outcomeDesc) {
        return outcomeDesc != null ? AuditMessages.EventOutcomeIndicator.MinorFailure : AuditMessages.EventOutcomeIndicator.Success;
    }

    private EventIdentificationBuilder toCustomBuildEventIdentification(AuditServiceUtils.EventType et, String failureDesc, String warningDesc, Calendar t) {
        return failureDesc != null
                ? toBuildEventIdentification(et, failureDesc, t)
                : new EventIdentificationBuilder.Builder(
                    et.eventID, et.eventActionCode, t, AuditMessages.EventOutcomeIndicator.Success)
                    .outcomeDesc(warningDesc).build();
    }

    private EventIdentificationBuilder toBuildEventIdentification(AuditServiceUtils.EventType et, String desc, Calendar t) {
        return new EventIdentificationBuilder.Builder(
                et.eventID, et.eventActionCode, t, getEOI(desc)).outcomeDesc(desc).eventTypeCode(et.eventTypeCode).build();
    }
    
    private ParticipantObjectIdentificationBuilder patientPOI(AuditInfo auditInfo) {
        return new ParticipantObjectIdentificationBuilder.Builder(
                auditInfo.getField(AuditInfo.P_ID),
                AuditMessages.ParticipantObjectIDTypeCode.PatientNumber,
                AuditMessages.ParticipantObjectTypeCode.Person,
                AuditMessages.ParticipantObjectTypeCodeRole.Patient)
                .name(auditInfo.getField(AuditInfo.P_NAME))
                .detail(getPod("HL7MessageType", auditInfo.getField(AuditInfo.HL7_MESSAGE_TYPE)))
                .build();
    }

    private ParticipantObjectIdentificationBuilder submissionSetPOI(AuditInfo auditInfo) {
        return new ParticipantObjectIdentificationBuilder.Builder(
                auditInfo.getField(AuditInfo.SUBMISSION_SET_UID),
                AuditMessages.ParticipantObjectIDTypeCode.IHE_XDS_METADATA,
                AuditMessages.ParticipantObjectTypeCode.SystemObject,
                AuditMessages.ParticipantObjectTypeCodeRole.Job)
                .build();
    }

    private AuditMessages.UserIDTypeCode archiveUserIDTypeCode(String userID) {
        return  userID.indexOf('/') != -1
                ? AuditMessages.UserIDTypeCode.URI
                : userID.indexOf('|') != -1
                    ? AuditMessages.UserIDTypeCode.ApplicationFacility
                    : userID.equals(device.getDeviceName())
                        ? AuditMessages.UserIDTypeCode.DeviceName
                        : AuditMessages.UserIDTypeCode.StationAETitle;
    }

    private AuditMessages.UserIDTypeCode callingUserIDTypeCode(AuditMessages.UserIDTypeCode archiveUserIDTypeCode, String callingUserID) {
        return callingUserID.indexOf('|') != -1
                ? AuditMessages.UserIDTypeCode.ApplicationFacility
                : archiveUserIDTypeCode == AuditMessages.UserIDTypeCode.URI
                    ? AuditMessages.userIDTypeCode(callingUserID)
                    : AuditMessages.UserIDTypeCode.StationAETitle;
    }
}<|MERGE_RESOLUTION|>--- conflicted
+++ resolved
@@ -55,7 +55,6 @@
 import org.dcm4chee.arc.event.SoftwareConfiguration;
 import org.dcm4chee.arc.keycloak.KeycloakContext;
 import org.dcm4chee.arc.conf.ArchiveDeviceExtension;
-import org.dcm4chee.arc.conf.RejectionNote;
 import org.dcm4chee.arc.delete.StudyDeleteContext;
 import org.dcm4chee.arc.entity.RejectionState;
 import org.dcm4chee.arc.retrieve.ExternalRetrieveContext;
@@ -274,12 +273,7 @@
                 .build();
     }
 
-<<<<<<< HEAD
     private String toHost(ApplicationEntity ae) {
-=======
-    private String toHost(String aet) throws ConfigurationException {
-        ApplicationEntity ae = aeCache.findApplicationEntity(aet);
->>>>>>> 2d87a05f
         StringBuilder b = new StringBuilder();
         List<Connection> connections = ae.getConnections();
         if (!connections.isEmpty()) {

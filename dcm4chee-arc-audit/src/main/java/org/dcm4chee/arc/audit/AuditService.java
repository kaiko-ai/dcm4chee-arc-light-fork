/*
 * *** BEGIN LICENSE BLOCK *****
 * Version: MPL 1.1/GPL 2.0/LGPL 2.1
 *
 * The contents of this file are subject to the Mozilla Public License Version
 * 1.1 (the "License"); you may not use this file except in compliance with
 * the License. You may obtain a copy of the License at
 * http://www.mozilla.org/MPL/
 *
 * Software distributed under the License is distributed on an "AS IS" basis,
 * WITHOUT WARRANTY OF ANY KIND, either express or implied. See the License
 * for the specific language governing rights and limitations under the
 * License.
 *
 * The Original Code is part of dcm4che, an implementation of DICOM(TM) in
 * Java(TM), hosted at https://github.com/dcm4che.
 *
 * The Initial Developer of the Original Code is
 * J4Care.
 * Portions created by the Initial Developer are Copyright (C) 2017
 * the Initial Developer. All Rights Reserved.
 *
 * Contributor(s):
 * See @authors listed below
 *
 * Alternatively, the contents of this file may be used under the terms of
 * either the GNU General Public License Version 2 or later (the "GPL"), or
 * the GNU Lesser General Public License Version 2.1 or later (the "LGPL"),
 * in which case the provisions of the GPL or the LGPL are applicable instead
 * of those above. If you wish to allow use of your version of this file only
 * under the terms of either the GPL or the LGPL, and not to allow others to
 * use your version of this file under the terms of the MPL, indicate your
 * decision by deleting the provisions above and replace them with the notice
 * and other provisions required by the GPL or the LGPL. If you do not delete
 * the provisions above, a recipient may use your version of this file under
 * the terms of any one of the MPL, the GPL or the LGPL.
 *
 * *** END LICENSE BLOCK *****
 */

package org.dcm4chee.arc.audit;

import org.dcm4che3.audit.*;
import org.dcm4che3.conf.api.ConfigurationException;
import org.dcm4che3.conf.api.IApplicationEntityCache;
import org.dcm4che3.data.*;
import org.dcm4che3.hl7.HL7Segment;
import org.dcm4che3.io.DicomOutputStream;
import org.dcm4che3.net.*;
import org.dcm4che3.net.audit.AuditLogger;
import org.dcm4che3.net.audit.AuditLoggerDeviceExtension;
import org.dcm4che3.util.StringUtils;
import org.dcm4chee.arc.ArchiveServiceEvent;
import org.dcm4chee.arc.ConnectionEvent;
import org.dcm4chee.arc.event.SoftwareConfiguration;
import org.dcm4chee.arc.keycloak.KeycloakContext;
import org.dcm4chee.arc.conf.ArchiveDeviceExtension;
import org.dcm4chee.arc.conf.RejectionNote;
import org.dcm4chee.arc.delete.StudyDeleteContext;
import org.dcm4chee.arc.entity.RejectionState;
import org.dcm4chee.arc.retrieve.ExternalRetrieveContext;
import org.dcm4chee.arc.event.RejectionNoteSent;
import org.dcm4chee.arc.exporter.ExportContext;
import org.dcm4chee.arc.patient.PatientMgtContext;
import org.dcm4chee.arc.procedure.ProcedureContext;
import org.dcm4chee.arc.query.QueryContext;
import org.dcm4chee.arc.retrieve.HttpServletRequestInfo;
import org.dcm4chee.arc.retrieve.InstanceLocations;
import org.dcm4chee.arc.retrieve.RetrieveContext;
import org.dcm4chee.arc.stgcmt.StgCmtEventInfo;
import org.dcm4chee.arc.store.StoreContext;
import org.dcm4chee.arc.store.StoreSession;
import org.dcm4chee.arc.study.StudyMgtContext;
import org.slf4j.Logger;
import org.slf4j.LoggerFactory;

import javax.enterprise.context.ApplicationScoped;
import javax.inject.Inject;
import javax.servlet.http.HttpServletRequest;
import java.io.*;
import java.nio.charset.StandardCharsets;
import java.nio.file.Files;
import java.nio.file.Path;
import java.nio.file.Paths;
import java.nio.file.StandardOpenOption;
import java.util.*;

/**
 * @author Vrinda Nayak <vrinda.nayak@j4care.com>
 * @author Gunter Zeilinger <gunterze@gmail.com>
 * @since Feb 2016
 */
@ApplicationScoped
public class AuditService {
    private final Logger LOG = LoggerFactory.getLogger(AuditService.class);
    private final String studyDate = "StudyDate";
    @Inject
    private Device device;

    @Inject
    private IApplicationEntityCache aeCache;

    private void aggregateAuditMessage(AuditLogger auditLogger, Path path) throws IOException {
        AuditServiceUtils.EventType eventType = AuditServiceUtils.EventType.fromFile(path);
        if (path.toFile().length() == 0)
            throw new IOException("Attempt to read from an empty file. ");
        switch (eventType.eventClass) {
            case APPLN_ACTIVITY:
                auditApplicationActivity(auditLogger, path, eventType);
                break;
            case CONN_REJECT:
                auditConnectionRejected(auditLogger, path, eventType);
                break;
            case STORE_WADOR:
                auditStoreOrWADORetrieve(auditLogger, path, eventType);
                break;
            case RETRIEVE:
                auditRetrieve(auditLogger, path, eventType);
                break;
            case USER_DELETED:
            case SCHEDULER_DELETED:
                auditDeletion(auditLogger, path, eventType);
                break;
            case QUERY:
                auditQuery(auditLogger, path, eventType);
                break;
            case HL7:
                auditPatientRecord(auditLogger, path, eventType);
                break;
            case PROC_STUDY:
                auditProcedureRecord(auditLogger, path, eventType);
                break;
            case PROV_REGISTER:
                auditProvideAndRegister(auditLogger, path, eventType);
                break;
            case STGCMT:
                auditStorageCommit(auditLogger, path, eventType);
                break;
            case INST_RETRIEVED:
                auditExternalRetrieve(auditLogger, path, eventType);
                break;
            case LDAP_CHANGES:
                auditSoftwareConfiguration(auditLogger, path, eventType);
                break;
        }
    }

    void spoolApplicationActivity(ArchiveServiceEvent event) {
        if (event.getType() == ArchiveServiceEvent.Type.RELOADED)
            return;

        HttpServletRequest req = event.getRequest();
        AuditInfoBuilder info = req != null
                              ? restfulTriggeredApplicationActivityInfo(req)
                              : systemTriggeredApplicationActivityInfo();
        writeSpoolFile(AuditServiceUtils.EventType.forApplicationActivity(event), info);
    }

    private AuditInfoBuilder systemTriggeredApplicationActivityInfo() {
        return new AuditInfoBuilder.Builder().calledUserID(device.getDeviceName()).build();
    }

    private AuditInfoBuilder restfulTriggeredApplicationActivityInfo(HttpServletRequest req) {
        return new AuditInfoBuilder.Builder()
                .calledUserID(req.getRequestURI())
                .callingUserID(KeycloakContext.valueOf(req).getUserName())
                .callingHost(req.getRemoteAddr())
                .build();
    }

    private void auditApplicationActivity(AuditLogger auditLogger, Path path, AuditServiceUtils.EventType eventType)
            throws IOException {
        SpoolFileReader reader = new SpoolFileReader(path);
        EventIdentificationBuilder ei = toBuildEventIdentification(eventType, null, getEventTime(path, auditLogger));
        AuditInfo archiveInfo = new AuditInfo(reader.getMainInfo());
        ActiveParticipantBuilder[] activeParticipantBuilder = buildApplicationActivityActiveParticipants(auditLogger, eventType, archiveInfo);
        emitAuditMessage(auditLogger, ei, activeParticipantBuilder);
    }

    private ActiveParticipantBuilder[] buildApplicationActivityActiveParticipants(
            AuditLogger auditLogger, AuditServiceUtils.EventType eventType, AuditInfo archiveInfo) {
        ActiveParticipantBuilder[] activeParticipantBuilder = new ActiveParticipantBuilder[2];
        String archiveUserID = archiveInfo.getField(AuditInfo.CALLED_USERID);
        activeParticipantBuilder[0] = new ActiveParticipantBuilder.Builder(
                                archiveUserID,
                                getLocalHostName(auditLogger))
                                .userIDTypeCode(archiveUserIDTypeCode(archiveUserID))
                                .altUserID(AuditLogger.processID())
                                .roleIDCode(eventType.destination)
                                .build();
        if (isServiceUserTriggered(archiveInfo.getField(AuditInfo.CALLING_USERID))) {
            String userID = archiveInfo.getField(AuditInfo.CALLING_USERID);
            activeParticipantBuilder[1] = new ActiveParticipantBuilder.Builder(
                    userID,
                    archiveInfo.getField(AuditInfo.CALLING_HOST))
                    .userIDTypeCode(AuditMessages.userIDTypeCode(userID))
                    .requester(true)
                    .roleIDCode(eventType.source)
                    .build();
        }
        return activeParticipantBuilder;
    }

    void spoolInstancesDeleted(StoreContext ctx) {
        if (isExternalRejectionSourceDestSame(ctx))
            return;
        Attributes attrs = ctx.getAttributes();
        HashMap<String, HashSet<String>> sopClassMap = new HashMap<>();
        for (Attributes studyRef : attrs.getSequence(Tag.CurrentRequestedProcedureEvidenceSequence))
            for (Attributes seriesRef : studyRef.getSequence(Tag.ReferencedSeriesSequence))
                for (Attributes sopRef : seriesRef.getSequence(Tag.ReferencedSOPSequence))
                    buildSOPClassMap(sopClassMap, sopRef.getString(Tag.ReferencedSOPClassUID),
                            sopRef.getString(Tag.ReferencedSOPInstanceUID));
        LinkedHashSet<Object> deleteObjs = getDeletionObjsForSpooling(sopClassMap, new AuditInfo(getAIStoreCtx(ctx)));
        AuditServiceUtils.EventType eventType = ctx.getStoredInstance().getSeries().getStudy().getRejectionState() == RejectionState.COMPLETE
                                                    ? AuditServiceUtils.EventType.RJ_COMPLET
                                                    : AuditServiceUtils.EventType.RJ_PARTIAL;
        writeSpoolFile(eventType, deleteObjs);
    }

    private boolean isExternalRejectionSourceDestSame(StoreContext ctx) {
        StoreSession ss = ctx.getStoreSession();
        return ctx.getRejectionNote() != null && ss.getHttpRequest() == null && ss.getCallingAET().equals(ss.getCalledAET());
    }

    void spoolStudyDeleted(StudyDeleteContext ctx) {
        HashMap<String, HashSet<String>> sopClassMap = new HashMap<>();
        for (org.dcm4chee.arc.entity.Instance i : ctx.getInstances())
            buildSOPClassMap(sopClassMap, i.getSopClassUID(), i.getSopInstanceUID());
        HttpServletRequest request = ctx.getHttpRequest();
        AuditInfoBuilder i = request != null ? buildPermDeletionAuditInfoForWeb(request, ctx)
                : buildPermDeletionAuditInfoForScheduler(ctx);
        AuditServiceUtils.EventType eventType = request != null
                                                ? AuditServiceUtils.EventType.PRMDLT_WEB
                                                : AuditServiceUtils.EventType.PRMDLT_SCH;
        LinkedHashSet<Object> deleteObjs = getDeletionObjsForSpooling(sopClassMap, new AuditInfo(i));
        writeSpoolFile(eventType, deleteObjs);
    }

    void spoolExternalRejection(RejectionNoteSent rejectionNoteSent) throws ConfigurationException {
        LinkedHashSet<Object> deleteObjs = new LinkedHashSet<>();
        Attributes attrs = rejectionNoteSent.getRejectionNote();
        Attributes codeItem = attrs.getSequence(Tag.ConceptNameCodeSequence).get(0);
        Code code = new Code(codeItem.getString(Tag.CodeValue), codeItem.getString(Tag.CodingSchemeDesignator), null, "?");
        RejectionNote rjNote = getArchiveDevice().getRejectionNote(code);
        HttpServletRequest req = rejectionNoteSent.getRequest();
        String callingAET = req != null
                ? KeycloakContext.valueOf(req).getUserName()
                : rejectionNoteSent.getLocalAET();
        String calledAET = req != null
                ? req.getRequestURI() : rejectionNoteSent.getRemoteAET();
        String callingHost = req != null
                ? req.getRemoteHost() : toHost(rejectionNoteSent.getLocalAET());
        deleteObjs.add(new AuditInfo(new AuditInfoBuilder.Builder()
                .callingUserID(callingAET)
                .callingHost(callingHost)
                .calledUserID(calledAET)
                .calledHost(toHost(rejectionNoteSent.getRemoteAET()))
                .outcome(String.valueOf(rjNote.getRejectionNoteType()))
                .studyUIDAccNumDate(attrs)
                .pIDAndName(attrs, getArchiveDevice())
                .build()));
        HashMap<String, HashSet<String>> sopClassMap = new HashMap<>();
        for (Attributes studyRef : attrs.getSequence(Tag.CurrentRequestedProcedureEvidenceSequence))
            for (Attributes refSer : studyRef.getSequence(Tag.ReferencedSeriesSequence))
                for (Attributes refSop : refSer.getSequence(Tag.ReferencedSOPSequence))
                    buildSOPClassMap(sopClassMap, refSop.getString(Tag.ReferencedSOPClassUID),
                            refSop.getString(Tag.ReferencedSOPInstanceUID));
        for (Map.Entry<String, HashSet<String>> entry : sopClassMap.entrySet()) {
            deleteObjs.add(new AuditInfo(new AuditInfoBuilder.Builder().sopCUID(entry.getKey())
                    .sopIUID(String.valueOf(entry.getValue().size())).build()));
        }
        AuditServiceUtils.EventType clientET = rejectionNoteSent.isStudyDeleted()
                ? AuditServiceUtils.EventType.PRMDLT_WEB
                : AuditServiceUtils.EventType.RJ_PARTIAL;
        writeSpoolFile(clientET, deleteObjs);
        if (rejectionNoteSent.getLocalAET().equals(rejectionNoteSent.getRemoteAET())) {
            AuditServiceUtils.EventType serverET = rejectionNoteSent.isStudyDeleted()
                    ? AuditServiceUtils.EventType.RJ_COMPLET
                    : AuditServiceUtils.EventType.RJ_PARTIAL;
            writeSpoolFile(serverET, deleteObjs);
        }
    }

    private String toHost(String aet) throws ConfigurationException {
        ApplicationEntity ae = aeCache.findApplicationEntity(aet);
        StringBuilder b = new StringBuilder();
        if (ae != null) {
            List<Connection> conns = ae.getConnections();
            b.append(conns.get(0).getHostname());
            for (int i = 1; i < conns.size(); i++)
                b.append(';').append(conns.get(i).getHostname());
        }
        return b.toString();
    }

    void spoolSoftwareConfiguration(SoftwareConfiguration softwareConfiguration) {
        HttpServletRequest request = softwareConfiguration.getRequest();
        AuditInfoBuilder info = new AuditInfoBuilder.Builder()
                                .callingUserID(KeycloakContext.valueOf(request).getUserName())
                                .callingHost(request.getRemoteAddr())
                                .calledUserID(softwareConfiguration.getDeviceName())
                                .ldapDiff(softwareConfiguration.getLdapDiff().toString())
                                .build();
        writeSpoolFile(AuditServiceUtils.EventType.LDAP_CHNGS, info);
    }

    private void auditSoftwareConfiguration(AuditLogger auditLogger, Path path, AuditServiceUtils.EventType eventType)
            throws IOException {
        SpoolFileReader reader = new SpoolFileReader(path);
        AuditInfo auditInfo = new AuditInfo(reader.getMainInfo());
        EventIdentificationBuilder ei = toBuildEventIdentification(eventType, null, getEventTime(path, auditLogger));
        ActiveParticipantBuilder[] activeParticipantBuilder = new ActiveParticipantBuilder[1];
        String callingUserID = auditInfo.getField(AuditInfo.CALLING_USERID);
        activeParticipantBuilder[0] = new ActiveParticipantBuilder.Builder(
                callingUserID,
                auditInfo.getField(AuditInfo.CALLING_HOST))
                .userIDTypeCode(AuditMessages.userIDTypeCode(callingUserID))
                .requester(true).build();
        ParticipantObjectIdentificationBuilder poiLDAPDiff = new ParticipantObjectIdentificationBuilder.Builder(auditInfo.getField(
                                                    AuditInfo.CALLED_USERID),
                                                    AuditMessages.ParticipantObjectIDTypeCode.DeviceName,
                                                    AuditMessages.ParticipantObjectTypeCode.SystemObject,
                                                    null).detail(getPod("Alert Description", auditInfo.getField(AuditInfo.LDAP_DIFF)))
                                                    .build();
        emitAuditMessage(auditLogger, ei, activeParticipantBuilder, poiLDAPDiff);
    }

    private AuditInfoBuilder buildPermDeletionAuditInfoForWeb(HttpServletRequest req, StudyDeleteContext ctx) {
        return new AuditInfoBuilder.Builder()
                .callingUserID(KeycloakContext.valueOf(req).getUserName())
                .callingHost(req.getRemoteHost())
                .calledUserID(req.getRequestURI())
                .studyUIDAccNumDate(ctx.getStudy().getAttributes())
                .pIDAndName(ctx.getPatient().getAttributes(), getArchiveDevice())
                .outcome(getOD(ctx.getException()))
                .build();
    }

    private AuditInfoBuilder buildPermDeletionAuditInfoForScheduler(StudyDeleteContext ctx) {
        return new AuditInfoBuilder.Builder()
                .studyUIDAccNumDate(ctx.getStudy().getAttributes())
                .pIDAndName(ctx.getPatient().getAttributes(), getArchiveDevice())
                .outcome(getOD(ctx.getException()))
                .build();
    }

    private void auditDeletion(AuditLogger auditLogger, Path path, AuditServiceUtils.EventType eventType) throws IOException {
        SpoolFileReader reader = new SpoolFileReader(path);
        AuditInfo auditInfo = new AuditInfo(reader.getMainInfo());
        boolean userDeleted = eventType.eventClass == AuditServiceUtils.EventClass.USER_DELETED;
        EventIdentificationBuilder ei = toCustomBuildEventIdentification(eventType, auditInfo.getField(AuditInfo.OUTCOME),
                auditInfo.getField(AuditInfo.WARNING), getEventTime(path, auditLogger));
        ActiveParticipantBuilder[] activeParticipantBuilder = new ActiveParticipantBuilder[2];
        if (userDeleted) {
            String archiveUserID = auditInfo.getField(AuditInfo.CALLED_USERID);
            AuditMessages.UserIDTypeCode archiveUserIDTypeCode = archiveUserIDTypeCode(archiveUserID);
            String callingUserID = auditInfo.getField(AuditInfo.CALLING_USERID);
            activeParticipantBuilder[0] = new ActiveParticipantBuilder.Builder(
                    callingUserID,
                    auditInfo.getField(AuditInfo.CALLING_HOST))
                    .userIDTypeCode(callingUserIDTypeCode(archiveUserIDTypeCode, callingUserID))
                    .requester(true).build();
            activeParticipantBuilder[1] = new ActiveParticipantBuilder.Builder(
                    archiveUserID,
                    getLocalHostName(auditLogger))
                    .userIDTypeCode(archiveUserIDTypeCode)
                    .altUserID(AuditLogger.processID())
                    .build();
        } else
            activeParticipantBuilder[0] = new ActiveParticipantBuilder.Builder(
                    device.getDeviceName(),
                    getLocalHostName(auditLogger))
                    .userIDTypeCode(AuditMessages.UserIDTypeCode.DeviceName)
                    .altUserID(AuditLogger.processID())
                    .requester(true).build();

        
        ParticipantObjectDescriptionBuilder desc = new ParticipantObjectDescriptionBuilder.Builder()
                .sopC(sopClasses(reader.getInstanceLines()))
                .acc(auditInfo.getField(AuditInfo.ACC_NUM)).build();
        
        ParticipantObjectIdentificationBuilder poiStudy = new ParticipantObjectIdentificationBuilder.Builder(
                auditInfo.getField(AuditInfo.STUDY_UID), 
                AuditMessages.ParticipantObjectIDTypeCode.StudyInstanceUID,
                AuditMessages.ParticipantObjectTypeCode.SystemObject,
                AuditMessages.ParticipantObjectTypeCodeRole.Report)
                .desc(desc)
                .detail(getPod(studyDate, auditInfo.getField(AuditInfo.STUDY_DATE)))
                .build();
        emitAuditMessage(auditLogger, ei, activeParticipantBuilder, poiStudy, patientPOI(auditInfo));
    }

    void spoolExternalRetrieve(ExternalRetrieveContext ctx) {
        String outcome = ctx.getResponse().getString(Tag.ErrorComment) != null
                            ? ctx.getResponse().getString(Tag.ErrorComment) + ctx.failed()
                            : null;
        String warning = ctx.warning() > 0
                            ? "Number Of Warning Sub operations" + ctx.warning()
                            : null;
        AuditInfoBuilder info = new AuditInfoBuilder.Builder()
                                .callingUserID(ctx.getRequesterUserID())
                                .callingHost(ctx.getRequesterHostName())
                                .calledHost(ctx.getRemoteHostName())
                                .calledUserID(ctx.getRemoteAET())
                                .moveAET(ctx.getRequestURI())
                                .destAET(ctx.getDestinationAET())
                                .warning(warning)
                                .studyUIDAccNumDate(ctx.getKeys())
                                .outcome(outcome)
                                .build();
        writeSpoolFile(AuditServiceUtils.EventType.INST_RETRV, info);
    }

    private void auditExternalRetrieve(AuditLogger auditLogger, Path path, AuditServiceUtils.EventType eventType)
            throws IOException {
        SpoolFileReader reader = new SpoolFileReader(path);
        AuditInfo i = new AuditInfo(reader.getMainInfo());
        EventIdentificationBuilder ei = toCustomBuildEventIdentification(eventType, i.getField(AuditInfo.OUTCOME),
                i.getField(AuditInfo.WARNING), getEventTime(path, auditLogger));

        ActiveParticipantBuilder[] activeParticipantBuilder = new ActiveParticipantBuilder[4];
        String userID = i.getField(AuditInfo.CALLING_USERID);
        activeParticipantBuilder[0] = new ActiveParticipantBuilder.Builder(
                                userID,
                                i.getField(AuditInfo.CALLING_HOST))
                                .userIDTypeCode(AuditMessages.userIDTypeCode(userID))
                                .requester(true)
                                .build();
        activeParticipantBuilder[1] = new ActiveParticipantBuilder.Builder(
                                i.getField(AuditInfo.MOVEAET),
                                getLocalHostName(auditLogger))
                                .userIDTypeCode(AuditMessages.UserIDTypeCode.URI)
                                .altUserID(AuditLogger.processID())
                                .build();
        activeParticipantBuilder[2] = new ActiveParticipantBuilder.Builder(
                                i.getField(AuditInfo.CALLED_USERID),
                                i.getField(AuditInfo.CALLED_HOST))
                                .userIDTypeCode(AuditMessages.UserIDTypeCode.StationAETitle)
                                .roleIDCode(eventType.source)
                                .build();
        activeParticipantBuilder[3] = new ActiveParticipantBuilder.Builder(
                                i.getField(AuditInfo.DEST_AET),
                                i.getField(AuditInfo.DEST_NAP_ID))
                                .userIDTypeCode(AuditMessages.UserIDTypeCode.StationAETitle)
                                .roleIDCode(eventType.destination)
                                .build();
        ParticipantObjectIdentificationBuilder studyPOI = new ParticipantObjectIdentificationBuilder.Builder(
                                                            i.getField(AuditInfo.STUDY_UID),
                                                            AuditMessages.ParticipantObjectIDTypeCode.StudyInstanceUID,
                                                            AuditMessages.ParticipantObjectTypeCode.SystemObject,
                                                            AuditMessages.ParticipantObjectTypeCodeRole.Report)
                                                            .build();
        emitAuditMessage(auditLogger, ei, activeParticipantBuilder, studyPOI);
    }

    void spoolConnectionRejected(ConnectionEvent event) {
        AuditInfoBuilder info = new AuditInfoBuilder.Builder()
                            .callingHost(event.getSocket().getRemoteSocketAddress().toString())
                            .calledHost(event.getConnection().getHostname())
                            .outcome(event.getException().getMessage())
                            .build();
        writeSpoolFile(AuditServiceUtils.EventType.CONN__RJCT, info);
    }

    private void auditConnectionRejected(AuditLogger auditLogger, Path path, AuditServiceUtils.EventType eventType)
            throws IOException {
        SpoolFileReader reader = new SpoolFileReader(path);
        AuditInfo crI = new AuditInfo(reader.getMainInfo());
        EventIdentificationBuilder ei = toBuildEventIdentification(eventType, crI.getField(AuditInfo.OUTCOME), getEventTime(path, auditLogger));
        ActiveParticipantBuilder[] activeParticipantBuilder = new ActiveParticipantBuilder[2];
        activeParticipantBuilder[0] = new ActiveParticipantBuilder.Builder(
                                device.getDeviceName(),
                                crI.getField(AuditInfo.CALLED_HOST))
                                .userIDTypeCode(AuditMessages.UserIDTypeCode.DeviceName)
                                .altUserID(AuditLogger.processID())
                                .build();
        String userID, napID;
        userID = napID = crI.getField(AuditInfo.CALLING_HOST);
        activeParticipantBuilder[1] = new ActiveParticipantBuilder.Builder(userID, napID)
                                        .userIDTypeCode(AuditMessages.UserIDTypeCode.NodeID)
                                        .requester(true).build();

        ParticipantObjectIdentificationBuilder poi = new ParticipantObjectIdentificationBuilder.Builder(
                                                    crI.getField(AuditInfo.CALLING_HOST),
                                                    AuditMessages.ParticipantObjectIDTypeCode.NodeID,
                                                    AuditMessages.ParticipantObjectTypeCode.SystemObject,
                                                    null)
                                                    .build();
        emitAuditMessage(auditLogger, ei, activeParticipantBuilder, poi);
    }

    void spoolQuery(QueryContext ctx) {
        boolean auditAggregate = getArchiveDevice().isAuditAggregate();
        AuditLoggerDeviceExtension ext = device.getDeviceExtension(AuditLoggerDeviceExtension.class);
        AuditServiceUtils.EventType eventType = AuditServiceUtils.EventType.forQuery(ctx);
        AuditInfo auditInfo = ctx.getHttpRequest() != null ? createAuditInfoForQIDO(ctx) : createAuditInfoForFIND(ctx);
        for (AuditLogger auditLogger : ext.getAuditLoggers()) {
            if (!isSpoolingSuppressed(eventType, ctx.getCallingAET(), auditLogger)) {
                Path directory = toDirPath(auditLogger);
                try {
                    Files.createDirectories(directory);
                    Path file = Files.createTempFile(directory, String.valueOf(eventType), null);
                    try (BufferedOutputStream out = new BufferedOutputStream(
                            Files.newOutputStream(file, StandardOpenOption.APPEND))) {
                        new DataOutputStream(out).writeUTF(auditInfo.toString());
                        if (ctx.getAssociation() != null) {
                            try (DicomOutputStream dos = new DicomOutputStream(out, UID.ImplicitVRLittleEndian)) {
                                dos.writeDataset(null, ctx.getQueryKeys());
                            } catch (Exception e) {
                                LOG.warn("Failed to create DicomOutputStream : ", e);
                            }
                        }
                    }
                    if (!auditAggregate)
                        auditAndProcessFile(auditLogger, file);
                } catch (Exception e) {
                    LOG.warn("Failed to write to Audit Spool File - {}", auditLogger.getCommonName(), e);
                }
            }
        }
    }

    private AuditInfo createAuditInfoForFIND(QueryContext ctx) {
        return new AuditInfo(
                new AuditInfoBuilder.Builder()
                        .callingHost(ctx.getRemoteHostName())
                        .callingUserID(ctx.getCallingAET())
                        .calledUserID(ctx.getCalledAET())
                        .queryPOID(ctx.getSOPClassUID())
                        .build());
    }

    private AuditInfo createAuditInfoForQIDO(QueryContext ctx) {
        HttpServletRequest httpRequest = ctx.getHttpRequest();
        return new AuditInfo(
                new AuditInfoBuilder.Builder()
                        .callingHost(ctx.getRemoteHostName())
                        .callingUserID(KeycloakContext.valueOf(ctx.getHttpRequest()).getUserName())
                        .calledUserID(httpRequest.getRequestURI())
                        .queryPOID(ctx.getSearchMethod())
                        .queryString(httpRequest.getRequestURI() + httpRequest.getQueryString())
                        .build());
    }

    private boolean isSpoolingSuppressed(AuditServiceUtils.EventType eventType, String userID, AuditLogger auditLogger) {
        return !auditLogger.isInstalled()
                || (!auditLogger.getAuditSuppressCriteriaList().isEmpty()
                    && auditLogger.isAuditMessageSuppressed(createMinimalAuditMsg(eventType, userID)));
    }

    private AuditMessage createMinimalAuditMsg(AuditServiceUtils.EventType eventType, String userID) {
        AuditMessage msg = new AuditMessage();
        msg.setEventIdentification(
                AuditMessages.toEventIdentification(toBuildEventIdentification(eventType, null, null)));
        ActiveParticipant ap = new ActiveParticipant();
        ap.setUserID(userID);
        ap.setUserIsRequestor(true);
        msg.getActiveParticipant().add(ap);
        return msg;
    }

    void auditAndProcessFile(AuditLogger auditLogger, Path file) {
        try {
            aggregateAuditMessage(auditLogger, file);
            Files.delete(file);
        } catch (Exception e) {
            LOG.warn("Failed to process Audit Spool File - {}", auditLogger.getCommonName(), file, e);
            try {
                Files.move(file, file.resolveSibling(file.getFileName().toString() + ".failed"));
            } catch (IOException e1) {
                LOG.warn("Failed to mark Audit Spool File - {} as failed", auditLogger.getCommonName(), file, e);
            }
        }
    }

    private void auditQuery(
            AuditLogger auditLogger, Path file, AuditServiceUtils.EventType eventType) throws IOException {
        AuditInfo qrI;
        ActiveParticipantBuilder[] activeParticipantBuilder = new ActiveParticipantBuilder[2];
        EventIdentificationBuilder ei = toBuildEventIdentification(eventType, null, getEventTime(file, auditLogger));
        try (InputStream in = new BufferedInputStream(Files.newInputStream(file))) {
            qrI = new AuditInfo(new DataInputStream(in).readUTF());
            String archiveUserID = qrI.getField(AuditInfo.CALLED_USERID);
            String callingUserID = qrI.getField(AuditInfo.CALLING_USERID);
            AuditMessages.UserIDTypeCode archiveUserIDTypeCode = archiveUserIDTypeCode(archiveUserID);
            activeParticipantBuilder[0] = new ActiveParticipantBuilder.Builder(
                                    callingUserID,
                                    qrI.getField(AuditInfo.CALLING_HOST))
                                    .userIDTypeCode(callingUserIDTypeCode(archiveUserIDTypeCode, callingUserID))
                                    .requester(true)
                                    .roleIDCode(eventType.source)
                                    .build();
            activeParticipantBuilder[1] = new ActiveParticipantBuilder.Builder(
                                    archiveUserID,
                                    getLocalHostName(auditLogger))
                                    .userIDTypeCode(archiveUserIDTypeCode)
                                    .altUserID(AuditLogger.processID())
                                    .roleIDCode(eventType.destination)
                                    .build();
            ParticipantObjectIdentificationBuilder poi;
            if (eventType == AuditServiceUtils.EventType.QUERY_QIDO) {
                poi = new ParticipantObjectIdentificationBuilder.Builder(
                        qrI.getField(AuditInfo.Q_POID),
                        AuditMessages.ParticipantObjectIDTypeCode.QIDO_QUERY,
                        AuditMessages.ParticipantObjectTypeCode.SystemObject,
                        AuditMessages.ParticipantObjectTypeCodeRole.Query)
                        .query(qrI.getField(AuditInfo.Q_STRING).getBytes())
                        .detail(getPod("QueryEncoding", String.valueOf(StandardCharsets.UTF_8)))
                        .build();
            }
            else {
                byte[] buffer = new byte[(int) Files.size(file)];
                int len = in.read(buffer);
                byte[] data;
                if (len != -1) {
                    data = new byte[len];
                    System.arraycopy(buffer, 0, data, 0, len);
                }
                else {
                    data = new byte[0];
                }
                poi = new ParticipantObjectIdentificationBuilder.Builder(
                        qrI.getField(AuditInfo.Q_POID),
                        AuditMessages.ParticipantObjectIDTypeCode.SOPClassUID,
                        AuditMessages.ParticipantObjectTypeCode.SystemObject,
                        AuditMessages.ParticipantObjectTypeCodeRole.Report)
                        .query(data)
                        .detail(getPod("TransferSyntax", UID.ImplicitVRLittleEndian))
                        .build();
            }
            emitAuditMessage(auditLogger, ei, activeParticipantBuilder, poi);
        }
    }

    void spoolInstanceStored(StoreContext ctx) {
        if (ctx.getRejectionNote() != null) {
            spoolInstancesDeleted(ctx);
            return;
        }

        if (isDuplicateReceivedInstance(ctx))
            return;

        AuditServiceUtils.EventType eventType = AuditServiceUtils.EventType.forInstanceStored(ctx);
<<<<<<< HEAD

        StoreSession ss = ctx.getStoreSession();
        HttpServletRequest req = ss.getHttpRequest();
        String callingAET = req != null
                ? KeycloakUtils.getUserName(req)
                : ss.getCallingAET();

        String rjNoteMeaning = ctx.getException() == null && null != ctx.getRejectionNote()
                            ? ctx.getRejectionNote().getRejectionNoteCode().getCodeMeaning() : null;
        String exception = getOD(ctx.getException());
        String outcome = ctx.getRejectionNote() == null
                            ? exception
                            : exception + " - " + rjNoteMeaning;

        BuildAuditInfo instanceInfo = new BuildAuditInfo.Builder()
                .sopCUID(ctx.getSopClassUID()).sopIUID(ctx.getSopInstanceUID())
                .mppsUID(ctx.getMppsInstanceUID())
                .build();

        ArchiveDeviceExtension arcDev = getArchiveDevice();
        Attributes attr = ctx.getAttributes();
        BuildAuditInfo info = new BuildAuditInfo.Builder().callingHost(ss.getRemoteHostName())
                .callingAET(callingAET)
                .calledAET(req != null ? req.getRequestURI() : ss.getCalledAET())
                .studyUIDAccNumDate(attr)
                .pIDAndName(attr, arcDev)
                .outcome(outcome)
                .warning(rjNoteMeaning)
                .build();

        if (ctx.getException() != null)
            writeSpoolFile(eventType, info, instanceInfo);
        else {
            String fileName = getFileName(eventType, callingAET.replace('|', '-'), ctx.getStoreSession().getCalledAET(), ctx.getStudyInstanceUID());
            writeSpoolFileStoreOrWadoRetrieve(fileName, info, instanceInfo);
        }
    }

    private boolean isDuplicateReceivedInstance(StoreContext ctx) {
        return ctx.getLocations().isEmpty() && ctx.getStoredInstance() == null && ctx.getException() == null;
=======
        if (eventType == null)
            return; // no audit message for duplicate received instance
        String callingAET = ctx.getStoreSession().getHttpRequest() != null
                ? ctx.getStoreSession().getHttpRequest().getRemoteAddr() : ctx.getStoreSession().getCallingAET().replace('|', '-');
        String fileName = getFileName(eventType, callingAET, ctx.getStoreSession().getCalledAET(), ctx.getStudyInstanceUID());
        AuditInfoBuilder info = getAIStoreCtx(ctx);
        AuditInfoBuilder instanceInfo = new AuditInfoBuilder.Builder()
                                    .sopCUID(ctx.getSopClassUID()).sopIUID(ctx.getSopInstanceUID())
                                    .mppsUID(ctx.getMppsInstanceUID())
                                    .build();
        writeSpoolFileStoreOrWadoRetrieve(fileName, info, instanceInfo);
>>>>>>> e82b14f7
    }
    
    void spoolRetrieveWADO(RetrieveContext ctx) {
        HttpServletRequestInfo req = ctx.getHttpServletRequestInfo();
        Collection<InstanceLocations> il = ctx.getMatches();
        Attributes attrs = new Attributes();
        for (InstanceLocations i : il)
            attrs = i.getAttributes();
        String fileName = getFileName(AuditServiceUtils.EventType.WADO___URI, req.requesterHost,
                ctx.getLocalAETitle(), ctx.getStudyInstanceUIDs()[0]);
        AuditInfoBuilder info = new AuditInfoBuilder.Builder()
                                .callingHost(req.requesterHost)
                                .callingUserID(req.requesterUserID)
                                .calledUserID(req.requestURI)
                                .studyUIDAccNumDate(attrs)
                                .pIDAndName(attrs, getArchiveDevice())
                                .outcome(null != ctx.getException() ? ctx.getException().getMessage() : null)
                                .build();
        AuditInfoBuilder instanceInfo = new AuditInfoBuilder.Builder()
                                        .sopCUID(attrs.getString(Tag.SOPClassUID))
                                        .sopIUID(ctx.getSopInstanceUIDs()[0])
                                        .build();
        writeSpoolFileStoreOrWadoRetrieve(fileName, info, instanceInfo);
    }

    private void buildSOPClassMap(HashMap<String, HashSet<String>> sopClassMap, String cuid, String iuid) {
        HashSet<String> iuids = sopClassMap.get(cuid);
        if (iuids == null) {
            iuids = new HashSet<>();
            sopClassMap.put(cuid, iuids);
        }
        iuids.add(iuid);
    }

    private void auditStoreOrWADORetrieve(AuditLogger auditLogger, Path path,
                                          AuditServiceUtils.EventType eventType) throws IOException {
        SpoolFileReader reader = new SpoolFileReader(path);
        List<String> mppsUIDs = new ArrayList<>();
        HashMap<String, HashSet<String>> sopClassMap = new HashMap<>();
        AuditInfo auditInfo = new AuditInfo(reader.getMainInfo());
        for (String line : reader.getInstanceLines()) {
            AuditInfo iI = new AuditInfo(line);
            buildSOPClassMap(sopClassMap, iI.getField(AuditInfo.SOP_CUID), iI.getField(AuditInfo.SOP_IUID));
            String mppsUID = iI.getField(AuditInfo.MPPS_UID);
            if (mppsUID != null)
                mppsUIDs.add(mppsUID);
        }

        EventIdentificationBuilder ei = toBuildEventIdentification(eventType, auditInfo.getField(AuditInfo.OUTCOME), getEventTime(path, auditLogger));

        ActiveParticipantBuilder[] activeParticipantBuilder = new ActiveParticipantBuilder[2];
        String callingUserID = auditInfo.getField(AuditInfo.CALLING_USERID);
        String archiveUserID = auditInfo.getField(AuditInfo.CALLED_USERID);
        AuditMessages.UserIDTypeCode archiveUserIDTypeCode = archiveUserIDTypeCode(archiveUserID);
        activeParticipantBuilder[0] = new ActiveParticipantBuilder.Builder(
                                callingUserID,
                                auditInfo.getField(AuditInfo.CALLING_HOST))
                                .userIDTypeCode(callingUserIDTypeCode(archiveUserIDTypeCode, callingUserID))
                                .requester(true)
                                .roleIDCode(eventType.source)
                                .build();
        activeParticipantBuilder[1] = new ActiveParticipantBuilder.Builder(
                                archiveUserID,
                                getLocalHostName(auditLogger))
                                .userIDTypeCode(archiveUserIDTypeCode)
                                .altUserID(AuditLogger.processID())
                                .roleIDCode(eventType.destination)
                                .build();

        SOPClass[] sopC = new SOPClass[sopClassMap.size()];
        int i = 0;
        for (Map.Entry<String, HashSet<String>> entry : sopClassMap.entrySet()) {
            sopC[i] = AuditMessages.createSOPClass(null, entry.getKey(), entry.getValue().size());
            i++;
        }

        ParticipantObjectDescriptionBuilder desc = new ParticipantObjectDescriptionBuilder.Builder()
                                                .sopC(sopC)
                                                .acc(auditInfo.getField(AuditInfo.ACC_NUM))
                                                .mpps(mppsUIDs.toArray(new String[mppsUIDs.size()]))
                                                .build();

        String lifecycle = (eventType == AuditServiceUtils.EventType.STORE_CREA
                || eventType == AuditServiceUtils.EventType.STORE_UPDT)
                ? AuditMessages.ParticipantObjectDataLifeCycle.OriginationCreation : null;
        ParticipantObjectIdentificationBuilder poiStudy = new ParticipantObjectIdentificationBuilder.Builder(
                                                        auditInfo.getField(AuditInfo.STUDY_UID),
                                                        AuditMessages.ParticipantObjectIDTypeCode.StudyInstanceUID,
                                                        AuditMessages.ParticipantObjectTypeCode.SystemObject,
                                                        AuditMessages.ParticipantObjectTypeCodeRole.Report)
                                                        .desc(desc)
                                                        .detail(getPod(studyDate, auditInfo.getField(AuditInfo.STUDY_DATE)))
                                                        .lifeCycle(lifecycle)
                                                        .build();
        emitAuditMessage(auditLogger, ei, activeParticipantBuilder, poiStudy, patientPOI(auditInfo));
    }

    void spoolRetrieve(AuditServiceUtils.EventType eventType, RetrieveContext ctx) {
        RetrieveContextAuditInfoBuilder builder = new RetrieveContextAuditInfoBuilder(ctx, getArchiveDevice(), eventType);
        for (AuditInfoBuilder[] auditInfoBuilder : builder.getAuditInfoBuilder())
            writeSpoolFile(builder.getEventType(), auditInfoBuilder);
    }

    private ArchiveDeviceExtension getArchiveDevice() {
        return device.getDeviceExtension(ArchiveDeviceExtension.class);
    }

    private void auditRetrieve(AuditLogger auditLogger, Path path, AuditServiceUtils.EventType eventType)
            throws IOException {
        SpoolFileReader reader = new SpoolFileReader(path);
        AuditInfo ri = new AuditInfo(reader.getMainInfo());
        EventIdentificationBuilder ei = toCustomBuildEventIdentification(eventType, ri.getField(AuditInfo.OUTCOME),
                ri.getField(AuditInfo.WARNING), getEventTime(path, auditLogger));

        HashMap<String, AccessionNumSopClassInfo> study_accNumSOPClassInfo = new HashMap<>();
        String pID = getArchiveDevice().auditUnknownPatientID();
        String pName = null;
        String studyDt = null;
        for (String line : reader.getInstanceLines()) {
            AuditInfo rInfo = new AuditInfo(line);
            String studyInstanceUID = rInfo.getField(AuditInfo.STUDY_UID);
            AccessionNumSopClassInfo accNumSopClassInfo = study_accNumSOPClassInfo.get(studyInstanceUID);
            if (accNumSopClassInfo == null) {
                accNumSopClassInfo = new AccessionNumSopClassInfo(
                        rInfo.getField(AuditInfo.ACC_NUM));
                study_accNumSOPClassInfo.put(studyInstanceUID, accNumSopClassInfo);
            }
            accNumSopClassInfo.addSOPInstance(rInfo);
            study_accNumSOPClassInfo.put(studyInstanceUID, accNumSopClassInfo);
            pID = rInfo.getField(AuditInfo.P_ID);
            pName = rInfo.getField(AuditInfo.P_NAME);
            studyDt = rInfo.getField(AuditInfo.STUDY_DATE);
        }
        List<ParticipantObjectIdentificationBuilder> pois = new ArrayList<>();
        for (Map.Entry<String, AccessionNumSopClassInfo> entry : study_accNumSOPClassInfo.entrySet()) {
            HashSet<SOPClass> sopC = new HashSet<>();
            for (Map.Entry<String, HashSet<String>> sopClassMap : entry.getValue().getSopClassMap().entrySet())
                if (ri.getField(AuditInfo.FAILED_IUID_SHOW) != null)
                    sopC.add(getSOPC(sopClassMap.getValue(), sopClassMap.getKey(), sopClassMap.getValue().size()));
                else
                    sopC.add(getSOPC(null, sopClassMap.getKey(), sopClassMap.getValue().size()));

            ParticipantObjectDescriptionBuilder desc = new ParticipantObjectDescriptionBuilder.Builder()
                                                        .sopC(sopC.toArray(new SOPClass[sopC.size()]))
                                                        .acc(entry.getValue().getAccNum())
                                                        .build();
            ParticipantObjectIdentificationBuilder poi = new ParticipantObjectIdentificationBuilder.Builder(
                                                        entry.getKey(),
                                                        AuditMessages.ParticipantObjectIDTypeCode.StudyInstanceUID,
                                                        AuditMessages.ParticipantObjectTypeCode.SystemObject,
                                                        AuditMessages.ParticipantObjectTypeCodeRole.Report)
                                                        .desc(desc)
                                                        .detail(getPod(studyDate, studyDt))
                                                        .build();
            pois.add(poi);
        }
        ParticipantObjectIdentificationBuilder poiPatient = new ParticipantObjectIdentificationBuilder.Builder(
                                                            pID,
                                                            AuditMessages.ParticipantObjectIDTypeCode.PatientNumber,
                                                            AuditMessages.ParticipantObjectTypeCode.Person,
                                                            AuditMessages.ParticipantObjectTypeCodeRole.Patient)
                                                            .name(pName)
                                                            .build();
        pois.add(poiPatient);
        emitAuditMessage(auditLogger, ei,
                        getApsForRetrieve(eventType, ri, auditLogger),
                        pois.toArray(new ParticipantObjectIdentificationBuilder[pois.size()]));
    }

    private ActiveParticipantBuilder[] getApsForRetrieve(AuditServiceUtils.EventType eventType, AuditInfo ri, AuditLogger auditLogger) {
        return ri.getField(AuditInfo.MOVEAET) != null
                ? getApsForMove(eventType, ri, auditLogger)
                : ri.getField(AuditInfo.IS_EXPORT) != null
                    ? getApsForExport(eventType, ri, auditLogger)
                    : getApsForGetOrWadoRS(eventType, ri, auditLogger);
    }

    private ActiveParticipantBuilder[] getApsForMove(AuditServiceUtils.EventType eventType, AuditInfo ri, AuditLogger auditLogger) {
        ActiveParticipantBuilder[] activeParticipantBuilder = new ActiveParticipantBuilder[3];
        activeParticipantBuilder[0] = new ActiveParticipantBuilder.Builder(
                                ri.getField(AuditInfo.CALLED_USERID),
                                getLocalHostName(auditLogger))
                                .userIDTypeCode(AuditMessages.UserIDTypeCode.StationAETitle)
                                .altUserID(AuditLogger.processID())
                                .roleIDCode(eventType.source)
                                .build();
        activeParticipantBuilder[1] = new ActiveParticipantBuilder.Builder(
                                ri.getField(AuditInfo.DEST_AET),
                                ri.getField(AuditInfo.DEST_NAP_ID))
                                .userIDTypeCode(AuditMessages.UserIDTypeCode.StationAETitle)
                                .roleIDCode(eventType.destination)
                                .build();
        activeParticipantBuilder[2] = new ActiveParticipantBuilder.Builder(
                                ri.getField(AuditInfo.MOVEAET),
                                ri.getField(AuditInfo.CALLING_HOST))
                                .userIDTypeCode(AuditMessages.UserIDTypeCode.StationAETitle)
                                .requester(true)
                                .build();
        return activeParticipantBuilder;
    }

    private ActiveParticipantBuilder[] getApsForExport(AuditServiceUtils.EventType eventType, AuditInfo ri, AuditLogger auditLogger) {
        ActiveParticipantBuilder[] activeParticipantBuilder = new ActiveParticipantBuilder[3];
        activeParticipantBuilder[0] = new ActiveParticipantBuilder.Builder(
                ri.getField(AuditInfo.DEST_AET),
                ri.getField(AuditInfo.DEST_NAP_ID))
                .userIDTypeCode(AuditMessages.UserIDTypeCode.StationAETitle)
                .roleIDCode(eventType.destination).build();
        String archiveUserID = ri.getField(AuditInfo.CALLED_USERID);
        AuditMessages.UserIDTypeCode archiveUserIDTypeCode = archiveUserIDTypeCode(archiveUserID);
        if (ri.getField(AuditInfo.CALLING_USERID) == null)
            activeParticipantBuilder[1] = new ActiveParticipantBuilder.Builder(
                                    archiveUserID,
                                    getLocalHostName(auditLogger))
                                    .userIDTypeCode(archiveUserIDTypeCode)
                                    .altUserID(AuditLogger.processID())
                                    .requester(true)
                                    .roleIDCode(eventType.source)
                                    .build();

        else {
            activeParticipantBuilder[1] = new ActiveParticipantBuilder.Builder(
                                    archiveUserID,
                                    getLocalHostName(auditLogger))
                                    .userIDTypeCode(archiveUserIDTypeCode)
                                    .altUserID(AuditLogger.processID())
                                    .roleIDCode(eventType.source)
                                    .build();
            String callingUserID = ri.getField(AuditInfo.CALLING_USERID);
            activeParticipantBuilder[2] = new ActiveParticipantBuilder.Builder(
                                    callingUserID,
                                    ri.getField(AuditInfo.CALLING_HOST))
                                    .userIDTypeCode(AuditMessages.userIDTypeCode(callingUserID))
                                    .requester(true)
                                    .build();
        }
        return activeParticipantBuilder;
    }

    private ActiveParticipantBuilder[] getApsForGetOrWadoRS(AuditServiceUtils.EventType eventType, AuditInfo ri, AuditLogger auditLogger) {
        ActiveParticipantBuilder[] activeParticipantBuilder = new ActiveParticipantBuilder[2];
        String archiveUserID = ri.getField(AuditInfo.CALLED_USERID);
        AuditMessages.UserIDTypeCode archiveUserIDTypeCode = archiveUserIDTypeCode(archiveUserID);
        activeParticipantBuilder[0] = new ActiveParticipantBuilder.Builder(
                                archiveUserID,
                                getLocalHostName(auditLogger))
                                .userIDTypeCode(archiveUserIDTypeCode)
                                .altUserID(AuditLogger.processID())
                                .roleIDCode(eventType.source)
                                .build();
        String callingUserID = ri.getField(AuditInfo.DEST_AET);
        activeParticipantBuilder[1] = new ActiveParticipantBuilder.Builder(
                                callingUserID,
                                ri.getField(AuditInfo.DEST_NAP_ID))
                                .userIDTypeCode(callingUserIDTypeCode(archiveUserIDTypeCode, callingUserID))
                                .requester(true)
                                .roleIDCode(eventType.destination)
                                .build();
        return activeParticipantBuilder;
    }

    void spoolPatientRecord(PatientMgtContext ctx) {
        String source = null;
        String dest = null;
        String hl7MessageType = null;
        HL7Segment msh = ctx.getHL7MessageHeader();
        HttpServletRequest request = ctx.getHttpRequest();
        if (request != null) {
            source = KeycloakContext.valueOf(request).getUserName();
            dest = request.getRequestURI();
        }
        if (msh != null) {
            source = msh.getSendingApplicationWithFacility();
            dest = msh.getReceivingApplicationWithFacility();
            hl7MessageType = msh.getMessageType();
        }
        if (ctx.getAssociation() != null) {
            source = ctx.getAssociation().getCallingAET();
            dest = ctx.getAssociation().getCalledAET();
        }
        String callingHost = request != null
                ? request.getRemoteAddr()
                : msh != null || ctx.getAssociation() != null
                ? ctx.getRemoteHostName() : null;
        AuditInfoBuilder i = new AuditInfoBuilder.Builder()
                            .callingHost(callingHost)
                            .callingUserID(source)
                            .calledUserID(dest)
                            .pIDAndName(ctx.getAttributes(), getArchiveDevice())
                            .outcome(getOD(ctx.getException()))
                            .hl7MessageType(hl7MessageType)
                            .build();
        writeSpoolFile(AuditServiceUtils.EventType.forHL7(ctx), i);
        if (ctx.getPreviousAttributes() != null) {
            AuditInfoBuilder prev = new AuditInfoBuilder.Builder()
                                    .callingHost(callingHost)
                                    .callingUserID(source)
                                    .calledUserID(dest)
                                    .pIDAndName(ctx.getPreviousAttributes(), getArchiveDevice())
                                    .outcome(getOD(ctx.getException()))
                                    .hl7MessageType(hl7MessageType)
                                    .build();
            writeSpoolFile(AuditServiceUtils.EventType.PAT_DELETE, prev);
        }
    }

    private void auditPatientRecord(AuditLogger auditLogger, Path path, AuditServiceUtils.EventType et) throws IOException {
        SpoolFileReader reader = new SpoolFileReader(path);
        AuditInfo auditInfo = new AuditInfo(reader.getMainInfo());
        EventIdentificationBuilder ei = toBuildEventIdentification(et, auditInfo.getField(AuditInfo.OUTCOME), getEventTime(path, auditLogger));
        ActiveParticipantBuilder[] activeParticipantBuilder = buildPatientRecordActiveParticipants(auditLogger, et, auditInfo);
        emitAuditMessage(auditLogger, ei, activeParticipantBuilder, patientPOI(auditInfo));
    }

    private ActiveParticipantBuilder[] buildPatientRecordActiveParticipants(AuditLogger auditLogger, AuditServiceUtils.EventType et, AuditInfo auditInfo) {
        ActiveParticipantBuilder[] activeParticipantBuilder = new ActiveParticipantBuilder[2];
        if (isServiceUserTriggered(et.source)) {
            String archiveUserID = auditInfo.getField(AuditInfo.CALLED_USERID);

            AuditMessages.UserIDTypeCode archiveUserIDTypeCode = archiveUserIDTypeCode(archiveUserID);
            String callingUserID = auditInfo.getField(AuditInfo.CALLING_USERID);

            activeParticipantBuilder[0] = new ActiveParticipantBuilder.Builder(
                                    archiveUserID,
                                    getLocalHostName(auditLogger))
                                    .userIDTypeCode(archiveUserIDTypeCode)
                                    .altUserID(AuditLogger.processID())
                                    .roleIDCode(et.destination)
                                    .build();
            activeParticipantBuilder[1] = new ActiveParticipantBuilder.Builder(
                                    callingUserID,
                                    auditInfo.getField(AuditInfo.CALLING_HOST))
                                    .userIDTypeCode(callingUserIDTypeCode(archiveUserIDTypeCode, callingUserID))
                                    .requester(true)
                                    .roleIDCode(et.source)
                                    .build();
        } else
            activeParticipantBuilder[0] = new ActiveParticipantBuilder.Builder(
                                    device.getDeviceName(),
                                    getLocalHostName(auditLogger))
                                    .userIDTypeCode(AuditMessages.UserIDTypeCode.DeviceName)
                                    .altUserID(AuditLogger.processID())
                                    .requester(true)
                                    .roleIDCode(et.destination)
                                    .build();
        return activeParticipantBuilder;
    }

    void spoolProcedureRecord(ProcedureContext ctx) {
        AuditInfoBuilder info = ctx.getHttpRequest() != null
                ? buildAuditInfoFORRestful(ctx)
                : ctx.getAssociation() != null ? buildAuditInfoForAssociation(ctx) : buildAuditInfoFORHL7(ctx);
        writeSpoolFile(AuditServiceUtils.EventType.forProcedure(ctx.getEventActionCode()), info);
    }

    private AuditInfoBuilder buildAuditInfoForAssociation(ProcedureContext ctx) {
        Association as = ctx.getAssociation();
        return new AuditInfoBuilder.Builder()
                .callingHost(ctx.getRemoteHostName())
                .callingUserID(as.getCallingAET())
                .calledUserID(as.getCalledAET())
                .studyUIDAccNumDate(ctx.getAttributes())
                .pIDAndName(ctx.getPatient().getAttributes(), getArchiveDevice())
                .outcome(getOD(ctx.getException()))
                .build();
    }

    private AuditInfoBuilder buildAuditInfoFORRestful(ProcedureContext ctx) {
        HttpServletRequest req  = ctx.getHttpRequest();
        return new AuditInfoBuilder.Builder()
                .callingHost(ctx.getRemoteHostName())
                .callingUserID(KeycloakContext.valueOf(req).getUserName())
                .calledUserID(req.getRequestURI())
                .studyUIDAccNumDate(ctx.getAttributes())
                .pIDAndName(ctx.getPatient().getAttributes(), getArchiveDevice())
                .outcome(getOD(ctx.getException()))
                .build();
    }

    private AuditInfoBuilder buildAuditInfoFORHL7(ProcedureContext ctx) {
        HL7Segment msh = ctx.getHL7MessageHeader();
        return new AuditInfoBuilder.Builder()
                .callingHost(ctx.getRemoteHostName())
                .callingUserID(msh.getSendingApplicationWithFacility())
                .calledUserID(msh.getReceivingApplicationWithFacility())
                .studyUIDAccNumDate(ctx.getAttributes())
                .pIDAndName(ctx.getPatient().getAttributes(), getArchiveDevice())
                .outcome(getOD(ctx.getException()))
                .hl7MessageType(msh.getMessageType())
                .build();
    }

    void spoolProcedureRecord(StudyMgtContext ctx) {
        String callingAET = KeycloakContext.valueOf(ctx.getHttpRequest()).getUserName();
        Attributes pAttr = ctx.getStudy() != null ? ctx.getStudy().getPatient().getAttributes() : null;
        AuditInfoBuilder info = new AuditInfoBuilder.Builder().callingHost(
                                ctx.getHttpRequest().getRemoteHost())
                                .callingUserID(callingAET)
                                .calledUserID(ctx.getHttpRequest().getRequestURI())
                                .studyUIDAccNumDate(ctx.getAttributes())
                                .pIDAndName(pAttr, getArchiveDevice())
                                .outcome(getOD(ctx.getException()))
                                .build();
        writeSpoolFile(AuditServiceUtils.EventType.forProcedure(ctx.getEventActionCode()), info);
    }

    private void auditProcedureRecord(AuditLogger auditLogger, Path path, AuditServiceUtils.EventType et) throws IOException {
        SpoolFileReader reader = new SpoolFileReader(path);
        AuditInfo prI = new AuditInfo(reader.getMainInfo());
        EventIdentificationBuilder ei = toBuildEventIdentification(et, prI.getField(AuditInfo.OUTCOME), getEventTime(path, auditLogger));

        ActiveParticipantBuilder[] activeParticipantBuilder = buildProcedureRecordActiveParticipants(auditLogger, prI);
        
        ParticipantObjectDescriptionBuilder desc = new ParticipantObjectDescriptionBuilder.Builder()
                .acc(prI.getField(AuditInfo.ACC_NUM)).build();

        ParticipantObjectIdentificationBuilder poiStudy = new ParticipantObjectIdentificationBuilder.Builder(
                                                        prI.getField(AuditInfo.STUDY_UID),
                                                        AuditMessages.ParticipantObjectIDTypeCode.StudyInstanceUID,
                                                        AuditMessages.ParticipantObjectTypeCode.SystemObject,
                                                        AuditMessages.ParticipantObjectTypeCodeRole.Report)
                                                        .desc(desc)
                                                        .detail(getPod(studyDate, prI.getField(AuditInfo.STUDY_DATE)))
                                                        .build();
        emitAuditMessage(auditLogger, ei, activeParticipantBuilder, poiStudy, patientPOI(prI));
    }

    private ActiveParticipantBuilder[] buildProcedureRecordActiveParticipants(AuditLogger auditLogger, AuditInfo prI) {
        ActiveParticipantBuilder[] activeParticipantBuilder = new ActiveParticipantBuilder[2];
        String archiveUserID = prI.getField(AuditInfo.CALLED_USERID);
        AuditMessages.UserIDTypeCode archiveUserIDTypeCode = archiveUserIDTypeCode(archiveUserID);
        String callingUserID = prI.getField(AuditInfo.CALLING_USERID);
        activeParticipantBuilder[0] = new ActiveParticipantBuilder.Builder(
                                callingUserID,
                                prI.getField(AuditInfo.CALLING_HOST))
                                .userIDTypeCode(callingUserIDTypeCode(archiveUserIDTypeCode, callingUserID))
                                .requester(true)
                                .build();
        activeParticipantBuilder[1] = new ActiveParticipantBuilder.Builder(
                                archiveUserID,
                                getLocalHostName(auditLogger))
                                .userIDTypeCode(archiveUserIDTypeCode)
                                .altUserID(AuditLogger.processID())
                                .build();
        return activeParticipantBuilder;
    }

    void spoolProvideAndRegister(ExportContext ctx) {
        ProvideAndRegisterAuditInfoBuilder provideAndRegisterInfo = new ProvideAndRegisterAuditInfoBuilder(ctx, getArchiveDevice());
        AuditInfoBuilder auditInfoBuilder = provideAndRegisterInfo.getAuditInfoBuilder();
        if (auditInfoBuilder == null)
            return;

        writeSpoolFile(AuditServiceUtils.EventType.PROV_REGIS, auditInfoBuilder);
    }

    private void auditProvideAndRegister(AuditLogger auditLogger, Path path, AuditServiceUtils.EventType et)
            throws IOException {
        SpoolFileReader reader = new SpoolFileReader(path);
        AuditInfo auditInfo = new AuditInfo(reader.getMainInfo());
        EventIdentificationBuilder ei = toBuildEventIdentification(et, auditInfo.getField(AuditInfo.OUTCOME), getEventTime(path, auditLogger));

        ActiveParticipantBuilder[] activeParticipantBuilder = buildProvideRegisterActiveParticipants(auditLogger, et, auditInfo);

        emitAuditMessage(auditLogger, ei, activeParticipantBuilder, patientPOI(auditInfo), submissionSetPOI(auditInfo));
    }

    private ActiveParticipantBuilder[] buildProvideRegisterActiveParticipants(
            AuditLogger auditLogger, AuditServiceUtils.EventType et, AuditInfo ai) {
        ActiveParticipantBuilder[] activeParticipantBuilder = new ActiveParticipantBuilder[3];
        activeParticipantBuilder[0] = new ActiveParticipantBuilder.Builder(
                                ai.getField(AuditInfo.DEST_AET),
                                ai.getField(AuditInfo.DEST_NAP_ID))
                                .userIDTypeCode(AuditMessages.UserIDTypeCode.URI)
                                .roleIDCode(et.destination)
                                .build();
        if (isServiceUserTriggered(ai.getField(AuditInfo.CALLING_USERID))) {
            activeParticipantBuilder[1] = new ActiveParticipantBuilder.Builder(
                                    ai.getField(AuditInfo.CALLED_USERID),
                                    getLocalHostName(auditLogger))
                                    .userIDTypeCode(AuditMessages.UserIDTypeCode.URI)
                                    .altUserID(AuditLogger.processID())
                                    .roleIDCode(et.source)
                                    .build();
            String callingUserID = ai.getField(AuditInfo.CALLING_USERID);
            activeParticipantBuilder[2] = new ActiveParticipantBuilder.Builder(
                                    callingUserID,
                                    ai.getField(AuditInfo.CALLING_HOST))
                                    .userIDTypeCode(AuditMessages.userIDTypeCode(callingUserID))
                                    .requester(true)
                                    .build();
        } else
            activeParticipantBuilder[1] = new ActiveParticipantBuilder.Builder(
                                    device.getDeviceName(),
                                    getLocalHostName(auditLogger))
                                    .altUserID(AuditLogger.processID())
                                    .userIDTypeCode(AuditMessages.UserIDTypeCode.DeviceName)
                                    .requester(true)
                                    .roleIDCode(et.source)
                                    .build();
        return activeParticipantBuilder;
    }

    private boolean isServiceUserTriggered(Object val) {
        return val != null;
    }

    void spoolStgCmt(StgCmtEventInfo stgCmtEventInfo) {
        Attributes eventInfo = stgCmtEventInfo.getExtendedEventInfo();
        Sequence failed = eventInfo.getSequence(Tag.FailedSOPSequence);
        Sequence success = eventInfo.getSequence(Tag.ReferencedSOPSequence);
        String studyUID = eventInfo.getStrings(Tag.StudyInstanceUID) != null
                ? buildStrings(eventInfo.getStrings(Tag.StudyInstanceUID)) : getArchiveDevice().auditUnknownStudyInstanceUID();
        if (failed != null && !failed.isEmpty()) {
            Set<String> failureReasons = new HashSet<>();
            Set<AuditInfo> aiSet = new HashSet<>();
            LinkedHashSet<Object> objs = new LinkedHashSet<>();
            for (Attributes item : failed) {
                AuditInfoBuilder ii = new AuditInfoBuilder.Builder()
                        .sopCUID(item.getString(Tag.ReferencedSOPClassUID))
                        .sopIUID(item.getString(Tag.ReferencedSOPInstanceUID)).build();
                String outcome = item.getInt(Tag.FailureReason, 0) == Status.NoSuchObjectInstance
                        ? "NoSuchObjectInstance" : item.getInt(Tag.FailureReason, 0) == Status.ClassInstanceConflict
                        ? "ClassInstanceConflict" : "ProcessingFailure";
                failureReasons.add(outcome);
                aiSet.add(new AuditInfo(ii));
            }
            AuditInfoBuilder i = new AuditInfoBuilder.Builder()
                                .callingUserID(storageCmtCallingAET(stgCmtEventInfo))
                                .callingHost(storageCmtCallingHost(stgCmtEventInfo))
                                .calledUserID(storageCmtCalledAET(stgCmtEventInfo))
                                .pIDAndName(eventInfo, getArchiveDevice())
                                .studyUID(studyUID)
                                .outcome(buildStrings(failureReasons.toArray(new String[failureReasons.size()])))
                                .build();
            objs.add(new AuditInfo(i));
            objs.addAll(aiSet);
            writeSpoolFile(AuditServiceUtils.EventType.STG_COMMIT, objs);
        }
        if (success != null && !success.isEmpty()) {
            AuditInfoBuilder[] auditInfoBuilder = new AuditInfoBuilder[success.size()+1];
            auditInfoBuilder[0] = new AuditInfoBuilder.Builder()
                                .callingUserID(storageCmtCallingAET(stgCmtEventInfo))
                                .callingHost(storageCmtCallingHost(stgCmtEventInfo))
                                .calledUserID(storageCmtCalledAET(stgCmtEventInfo))
                                .pIDAndName(eventInfo, getArchiveDevice())
                                .studyUID(studyUID)
                                .build();
            int i = 0;
            for (Attributes item : success) {
                auditInfoBuilder[i+1] = new AuditInfoBuilder.Builder()
                                    .sopCUID(item.getString(Tag.ReferencedSOPClassUID))
                                    .sopIUID(item.getString(Tag.ReferencedSOPInstanceUID))
                                    .build();
                i++;
            }
            writeSpoolFile(AuditServiceUtils.EventType.STG_COMMIT, auditInfoBuilder);
        }
    }

    private String storageCmtCallingHost(StgCmtEventInfo stgCmtEventInfo) {
        try {
            return stgCmtEventInfo.getRemoteAET() != null
                    ? aeCache.findApplicationEntity(stgCmtEventInfo.getRemoteAET()).getConnections().get(0).getHostname()
                    : stgCmtEventInfo.getRequest().getRemoteHost();
        } catch (ConfigurationException e) {
            LOG.error(e.getMessage(), stgCmtEventInfo.getRemoteAET());
        }
        return null;
    }

    private String storageCmtCalledAET(StgCmtEventInfo stgCmtEventInfo) {
        return stgCmtEventInfo.getRequest() != null
                            ? stgCmtEventInfo.getRequest().getRequestURI()
                            : stgCmtEventInfo.getLocalAET();
    }

    private String storageCmtCallingAET(StgCmtEventInfo stgCmtEventInfo) {
        return stgCmtEventInfo.getRequest() != null
                                ? KeycloakContext.valueOf(stgCmtEventInfo.getRequest()).getUserName()
                                : stgCmtEventInfo.getRemoteAET();
    }

    private void auditStorageCommit(AuditLogger auditLogger, Path path, AuditServiceUtils.EventType et) throws IOException {
        SpoolFileReader reader = new SpoolFileReader(path);
        AuditInfo auditInfo = new AuditInfo(reader.getMainInfo());
        EventIdentificationBuilder ei = toBuildEventIdentification(et, auditInfo.getField(AuditInfo.OUTCOME), getEventTime(path, auditLogger));
        ActiveParticipantBuilder[] activeParticipantBuilder = new ActiveParticipantBuilder[2];
        String archiveUserID = auditInfo.getField(AuditInfo.CALLED_USERID);
        AuditMessages.UserIDTypeCode archiveUserIDTypeCode = archiveUserIDTypeCode(archiveUserID);
        activeParticipantBuilder[0] = new ActiveParticipantBuilder.Builder(
                archiveUserID,
                getLocalHostName(auditLogger))
                .userIDTypeCode(archiveUserIDTypeCode)
                .altUserID(AuditLogger.processID())
                .roleIDCode(et.destination).build();
        String callingUserID = auditInfo.getField(AuditInfo.CALLING_USERID);
        activeParticipantBuilder[1] = new ActiveParticipantBuilder.Builder(
                callingUserID,
                auditInfo.getField(AuditInfo.CALLING_HOST))
                .userIDTypeCode(callingUserIDTypeCode(archiveUserIDTypeCode, callingUserID))
                .requester(true)
                .roleIDCode(et.source).build();
       
        String[] studyUIDs = StringUtils.split(auditInfo.getField(AuditInfo.STUDY_UID), ';');
        
        HashMap<String, HashSet<String>> sopClassMap = new HashMap<>();
        for (String line : reader.getInstanceLines()) {
            AuditInfo ii = new AuditInfo(line);
            buildSOPClassMap(sopClassMap, ii.getField(AuditInfo.SOP_CUID), ii.getField(AuditInfo.SOP_IUID));
        }
        HashSet<SOPClass> sopC = new HashSet<>();
        if (studyUIDs.length > 1 || auditInfo.getField(AuditInfo.OUTCOME) != null)
            for (Map.Entry<String, HashSet<String>> entry : sopClassMap.entrySet())
                sopC.add(getSOPC(entry.getValue(), entry.getKey(), entry.getValue().size()));
        else
            for (Map.Entry<String, HashSet<String>> entry : sopClassMap.entrySet())
                sopC.add(getSOPC(null, entry.getKey(), entry.getValue().size()));

        ParticipantObjectDescriptionBuilder poDesc = new ParticipantObjectDescriptionBuilder.Builder()
                .sopC(sopC.toArray(new SOPClass[sopC.size()]))
                .pocsStudyUIDs(studyUIDs).build();
        
        ParticipantObjectIdentificationBuilder poiStudy = new ParticipantObjectIdentificationBuilder.Builder(studyUIDs[0],
                AuditMessages.ParticipantObjectIDTypeCode.StudyInstanceUID,
                AuditMessages.ParticipantObjectTypeCode.SystemObject, AuditMessages.ParticipantObjectTypeCodeRole.Report)
                .desc(poDesc).lifeCycle(AuditMessages.ParticipantObjectDataLifeCycle.Verification).build();
        emitAuditMessage(auditLogger, ei, activeParticipantBuilder, poiStudy, patientPOI(auditInfo));
    }

    private String buildStrings(String[] strings) {
        StringBuilder b = new StringBuilder();
        b.append(strings[0]);
        for (int i = 1; i < strings.length; i++)
            b.append(';').append(strings[i]);
        return b.toString();
    }

    private AuditInfoBuilder getAIStoreCtx(StoreContext ctx) {
        StoreSession ss = ctx.getStoreSession();
        HttpServletRequest req = ss.getHttpRequest();
        Attributes attr = ctx.getAttributes();
        String callingHost = ss.getRemoteHostName();
        String callingAET = req != null ? KeycloakContext.valueOf(req).getUserName() : ss.getCallingAET();
        if (callingAET == null && callingHost == null)
            callingAET = ss.toString();
        String outcome = null != ctx.getException() ? null != ctx.getRejectionNote()
                ? ctx.getRejectionNote().getRejectionNoteCode().getCodeMeaning() + " - " + ctx.getException().getMessage()
                : getOD(ctx.getException()) : null;
        String warning = ctx.getException() == null && null != ctx.getRejectionNote()
                ? ctx.getRejectionNote().getRejectionNoteCode().getCodeMeaning() : null;
        return new AuditInfoBuilder.Builder().callingHost(callingHost)
                .callingUserID(callingAET)
                .calledUserID(req != null ? req.getRequestURI() : ss.getCalledAET())
                .studyUIDAccNumDate(attr)
                .pIDAndName(attr, getArchiveDevice())
                .outcome(outcome)
                .warning(warning)
                .build();
    }

    private String getFileName(AuditServiceUtils.EventType et, String callingAET, String calledAET, String studyIUID) {
        return String.valueOf(et) + '-' + callingAET + '-' + calledAET + '-' + studyIUID;
    }

    private String getOD(Exception e) {
        return e != null ? e.getMessage() : null;
    }

    private ParticipantObjectDetail getPod(String type, String value) {
        return AuditMessages.createParticipantObjectDetail(type, value);
    }

    private SOPClass[] sopClasses(List<String> instanceLines) {
        SOPClass[] sopClasses = new SOPClass[instanceLines.size()];
        for (int i = 0; i < instanceLines.size(); i++) {
            AuditInfo ii = new AuditInfo(instanceLines.get(i));
            sopClasses[i] = AuditMessages.createSOPClass(
                    null, ii.getField(AuditInfo.SOP_CUID), Integer.parseInt(ii.getField(AuditInfo.SOP_IUID)));
        }
        return sopClasses;
    }

    private SOPClass getSOPC(HashSet<String> instances, String uid, Integer numI) {
        return AuditMessages.createSOPClass(instances, uid, numI);
    }

    private Calendar getEventTime(Path path, AuditLogger auditLogger){
        Calendar eventTime = auditLogger.timeStamp();
        try {
            eventTime.setTimeInMillis(Files.getLastModifiedTime(path).toMillis());
        } catch (Exception e) {
            LOG.warn("Failed to get Last Modified Time of Audit Spool File - {} ", auditLogger.getCommonName(), path, e);
        }
        return eventTime;
    }

    private String getLocalHostName(AuditLogger log) {
        return log.getConnections().get(0).getHostname();
    }

    private void writeSpoolFile(AuditServiceUtils.EventType eventType, LinkedHashSet<Object> obj) {
        if (obj.isEmpty()) {
            LOG.warn("Attempt to write empty file : ", eventType);
            return;
        }
        ArchiveDeviceExtension arcDev = getArchiveDevice();
        boolean auditAggregate = arcDev.isAuditAggregate();
        AuditLoggerDeviceExtension ext = device.getDeviceExtension(AuditLoggerDeviceExtension.class);
        for (AuditLogger auditLogger : ext.getAuditLoggers()) {
            if (auditLogger.isInstalled()) {
                Path dir = toDirPath(auditLogger);
                try {
                    Files.createDirectories(dir);
                    Path file = Files.createTempFile(dir, String.valueOf(eventType), null);
                    try (SpoolFileWriter writer = new SpoolFileWriter(Files.newBufferedWriter(file, StandardCharsets.UTF_8,
                            StandardOpenOption.APPEND))) {
                        for (Object o : obj)
                            writer.writeLine(o);
                    }
                    if (!auditAggregate)
                        auditAndProcessFile(auditLogger, file);
                } catch (Exception e) {
                    LOG.warn("Failed to write to Audit Spool File - {} ", auditLogger.getCommonName(), e);
                }
            }
        }
    }

    private Path toDirPath(AuditLogger auditLogger) {
        return Paths.get(
                StringUtils.replaceSystemProperties(getArchiveDevice().getAuditSpoolDirectory()),
                auditLogger.getCommonName().replaceAll(" ", "_"));
    }

    private void writeSpoolFile(AuditServiceUtils.EventType eventType, AuditInfoBuilder... auditInfoBuilders) {
        if (auditInfoBuilders == null) {
            LOG.warn("Attempt to write empty file : ", eventType);
            return;
        }
        boolean auditAggregate = getArchiveDevice().isAuditAggregate();
        AuditLoggerDeviceExtension ext = device.getDeviceExtension(AuditLoggerDeviceExtension.class);
        for (AuditLogger auditLogger : ext.getAuditLoggers()) {
            if (auditLogger.isInstalled()) {
                Path dir = toDirPath(auditLogger);
                try {
                    Files.createDirectories(dir);
                    Path file = Files.createTempFile(dir, String.valueOf(eventType), null);
                    try (SpoolFileWriter writer = new SpoolFileWriter(Files.newBufferedWriter(file, StandardCharsets.UTF_8,
                            StandardOpenOption.APPEND))) {
                        for (AuditInfoBuilder auditInfoBuilder : auditInfoBuilders)
                            writer.writeLine(new AuditInfo(auditInfoBuilder));
                    }
                    if (!auditAggregate)
                        auditAndProcessFile(auditLogger, file);
                } catch (Exception e) {
                    LOG.warn("Failed to write to Audit Spool File - {} ", auditLogger.getCommonName(), e);
                }
            }
        }
    }

    private void writeSpoolFileStoreOrWadoRetrieve(String fileName, AuditInfoBuilder patStudyInfo, AuditInfoBuilder instanceInfo) {
        if (patStudyInfo == null && instanceInfo == null) {
            LOG.warn("Attempt to write empty file : " + fileName);
            return;
        }
        boolean auditAggregate = getArchiveDevice().isAuditAggregate();
        AuditLoggerDeviceExtension ext = device.getDeviceExtension(AuditLoggerDeviceExtension.class);
        for (AuditLogger auditLogger : ext.getAuditLoggers()) {
            if (auditLogger.isInstalled()) {
                Path dir = toDirPath(auditLogger);
                Path file = dir.resolve(fileName);
                boolean append = Files.exists(file);
                try {
                    if (!append)
                        Files.createDirectories(dir);
                    try (SpoolFileWriter writer = new SpoolFileWriter(Files.newBufferedWriter(file, StandardCharsets.UTF_8,
                            append ? StandardOpenOption.APPEND : StandardOpenOption.CREATE_NEW))) {
                        if (!append) {
                            writer.writeLine(new AuditInfo(patStudyInfo));
                        }
                        writer.writeLine(new AuditInfo(instanceInfo));
                    }
                    if (!auditAggregate)
                        auditAndProcessFile(auditLogger, file);
                } catch (Exception e) {
                    LOG.warn("Failed to write to Audit Spool File - {} ", auditLogger.getCommonName(), file, e);
                }
            }
        }
    }

    private LinkedHashSet<Object> getDeletionObjsForSpooling(HashMap<String, HashSet<String>> sopClassMap,
                                                             AuditInfo i) {
        LinkedHashSet<Object> obj = new LinkedHashSet<>();
        obj.add(i);
        for (Map.Entry<String, HashSet<String>> entry : sopClassMap.entrySet()) {
            obj.add(new AuditInfo(new AuditInfoBuilder.Builder().sopCUID(entry.getKey())
                    .sopIUID(String.valueOf(entry.getValue().size())).build()));
        }
        return obj;
    }

    private void emitAuditMessage(
            AuditLogger logger, EventIdentificationBuilder eventIdentificationBuilder, ActiveParticipantBuilder[] activeParticipantBuilder,
            ParticipantObjectIdentificationBuilder... participantObjectIdentificationBuilder) {
        AuditMessage msg = AuditMessages.createMessage(eventIdentificationBuilder, activeParticipantBuilder, participantObjectIdentificationBuilder);
        msg.getAuditSourceIdentification().add(logger.createAuditSourceIdentification());
        try {
            logger.write(logger.timeStamp(), msg);
        } catch (Exception e) {
            LOG.warn("Failed to emit audit message", logger.getCommonName(), e);
        }
    }

    private String getEOI(String outcomeDesc) {
        return outcomeDesc != null ? AuditMessages.EventOutcomeIndicator.MinorFailure : AuditMessages.EventOutcomeIndicator.Success;
    }

    private EventIdentificationBuilder toCustomBuildEventIdentification(AuditServiceUtils.EventType et, String failureDesc, String warningDesc, Calendar t) {
        return failureDesc != null
                ? toBuildEventIdentification(et, failureDesc, t)
                : new EventIdentificationBuilder.Builder(
                    et.eventID, et.eventActionCode, t, AuditMessages.EventOutcomeIndicator.Success)
                    .outcomeDesc(warningDesc).build();
    }

    private EventIdentificationBuilder toBuildEventIdentification(AuditServiceUtils.EventType et, String desc, Calendar t) {
        return new EventIdentificationBuilder.Builder(
                et.eventID, et.eventActionCode, t, getEOI(desc)).outcomeDesc(desc).eventTypeCode(et.eventTypeCode).build();
    }
    
    private ParticipantObjectIdentificationBuilder patientPOI(AuditInfo auditInfo) {
        return new ParticipantObjectIdentificationBuilder.Builder(
                auditInfo.getField(AuditInfo.P_ID),
                AuditMessages.ParticipantObjectIDTypeCode.PatientNumber,
                AuditMessages.ParticipantObjectTypeCode.Person,
                AuditMessages.ParticipantObjectTypeCodeRole.Patient)
                .name(auditInfo.getField(AuditInfo.P_NAME))
                .detail(getPod("HL7MessageType", auditInfo.getField(AuditInfo.HL7_MESSAGE_TYPE)))
                .build();
    }

    private ParticipantObjectIdentificationBuilder submissionSetPOI(AuditInfo auditInfo) {
        return new ParticipantObjectIdentificationBuilder.Builder(
                auditInfo.getField(AuditInfo.SUBMISSION_SET_UID),
                AuditMessages.ParticipantObjectIDTypeCode.IHE_XDS_METADATA,
                AuditMessages.ParticipantObjectTypeCode.SystemObject,
                AuditMessages.ParticipantObjectTypeCodeRole.Job)
                .build();
    }

    private AuditMessages.UserIDTypeCode archiveUserIDTypeCode(String userID) {
        return  userID.indexOf('/') != -1
                ? AuditMessages.UserIDTypeCode.URI
                : userID.indexOf('|') != -1
                    ? AuditMessages.UserIDTypeCode.ApplicationFacility
                    : userID.equals(device.getDeviceName())
                        ? AuditMessages.UserIDTypeCode.DeviceName
                        : AuditMessages.UserIDTypeCode.StationAETitle;
    }

    private AuditMessages.UserIDTypeCode callingUserIDTypeCode(AuditMessages.UserIDTypeCode archiveUserIDTypeCode, String callingUserID) {
        return callingUserID.indexOf('|') != -1
                ? AuditMessages.UserIDTypeCode.ApplicationFacility
                : archiveUserIDTypeCode == AuditMessages.UserIDTypeCode.URI
                    ? AuditMessages.userIDTypeCode(callingUserID)
                    : AuditMessages.UserIDTypeCode.StationAETitle;
    }
}<|MERGE_RESOLUTION|>--- conflicted
+++ resolved
@@ -643,12 +643,11 @@
             return;
 
         AuditServiceUtils.EventType eventType = AuditServiceUtils.EventType.forInstanceStored(ctx);
-<<<<<<< HEAD
 
         StoreSession ss = ctx.getStoreSession();
         HttpServletRequest req = ss.getHttpRequest();
-        String callingAET = req != null
-                ? KeycloakUtils.getUserName(req)
+        String callingUserID = req != null
+                ? KeycloakContext.valueOf(req).getUserName()
                 : ss.getCallingAET();
 
         String rjNoteMeaning = ctx.getException() == null && null != ctx.getRejectionNote()
@@ -658,16 +657,16 @@
                             ? exception
                             : exception + " - " + rjNoteMeaning;
 
-        BuildAuditInfo instanceInfo = new BuildAuditInfo.Builder()
+        AuditInfoBuilder instanceInfo = new AuditInfoBuilder.Builder()
                 .sopCUID(ctx.getSopClassUID()).sopIUID(ctx.getSopInstanceUID())
                 .mppsUID(ctx.getMppsInstanceUID())
                 .build();
 
         ArchiveDeviceExtension arcDev = getArchiveDevice();
         Attributes attr = ctx.getAttributes();
-        BuildAuditInfo info = new BuildAuditInfo.Builder().callingHost(ss.getRemoteHostName())
-                .callingAET(callingAET)
-                .calledAET(req != null ? req.getRequestURI() : ss.getCalledAET())
+        AuditInfoBuilder info = new AuditInfoBuilder.Builder().callingHost(ss.getRemoteHostName())
+                .callingUserID(callingUserID)
+                .calledUserID(req != null ? req.getRequestURI() : ss.getCalledAET())
                 .studyUIDAccNumDate(attr)
                 .pIDAndName(attr, arcDev)
                 .outcome(outcome)
@@ -677,26 +676,15 @@
         if (ctx.getException() != null)
             writeSpoolFile(eventType, info, instanceInfo);
         else {
-            String fileName = getFileName(eventType, callingAET.replace('|', '-'), ctx.getStoreSession().getCalledAET(), ctx.getStudyInstanceUID());
+            String fileName = getFileName(
+                    eventType, callingUserID.replace('|', '-'),
+                    ctx.getStoreSession().getCalledAET(), ctx.getStudyInstanceUID());
             writeSpoolFileStoreOrWadoRetrieve(fileName, info, instanceInfo);
         }
     }
 
     private boolean isDuplicateReceivedInstance(StoreContext ctx) {
         return ctx.getLocations().isEmpty() && ctx.getStoredInstance() == null && ctx.getException() == null;
-=======
-        if (eventType == null)
-            return; // no audit message for duplicate received instance
-        String callingAET = ctx.getStoreSession().getHttpRequest() != null
-                ? ctx.getStoreSession().getHttpRequest().getRemoteAddr() : ctx.getStoreSession().getCallingAET().replace('|', '-');
-        String fileName = getFileName(eventType, callingAET, ctx.getStoreSession().getCalledAET(), ctx.getStudyInstanceUID());
-        AuditInfoBuilder info = getAIStoreCtx(ctx);
-        AuditInfoBuilder instanceInfo = new AuditInfoBuilder.Builder()
-                                    .sopCUID(ctx.getSopClassUID()).sopIUID(ctx.getSopInstanceUID())
-                                    .mppsUID(ctx.getMppsInstanceUID())
-                                    .build();
-        writeSpoolFileStoreOrWadoRetrieve(fileName, info, instanceInfo);
->>>>>>> e82b14f7
     }
     
     void spoolRetrieveWADO(RetrieveContext ctx) {

--- conflicted
+++ resolved
@@ -44,10 +44,7 @@
 import org.dcm4che3.net.Association;
 import org.dcm4che3.net.hl7.HL7Application;
 import org.dcm4che3.net.hl7.UnparsedHL7Message;
-<<<<<<< HEAD
-=======
 import org.dcm4che3.util.AttributesFormat;
->>>>>>> 1b676296
 import org.dcm4chee.arc.entity.Patient;
 import org.dcm4chee.arc.keycloak.HttpServletRequestInfo;
 
@@ -55,10 +52,7 @@
 import java.net.Socket;
 import java.util.List;
 import java.util.Map;
-<<<<<<< HEAD
-=======
 import java.util.Set;
->>>>>>> 1b676296
 
 /**
  * @author Gunter Zeilinger <gunterze@gmail.com>
@@ -98,9 +92,6 @@
 
     List<String> studyInstanceUIDsOf(Patient patient);
 
-<<<<<<< HEAD
-    boolean supplementIssuer(PatientMgtContext ctx, Patient patient, IDWithIssuer idWithIssuer, Map<IDWithIssuer, Integer> ambiguous);
-=======
     boolean supplementIssuer(PatientMgtContext ctx, Patient patient, IDWithIssuer idWithIssuer,
             Map<IDWithIssuer, Long> ambiguous);
 
@@ -108,5 +99,4 @@
             Set<IDWithIssuer> success, Map<IDWithIssuer, Long> ambiguous, AttributesFormat issuer);
 
     List<Patient> queryWithLimit(CriteriaQuery<Patient> query, int limit);
->>>>>>> 1b676296
 }
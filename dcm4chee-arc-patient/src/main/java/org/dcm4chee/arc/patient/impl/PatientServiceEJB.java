/*
 * *** BEGIN LICENSE BLOCK *****
 * Version: MPL 1.1/GPL 2.0/LGPL 2.1
 *
 * The contents of this file are subject to the Mozilla Public License Version
 * 1.1 (the "License"); you may not use this file except in compliance with
 * the License. You may obtain a copy of the License at
 * http://www.mozilla.org/MPL/
 *
 * Software distributed under the License is distributed on an "AS IS" basis,
 * WITHOUT WARRANTY OF ANY KIND, either express or implied. See the License
 * for the specific language governing rights and limitations under the
 * License.
 *
 * The Original Code is part of dcm4che, an implementation of DICOM(TM) in
 * Java(TM), hosted at https://github.com/dcm4che.
 *
 * The Initial Developer of the Original Code is
 * J4Care.
 * Portions created by the Initial Developer are Copyright (C) 2015
 * the Initial Developer. All Rights Reserved.
 *
 * Contributor(s):
 * See @authors listed below
 *
 * Alternatively, the contents of this file may be used under the terms of
 * either the GNU General Public License Version 2 or later (the "GPL"), or
 * the GNU Lesser General Public License Version 2.1 or later (the "LGPL"),
 * in which case the provisions of the GPL or the LGPL are applicable instead
 * of those above. If you wish to allow use of your version of this file only
 * under the terms of either the GPL or the LGPL, and not to allow others to
 * use your version of this file under the terms of the MPL, indicate your
 * decision by deleting the provisions above and replace them with the notice
 * and other provisions required by the GPL or the LGPL. If you do not delete
 * the provisions above, a recipient may use your version of this file under
 * the terms of any one of the MPL, the GPL or the LGPL.
 *
 * *** END LICENSE BLOCK *****
 */

package org.dcm4chee.arc.patient.impl;

import org.dcm4che3.audit.AuditMessages;
import org.dcm4che3.data.*;
import org.dcm4che3.net.Device;
import org.dcm4che3.util.AttributesFormat;
import org.dcm4chee.arc.conf.ArchiveDeviceExtension;
import org.dcm4chee.arc.conf.ArchiveHL7ApplicationExtension;
import org.dcm4chee.arc.conf.AttributeFilter;
import org.dcm4chee.arc.entity.*;
import org.dcm4chee.arc.issuer.IssuerService;
import org.dcm4chee.arc.patient.*;
import org.hibernate.annotations.QueryHints;
import org.slf4j.Logger;
import org.slf4j.LoggerFactory;

import javax.ejb.Stateless;
import javax.inject.Inject;
import javax.persistence.EntityManager;
import javax.persistence.PersistenceContext;
import javax.persistence.criteria.*;
import java.util.*;
import java.util.function.Function;
import java.util.stream.Collectors;
import java.util.stream.Stream;

/**
 * @author Gunter Zeilinger <gunterze@gmail.com>
 * @author Vrinda Nayak <vrinda.nayak@j4care.com>
 * @since Jul 2015
 */
@Stateless
public class PatientServiceEJB {

    private static final Logger LOG = LoggerFactory.getLogger(PatientServiceEJB.class);

    @PersistenceContext(unitName="dcm4chee-arc")
    private EntityManager em;

    @Inject
    private IssuerService issuerService;

    @Inject
    private Device device;

    public List<Patient> findPatients(IDWithIssuer pid) {
        List<Patient> list = em.createNamedQuery(Patient.FIND_BY_PATIENT_ID_EAGER, Patient.class)
                .setParameter(1, pid.getID())
                .getResultList();
        Issuer issuer = pid.getIssuer();
        removeNonMatchingIssuer(list, issuer);
        if (list.size() > 1) {
            if (issuer != null) {
                removeWithoutIssuer(list);
            }
        }
        return list;
    }

    private void removeWithoutIssuer(List<Patient> list) {
        for (Iterator<Patient> it = list.iterator(); it.hasNext();) {
            IssuerEntity ie = it.next().getPatientID().getIssuer();
            if (ie == null)
                it.remove();
        }
    }

    private void removeNonMatchingIssuer(List<Patient> list, Issuer issuer) {
        if (issuer != null) {
            for (Iterator<Patient> it = list.iterator(); it.hasNext();) {
                IssuerEntity ie = it.next().getPatientID().getIssuer();
                Issuer other = ie != null ? ie.getIssuer() : null;
                if (other != null && !other.matches(issuer))
                    it.remove();
            }
        }
    }

    public Patient createPatient(PatientMgtContext ctx) {
        ctx.setEventActionCode(AuditMessages.EventActionCode.Create);
        return createPatient(ctx, ctx.getPatientID(), ctx.getAttributes());
    }

    private Patient createPatient(PatientMgtContext ctx, IDWithIssuer patientID, Attributes attributes) {
        Patient patient = new Patient();
        patient.setVerificationStatus(ctx.getPatientVerificationStatus());
        if (ctx.getPatientVerificationStatus() != Patient.VerificationStatus.UNVERIFIED)
            patient.setVerificationTime(new Date());
        patient.setAttributes(attributes, ctx.getAttributeFilter(), false, ctx.getFuzzyStr());
        patient.setPatientID(createPatientID(patientID));
        em.persist(patient);
        LOG.info("{}: Create {}", ctx, patient);
        return patient;
    }

    public Patient updatePatient(PatientMgtContext ctx)
            throws NonUniquePatientException, PatientMergedException {
        Patient pat = findPatient(ctx.getPatientID());
        if (pat == null) {
            if (ctx.isNoPatientCreate()) {
                logSuppressPatientCreate(ctx);
                return null;
            }
            return createPatient(ctx);
        }
        updatePatient(pat, ctx);
        return pat;
    }

    private void logSuppressPatientCreate(PatientMgtContext ctx) {
        LOG.info("{}: Suppress creation of Patient[id={}] by {}", ctx, ctx.getPatientID(), ctx.getUnparsedHL7Message().msh());
    }

    public Patient findPatient(IDWithIssuer pid)
            throws NonUniquePatientException, PatientMergedException {
        List<Patient> list = findPatients(pid);
        if (list.isEmpty())
            return null;

        if (list.size() > 1)
            throw new NonUniquePatientException("Multiple Patients with ID " + pid);

        Patient pat = list.get(0);
        Patient mergedWith = pat.getMergedWith();
        if (mergedWith != null)
            throw new PatientMergedException("" + pat + " merged with " + mergedWith);

        return pat;
    }

    private void updatePatient(Patient pat, PatientMgtContext ctx) {
        if (ctx.getPatientVerificationStatus() != Patient.VerificationStatus.UNVERIFIED) {
            pat.setVerificationStatus(ctx.getPatientVerificationStatus());
            pat.setVerificationTime(new Date());
            pat.resetFailedVerifications();
        }
        Attributes.UpdatePolicy updatePolicy = ctx.getAttributeUpdatePolicy();
        AttributeFilter filter = ctx.getAttributeFilter();
        Attributes attrs = pat.getAttributes();
        Attributes newAttrs = new Attributes(ctx.getAttributes(), filter.getSelection());
        Attributes modified = new Attributes();
        if (updatePolicy == Attributes.UpdatePolicy.REPLACE) {
            if (attrs.diff(newAttrs, filter.getSelection(false), modified, true) == 0)
                return;

            newAttrs.addSelected(attrs, null, Tag.OriginalAttributesSequence);
            attrs = newAttrs;
        } else {
            Attributes.unifyCharacterSets(attrs, newAttrs);
            if (!attrs.updateSelected(updatePolicy, newAttrs, modified, filter.getSelection(false)))
                return;
        }

        ctx.setEventActionCode(AuditMessages.EventActionCode.Update);
        pat.setAttributes(recordAttributeModification(ctx)
                ? attrs.addOriginalAttributes(
                        null,
                        new Date(),
                        Attributes.CORRECT,
                        device.getDeviceName(),
                        modified)
                : attrs,
                filter, true, ctx.getFuzzyStr());
        em.createNamedQuery(Series.SCHEDULE_METADATA_UPDATE_FOR_PATIENT)
                .setParameter(1, pat)
                .executeUpdate();
    }

    public Patient mergePatient(PatientMgtContext ctx)
            throws NonUniquePatientException, PatientMergedException {
        Patient pat = findPatient(ctx.getPatientID());
        Patient prev = findPatient(ctx.getPreviousPatientID());
        if (pat == null && prev == null && ctx.isNoPatientCreate()) {
            logSuppressPatientCreate(ctx);
            return null;
        }
        if (pat == null)
            pat = createPatient(ctx);
        else
            updatePatient(pat, ctx);
        if (prev == null) {
            prev = createPatient(ctx, ctx.getPreviousPatientID(), ctx.getPreviousAttributes());
            suppressMergedPatientDeletionAudit(ctx);
        } else {
            moveStudies(ctx, prev, pat);
            moveMPPS(prev, pat);
            moveMWLItems(prev, pat);
            moveUPS(prev, pat);
        }
        if (ctx.getHttpServletRequestInfo() != null) {
            if (pat.getPatientName() != null)
                ctx.getAttributes().setString(Tag.PatientName, VR.PN, pat.getPatientName().toString());
            if (prev.getPatientName() != null)
                ctx.getPreviousAttributes().setString(Tag.PatientName, VR.PN, prev.getPatientName().toString());
        }
        prev.setMergedWith(pat);
        return pat;
    }

    private void suppressMergedPatientDeletionAudit(PatientMgtContext ctx) {
        ctx.setPreviousAttributes(null);
    }

    public Patient changePatientID(PatientMgtContext ctx)
            throws NonUniquePatientException, PatientMergedException, PatientAlreadyExistsException {
        Patient pat = findPatient(ctx.getPreviousPatientID());
        if (pat == null) {
            if (ctx.isNoPatientCreate()) {
                logSuppressPatientCreate(ctx);
                return null;
            }
            suppressMergedPatientDeletionAudit(ctx);
            return createPatient(ctx);
        }

        IDWithIssuer patientID = ctx.getPatientID();
        Patient pat2 = findPatient(patientID);
        if (pat2 == null)
            pat.setPatientID(createPatientID(patientID));
        else if (pat2 == pat)
            updateIssuer(pat.getPatientID(), patientID.getIssuer());
        else
            throw new PatientAlreadyExistsException("Patient with Patient ID " + pat2.getPatientID() + "already exists");
        ctx.setEventActionCode(AuditMessages.EventActionCode.Update);
        updatePatientAttrs(ctx, pat);
        return pat;
    }

    private void updatePatientAttrs(PatientMgtContext ctx, Patient pat) {
        IDWithIssuer patientID = ctx.getPatientID();
        Attributes patientAttrs = pat.getAttributes();
        Attributes modified = new Attributes(patientAttrs,
                Tag.PatientID,
                Tag.IssuerOfPatientID,
                Tag.IssuerOfPatientIDQualifiersSequence);
        if (patientAttrs.getString(Tag.IssuerOfPatientID) != null) {
            Issuer patientIDIssuer = patientID.getIssuer();
            if (patientIDIssuer == null) {
                patientAttrs.remove(Tag.IssuerOfPatientID);
                patientAttrs.remove(Tag.IssuerOfPatientIDQualifiersSequence);
            } else if (patientIDIssuer.getUniversalEntityID() == null) {
                patientAttrs.remove(Tag.IssuerOfPatientIDQualifiersSequence);
            }
        }
        pat.setAttributes(recordAttributeModification(ctx)
                ? patientID.exportPatientIDWithIssuer(patientAttrs)
                    .addOriginalAttributes(
                        null,
                        new Date(),
                        Attributes.CORRECT,
                        device.getDeviceName(),
                        modified)
                : patientID.exportPatientIDWithIssuer(patientAttrs),
                ctx.getAttributeFilter(), true, ctx.getFuzzyStr());
        em.createNamedQuery(Series.SCHEDULE_METADATA_UPDATE_FOR_PATIENT)
                .setParameter(1, pat)
                .executeUpdate();
    }

    private void updateIssuer(PatientID patientID, Issuer issuer) {
        if (issuer == null) {
            patientID.setIssuer(null);
        } else {
            IssuerEntity entity = patientID.getIssuer();
            if (entity == null)
                patientID.setIssuer(issuerService.updateOrCreate(issuer));
            else
                entity.setIssuer(issuer);
        }
    }

    public Patient findPatient(PatientMgtContext ctx) {
        IDWithIssuer patientID = ctx.getPatientID();
        if (patientID == null) {
            LOG.info("{}: No Patient ID in received object", ctx);
            return null;
        }

        List<Patient> list = findPatients(patientID);
        if (patientID.getIssuer() == null && getArchiveDeviceExtension().isIdentifyPatientByAllAttributes()) {
            removeNonMatching(ctx, list);
            if (list.size() > 1) {
                LOG.info("{}: Found {} Patients with ID: {} and matching attributes", ctx, list.size(), patientID);
                return null;
            }
        }
        if (list.isEmpty())
            return null;

        if (list.size() > 1) {
            LOG.info("{}: Found {} Patients with ID: {}", ctx, list.size(), patientID);
            removeNonMatching(ctx, list);
            if (list.size() != 1)
                return null;
            LOG.info("{}: Select {} with matching attributes", ctx, list.get(0));
        }

        Patient pat = list.get(0);
        Patient mergedWith = pat.getMergedWith();
        if (mergedWith == null)
            return pat;

        HashSet<Long> patPks = new HashSet<>();
        do {
            if (!patPks.add(mergedWith.getPk())) {
                LOG.warn("{}: Detected circular merged {}", ctx, patientID);
                return null;
            }

            pat = mergedWith;
            mergedWith = pat.getMergedWith();
        } while (mergedWith != null);
        return pat;
    }

    private static void removeNonMatching(PatientMgtContext ctx, List<Patient> list) {
        Attributes attrs = ctx.getAttributes();
        int before = list.size();
        list.removeIf(p -> !attrs.matches(p.getAttributes(), false, true));
        int removed = before - list.size();
        if (removed > 0) {
            LOG.info("{}: Found {} Patients with ID: {} but non-matching other attributes",
                    ctx, removed, ctx.getPatientID());
        }
    }

    private void moveStudies(PatientMgtContext ctx, Patient from, Patient to) {
        em.createNamedQuery(Study.FIND_BY_PATIENT, Study.class)
                .setParameter(1, from)
                .getResultList()
                .forEach(study -> {
                    Attributes modified = new Attributes();
                    from.getAttributes().diff(
                            to.getAttributes(),
                            ctx.getAttributeFilter().getSelection(false),
                            modified);
                    study.setPatient(to);
                    study.setAttributes(recordAttributeModification(ctx)
                                    ? study.getAttributes()
                                        .addOriginalAttributes(
                                            null,
                                            new Date(),
                                            Attributes.CORRECT,
                                            device.getDeviceName(),
                                            modified)
                                    : study.getAttributes(),
                            ctx.getStudyAttributeFilter(), true, ctx.getFuzzyStr());
                    to.incrementNumberOfStudies();
                    from.decrementNumberOfStudies();
                });
    }

    private void moveMPPS(Patient from, Patient to) {
        em.createNamedQuery(MPPS.FIND_BY_PATIENT, MPPS.class)
                .setParameter(1, from)
                .getResultList()
                .forEach(mpps -> mpps.setPatient(to));
    }

    private void moveMWLItems(Patient from, Patient to) {
        em.createNamedQuery(MWLItem.FIND_BY_PATIENT, MWLItem.class)
                .setParameter(1, from)
                .getResultList()
                .forEach(mwl -> mwl.setPatient(to));
    }

    private void moveUPS(Patient from, Patient to) {
        em.createNamedQuery(UPS.FIND_BY_PATIENT, UPS.class)
                .setParameter(1, from)
                .getResultList()
                .forEach(ups -> ups.setPatient(to));
    }

    private PatientID createPatientID(IDWithIssuer idWithIssuer) {
        if (idWithIssuer == null)
            return null;

        PatientID patientID = new PatientID();
        patientID.setID(idWithIssuer.getID());
        if (idWithIssuer.getIssuer() != null)
            patientID.setIssuer(issuerService.mergeOrCreate(idWithIssuer.getIssuer()));

        return patientID;
    }

    public void deletePatient(Patient patient) {
        List<Patient> patients = em.createNamedQuery(Patient.FIND_BY_MERGED_WITH, Patient.class)
                .setParameter(1, patient)
                .getResultList();
        for (Patient p : patients)
            deletePatient(p);
        removeMPPSMWLUWLAndPatient(patient);
    }

    private void removeMPPSMWLUWLAndPatient(Patient patient) {
        em.createNamedQuery(MPPS.DELETE_BY_PATIENT)
                .setParameter(1, patient)
                .executeUpdate();
        em.createNamedQuery(MWLItem.FIND_BY_PATIENT, MWLItem.class)
                .setParameter(1, patient)
                .getResultList()
                .forEach(mwl -> em.remove(mwl));
        em.createNamedQuery(UPS.FIND_BY_PATIENT, UPS.class)
                .setParameter(1, patient)
                .getResultList()
                .forEach(ups -> em.remove(ups));
        em.remove(em.contains(patient) ? patient : em.getReference(Patient.class, patient.getPk()));
        LOG.info("Successfully removed {} from database along with any of its MPPS, MWLs and UPS", patient);
    }

    public Patient updatePatientStatus(PatientMgtContext ctx) {
        Patient pat = findPatient(ctx.getPatientID());
        if (pat != null) {
            pat.setVerificationStatus(ctx.getPatientVerificationStatus());
            pat.setVerificationTime(new Date());
            if (ctx.getPatientVerificationStatus() == Patient.VerificationStatus.VERIFICATION_FAILED)
                pat.incrementFailedVerifications();
            else
                pat.resetFailedVerifications();
        }
        return pat;
    }

    private boolean recordAttributeModification(PatientMgtContext ctx) {
        return ctx.getArchiveAEExtension() != null
                ? ctx.getArchiveAEExtension().recordAttributeModification()
                : ctx.getHL7Application() != null
                ? ctx.getHL7Application()
                    .getHL7AppExtensionNotNull(ArchiveHL7ApplicationExtension.class)
                    .recordAttributeModification()
                : getArchiveDeviceExtension().isRecordAttributeModification();
    }

    private ArchiveDeviceExtension getArchiveDeviceExtension() {
        return device.getDeviceExtensionNotNull(ArchiveDeviceExtension.class);
    }

    public List<String> studyInstanceUIDsOf(Patient patient) {
        return em.createNamedQuery(Study.STUDY_IUIDS_BY_PATIENT, String.class)
                .setParameter(1, patient)
                .getResultList();
    }

    public boolean supplementIssuer(
<<<<<<< HEAD
            PatientMgtContext ctx, Patient patient, IDWithIssuer idWithIssuer, Map<IDWithIssuer, Integer> ambiguous) {
        int existingIDWithIssuerCount = existingIDWithIssuers(idWithIssuer);
        if (existingIDWithIssuerCount >= 1) {
            ambiguous.put(idWithIssuer, existingIDWithIssuerCount);
=======
            PatientMgtContext ctx, Patient patient, IDWithIssuer idWithIssuer, Map<IDWithIssuer, Long> ambiguous) {
        Long count = countPatientIDWithIssuers(idWithIssuer);
        if (count != null) {
            ambiguous.put(idWithIssuer, count);
>>>>>>> 1b676296
            return false;
        }

        updateIssuer(patient.getPatientID(), idWithIssuer.getIssuer());
        Attributes patAttrs = patient.getAttributes();
        ctx.setAttributes(idWithIssuer.exportPatientIDWithIssuer(patAttrs));
        updatePatientAttrs(ctx, patient);
        return true;
    }

<<<<<<< HEAD
    private int existingIDWithIssuers(IDWithIssuer idWithIssuer) {
        CriteriaBuilder cb = em.getCriteriaBuilder();
        CriteriaQuery<PatientID> q = cb.createQuery(PatientID.class);
=======
    public Long countPatientIDWithIssuers(IDWithIssuer idWithIssuer) {
        CriteriaBuilder cb = em.getCriteriaBuilder();
        CriteriaQuery<Long> q = cb.createQuery(Long.class);
>>>>>>> 1b676296
        Root<PatientID> patientID = q.from(PatientID.class);
        Join<PatientID, IssuerEntity> issuerEntity = patientID.join(PatientID_.issuer);
        List<Predicate> predicates = new ArrayList<>();
        predicates.add(cb.equal(patientID.get(PatientID_.id), idWithIssuer.getID()));
        Issuer issuer = idWithIssuer.getIssuer();
<<<<<<< HEAD
        predicates.add(cb.equal(issuerEntity.get(IssuerEntity_.localNamespaceEntityID), issuer.getLocalNamespaceEntityID()));
        if (issuer.getUniversalEntityID() != null)
            predicates.add(cb.equal(issuerEntity.get(IssuerEntity_.universalEntityID), issuer.getUniversalEntityID()));
        if (issuer.getUniversalEntityIDType() != null)
            predicates.add(cb.equal(issuerEntity.get(IssuerEntity_.universalEntityIDType), issuer.getUniversalEntityIDType()));
        q.where(predicates.toArray(new Predicate[0]));
        return em.createQuery(q).getResultList().size();
=======
        String entityID = issuer.getLocalNamespaceEntityID();
        String entityUID = issuer.getUniversalEntityID();
        String entityUIDType = issuer.getUniversalEntityIDType();
        if (entityID == null) {
            predicates.add(cb.equal(issuerEntity.get(IssuerEntity_.universalEntityID), entityUID));
            predicates.add(cb.equal(issuerEntity.get(IssuerEntity_.universalEntityIDType), entityUIDType));
        } else if (entityUID == null) {
            predicates.add(cb.equal(issuerEntity.get(IssuerEntity_.localNamespaceEntityID), entityID));
        } else {
            predicates.add(cb.or(
                    cb.equal(issuerEntity.get(IssuerEntity_.localNamespaceEntityID), entityID),
                    cb.and(
                            cb.equal(issuerEntity.get(IssuerEntity_.universalEntityID), entityUID),
                            cb.equal(issuerEntity.get(IssuerEntity_.universalEntityIDType), entityUIDType)
                    )));
        }
        return em.createQuery(q.select(cb.count(patientID))).getSingleResult();
    }

    public List<Patient> queryWithLimit(CriteriaQuery<Patient> query, int limit) {
        return em.createQuery(query).setMaxResults(limit).getResultList();
    }

    public void testSupplementIssuers(CriteriaQuery<Patient> query, int fetchSize,
            Set<IDWithIssuer> success, Map<IDWithIssuer, Long> ambiguous, AttributesFormat issuer) {
        try (Stream<Patient> resultStream =
                     em.createQuery(query).setHint(QueryHints.FETCH_SIZE, fetchSize).getResultStream()) {
            resultStream
                    .map(p -> new IDWithIssuer(p.getPatientID().getID(), issuer.format(p.getAttributes())))
                    .collect(Collectors.groupingBy(Function.identity(), Collectors.counting()))
                    .forEach((idWithIssuer, count) -> {
                        if (count == 1) {
                            Long countIDWithIssuers = countPatientIDWithIssuers(idWithIssuer);
                            if (countIDWithIssuers != null)
                                ambiguous.put(idWithIssuer, countIDWithIssuers);
                            else success.add(idWithIssuer);
                        } else ambiguous.put(idWithIssuer, count);
                    });
        }
>>>>>>> 1b676296
    }
}<|MERGE_RESOLUTION|>--- conflicted
+++ resolved
@@ -482,17 +482,10 @@
     }
 
     public boolean supplementIssuer(
-<<<<<<< HEAD
-            PatientMgtContext ctx, Patient patient, IDWithIssuer idWithIssuer, Map<IDWithIssuer, Integer> ambiguous) {
-        int existingIDWithIssuerCount = existingIDWithIssuers(idWithIssuer);
-        if (existingIDWithIssuerCount >= 1) {
-            ambiguous.put(idWithIssuer, existingIDWithIssuerCount);
-=======
             PatientMgtContext ctx, Patient patient, IDWithIssuer idWithIssuer, Map<IDWithIssuer, Long> ambiguous) {
         Long count = countPatientIDWithIssuers(idWithIssuer);
         if (count != null) {
             ambiguous.put(idWithIssuer, count);
->>>>>>> 1b676296
             return false;
         }
 
@@ -503,29 +496,14 @@
         return true;
     }
 
-<<<<<<< HEAD
-    private int existingIDWithIssuers(IDWithIssuer idWithIssuer) {
-        CriteriaBuilder cb = em.getCriteriaBuilder();
-        CriteriaQuery<PatientID> q = cb.createQuery(PatientID.class);
-=======
     public Long countPatientIDWithIssuers(IDWithIssuer idWithIssuer) {
         CriteriaBuilder cb = em.getCriteriaBuilder();
         CriteriaQuery<Long> q = cb.createQuery(Long.class);
->>>>>>> 1b676296
         Root<PatientID> patientID = q.from(PatientID.class);
         Join<PatientID, IssuerEntity> issuerEntity = patientID.join(PatientID_.issuer);
         List<Predicate> predicates = new ArrayList<>();
         predicates.add(cb.equal(patientID.get(PatientID_.id), idWithIssuer.getID()));
         Issuer issuer = idWithIssuer.getIssuer();
-<<<<<<< HEAD
-        predicates.add(cb.equal(issuerEntity.get(IssuerEntity_.localNamespaceEntityID), issuer.getLocalNamespaceEntityID()));
-        if (issuer.getUniversalEntityID() != null)
-            predicates.add(cb.equal(issuerEntity.get(IssuerEntity_.universalEntityID), issuer.getUniversalEntityID()));
-        if (issuer.getUniversalEntityIDType() != null)
-            predicates.add(cb.equal(issuerEntity.get(IssuerEntity_.universalEntityIDType), issuer.getUniversalEntityIDType()));
-        q.where(predicates.toArray(new Predicate[0]));
-        return em.createQuery(q).getResultList().size();
-=======
         String entityID = issuer.getLocalNamespaceEntityID();
         String entityUID = issuer.getUniversalEntityID();
         String entityUIDType = issuer.getUniversalEntityIDType();
@@ -565,6 +543,5 @@
                         } else ambiguous.put(idWithIssuer, count);
                     });
         }
->>>>>>> 1b676296
     }
 }
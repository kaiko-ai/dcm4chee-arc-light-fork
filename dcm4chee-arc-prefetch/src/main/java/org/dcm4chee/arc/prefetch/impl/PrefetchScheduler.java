--- conflicted
+++ resolved
@@ -87,11 +87,10 @@
     private RetrieveManager retrieveManager;
 
     @Inject
-<<<<<<< HEAD
     private TaskManager taskManager;
-=======
+
+    @Inject
     private HL7PrefetchHistory hl7PrefetchHistory;
->>>>>>> b8bb441b
 
     public void onHL7Connection(@Observes HL7ConnectionEvent event) {
         if (event.getType() != HL7ConnectionEvent.Type.MESSAGE_PROCESSED || event.getException() != null)

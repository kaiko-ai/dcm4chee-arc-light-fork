--- conflicted
+++ resolved
@@ -146,13 +146,5 @@
 
     List<Tuple> unknownSizeStudies(Date dt, int fetchSize);
 
-<<<<<<< HEAD
-    List<Patient> patientsWithUnknownIssuers(QueryContext ctx, int fetchSize, int limit);
-
-    void testSupplementIssuers(
-            QueryContext ctx, int fetchSize, Set<IDWithIssuer> success, Map<IDWithIssuer, Integer> ambiguous,
-            AttributesFormat issuer);
-=======
     CriteriaQuery<Patient> createPatientWithUnknownIssuerQuery(QueryContext ctx);
->>>>>>> 1b676296
 }
/*
 * *** BEGIN LICENSE BLOCK *****
 * Version: MPL 1.1/GPL 2.0/LGPL 2.1
 *
 * The contents of this file are subject to the Mozilla Public License Version
 * 1.1 (the "License"); you may not use this file except in compliance with
 * the License. You may obtain a copy of the License at
 * http://www.mozilla.org/MPL/
 *
 * Software distributed under the License is distributed on an "AS IS" basis,
 * WITHOUT WARRANTY OF ANY KIND, either express or implied. See the License
 * for the specific language governing rights and limitations under the
 * License.
 *
 * The Original Code is part of dcm4che, an implementation of DICOM(TM) in
 * Java(TM), hosted at https://github.com/dcm4che.
 *
 * The Initial Developer of the Original Code is
 * J4Care.
 * Portions created by the Initial Developer are Copyright (C) 2015
 * the Initial Developer. All Rights Reserved.
 *
 * Contributor(s):
 * See @authors listed below
 *
 * Alternatively, the contents of this file may be used under the terms of
 * either the GNU General Public License Version 2 or later (the "GPL"), or
 * the GNU Lesser General Public License Version 2.1 or later (the "LGPL"),
 * in which case the provisions of the GPL or the LGPL are applicable instead
 * of those above. If you wish to allow use of your version of this file only
 * under the terms of either the GPL or the LGPL, and not to allow others to
 * use your version of this file under the terms of the MPL, indicate your
 * decision by deleting the provisions above and replace them with the notice
 * and other provisions required by the GPL or the LGPL. If you do not delete
 * the provisions above, a recipient may use your version of this file under
 * the terms of any one of the MPL, the GPL or the LGPL.
 *
 * *** END LICENSE BLOCK *****
 */

package org.dcm4chee.arc.query.impl;

import org.dcm4che3.data.*;
import org.dcm4che3.io.SAXTransformer;
import org.dcm4che3.io.TemplatesCache;
import org.dcm4che3.io.XSLTAttributesCoercion;
import org.dcm4che3.json.JSONReader;
import org.dcm4che3.net.*;
import org.dcm4che3.util.AttributesFormat;
import org.dcm4che3.util.SafeClose;
import org.dcm4che3.util.StringUtils;
import org.dcm4che3.util.UIDUtils;
import org.dcm4chee.arc.LeadingCFindSCPQueryCache;
import org.dcm4chee.arc.code.CodeCache;
import org.dcm4chee.arc.conf.*;
import org.dcm4chee.arc.entity.*;
import org.dcm4chee.arc.keycloak.HttpServletRequestInfo;
import org.dcm4chee.arc.query.Query;
import org.dcm4chee.arc.query.QueryContext;
import org.dcm4chee.arc.query.QueryService;
import org.dcm4chee.arc.query.scu.CFindSCU;
import org.dcm4chee.arc.query.scu.CFindSCUAttributeCoercion;
import org.dcm4chee.arc.query.util.QueryBuilder;
import org.dcm4chee.arc.query.util.QueryParam;
import org.dcm4chee.arc.storage.ReadContext;
import org.dcm4chee.arc.storage.Storage;
import org.dcm4chee.arc.storage.StorageFactory;
import org.slf4j.Logger;
import org.slf4j.LoggerFactory;

import javax.ejb.EJBException;
import javax.enterprise.context.ApplicationScoped;
import javax.enterprise.event.Event;
import javax.inject.Inject;
import javax.json.Json;
import javax.persistence.EntityManager;
import javax.persistence.PersistenceContext;
import javax.persistence.Tuple;
import javax.persistence.criteria.*;
import javax.xml.transform.Templates;
import javax.xml.transform.TransformerConfigurationException;
import java.io.Closeable;
import java.io.IOException;
import java.io.InputStreamReader;
import java.nio.charset.StandardCharsets;
import java.util.*;
import java.util.zip.ZipEntry;
import java.util.zip.ZipInputStream;

/**
 * @author Gunter Zeilinger <gunterze@gmail.com>
 * @author Vrinda Nayak <vrinda.nayak@j4care.com>
 * @since Aug 2015
 */
@ApplicationScoped
class QueryServiceImpl implements QueryService {

    private static Logger LOG = LoggerFactory.getLogger(QueryServiceImpl.class);

    @PersistenceContext(unitName = "dcm4chee-arc")
    private EntityManager em;

    @Inject
    private Device device;

    @Inject
    private QueryServiceEJB ejb;

    @Inject
    QuerySizeEJB querySizeEJB;

    @Inject
    QueryAttributesEJB queryAttributesEJB;

    @Inject
    private CFindSCU cfindscu;

    @Inject
    private LeadingCFindSCPQueryCache leadingCFindSCPQueryCache;

    @Inject
    private CodeCache codeCache;

    @Inject
    private StorageFactory storageFactory;

    @Inject
    private Event<QueryContext> queryEvent;

    @Override
    public QueryContext newQueryContextFIND(Association as, String sopClassUID, EnumSet<QueryOption> queryOpts) {
        ApplicationEntity ae = as.getApplicationEntity();
        QueryParam queryParam = new QueryParam(ae);
        queryParam.setCombinedDatetimeMatching(queryOpts.contains(QueryOption.DATETIME));
        queryParam.setFuzzySemanticMatching(queryOpts.contains(QueryOption.FUZZY));
        return new QueryContextImpl(ae, queryParam, this).find(as, sopClassUID);
    }

    @Override
    public QueryContext newQueryContextQIDO(
            HttpServletRequestInfo httpRequest, String searchMethod, ApplicationEntity ae, QueryParam queryParam) {
        return new QueryContextImpl(ae, queryParam, this).qido(httpRequest, searchMethod);
    }

    @Override
    public QueryContext newQueryContext(ApplicationEntity ae, QueryParam queryParam) {
        return new QueryContextImpl(ae, queryParam, this);
    }

    @Override
    public Query createQuery(QueryContext ctx) {
        queryEvent.fire(ctx);
        switch (ctx.getQueryRetrieveLevel()) {
            case PATIENT:
                return createPatientQuery(ctx);
            case STUDY:
                return createStudyQuery(ctx);
            case SERIES:
                return createSeriesQuery(ctx);
            default: // case IMAGE
                return createInstanceQuery(ctx);
        }
    }

    @Override
    public Query createPatientQuery(QueryContext ctx) {
        return new PatientQuery(ctx, em);
    }

    @Override
    public Query createStudyQuery(QueryContext ctx) {
        return new StudyQuery(ctx, em);
    }

    @Override
    public Query createSeriesQuery(QueryContext ctx) {
        return new SeriesQuery(ctx, em);
    }

    @Override
    public Query createInstanceQuery(QueryContext ctx) {
        return new InstanceQuery(ctx, em, codeCache);
    }

    @Override
    public Query createMWLQuery(QueryContext ctx) {
        queryEvent.fire(ctx);
        return new MWLQuery(ctx, em);
    }

    @Override
    public Query createUPSQuery(QueryContext ctx) {
        queryEvent.fire(ctx);
        return createUPSWithoutQueryEvent(ctx);
    }

    @Override
    public Query createUPSWithoutQueryEvent(QueryContext ctx) {
        return new UPSQuery(ctx, em);
    }

    @Override
    public Attributes getSeriesAttributes(QueryContext context, Long seriesPk) {
        return ejb.getSeriesAttributes(seriesPk, context);
    }

    @Override
    public void addLocationAttributes(Attributes attrs, Long instancePk) {
        ejb.addLocationAttributes(attrs, instancePk);
    }

    @Override
    public long calculateStudySize(Long studyPk) {
        return querySizeEJB.calculateStudySize(studyPk);
    }

    @Override
    public StudyQueryAttributes calculateStudyQueryAttributes(Long studyPk, QueryRetrieveView qrView) {
        return queryAttributesEJB.calculateStudyQueryAttributes(studyPk, qrView);
    }

    @Override
    public SeriesQueryAttributes calculateSeriesQueryAttributesIfNotExists(Long seriesPk, QueryRetrieveView qrView) {
        return ejb.calculateSeriesQueryAttributesIfNotExists(seriesPk, qrView);
    }

    @Override
    public SeriesQueryAttributes calculateSeriesQueryAttributes(Long seriesPk, QueryRetrieveView qrView) {
        return queryAttributesEJB.calculateSeriesQueryAttributes(seriesPk, qrView);
    }

    @Override
    public Attributes getStudyAttributesWithSOPInstanceRefs(
            String studyUID, ApplicationEntity ae, Collection<Attributes> seriesAttrs) {
        QueryRetrieveView qrView = ae.getAEExtensionNotNull(ArchiveAEExtension.class).getQueryRetrieveView();
        return ejb.getStudyAttributesWithSOPInstanceRefs(
                QueryServiceEJB.SOPInstanceRefsType.KOS_XDSI, studyUID, null, null, qrView, seriesAttrs,
                null, null);
    }

    @Override
    public Attributes createIAN(ApplicationEntity ae, String studyUID, String[] seriesUID, String sopUID,
            String[] retrieveAETs, String retrieveLocationUID, Availability availability) {
        QueryRetrieveView qrView = ae.getAEExtensionNotNull(ArchiveAEExtension.class).getQueryRetrieveView();
        Attributes refStudy = new Attributes(2);
        Sequence refSeriesSeq = refStudy.newSequence(Tag.ReferencedSeriesSequence, 10);
        refStudy.setString(Tag.StudyInstanceUID, VR.UI, studyUID);
        addPurgedSOPInstanceRefs(refSeriesSeq, studyUID, seriesUID, sopUID);
        return ejb.getSOPInstanceRefs(refStudy, QueryServiceEJB.SOPInstanceRefsType.IAN, studyUID, sopUID, qrView, null, retrieveAETs,
                retrieveLocationUID, availability, seriesUID);
    }

    @Override
    public Attributes createXDSiManifest(ApplicationEntity ae, String studyUID,
                                         String[] retrieveAETs, String retrieveLocationUID,
                                         Code conceptNameCode, int seriesNumber, int instanceNumber,
                                         Collection<Attributes> seriesAttrs) {
        QueryRetrieveView qrView = ae.getAEExtensionNotNull(ArchiveAEExtension.class).getQueryRetrieveView();
        Attributes attrs = ejb.getStudyAttributesWithSOPInstanceRefs(
                QueryServiceEJB.SOPInstanceRefsType.KOS_XDSI, studyUID, null, null, qrView, seriesAttrs,
                retrieveAETs, retrieveLocationUID);
        if (attrs == null || !attrs.containsValue(Tag.CurrentRequestedProcedureEvidenceSequence))
            return null;

        mkKOS(attrs, conceptNameCode, seriesNumber, instanceNumber);
        return attrs;

    }

    @Override
    public Attributes createActionInfo(String studyIUID, String seriesIUID, String sopIUID, ApplicationEntity ae) {
        QueryRetrieveView qrView = ae.getAEExtensionNotNull(ArchiveAEExtension.class).getQueryRetrieveView();
        return ejb.getSOPInstanceRefs(QueryServiceEJB.SOPInstanceRefsType.STGCMT, studyIUID, sopIUID, qrView,
                null, null, null, null, seriesIUID);
    }

    @Override
    public Attributes queryExportTaskInfo(ExportTask exportTask, ApplicationEntity ae) {
        QueryRetrieveView qrView = ae.getAEExtensionNotNull(ArchiveAEExtension.class).getQueryRetrieveView();
        ArchiveDeviceExtension arcDev = ae.getDevice().getDeviceExtension(ArchiveDeviceExtension.class);
        int retries = arcDev.getStoreUpdateDBMaxRetries();
        for (;;) {
            try {
                if (exportTask.getSeriesInstanceUID().equals("*")) {
                    return ejb.queryStudyExportTaskInfo(exportTask.getStudyInstanceUID(), qrView);
                }
                Attributes attrs = ejb.querySeriesExportTaskInfo(
                        exportTask.getStudyInstanceUID(),
                        exportTask.getSeriesInstanceUID(),
                        qrView);
                if (!exportTask.getSopInstanceUID().equals("*")) {
                    attrs.setInt(Tag.NumberOfStudyRelatedInstances, VR.IS, 1);
                }
                return attrs;
            } catch (EJBException e) {
                if (retries-- > 0) {
                    LOG.info("Failed to query Export Task Info for {} - retry:\n", exportTask, e);
                } else {
                    LOG.warn("Failed to query Export Task Info for {}:\n", exportTask, e);
                    return null;
                }
            }
            try {
                Thread.sleep(arcDev.storeUpdateDBRetryDelay());
            } catch (InterruptedException e) {
                LOG.info("Failed to delay retry to query Export Task Info for {}:\n", exportTask, e);
            }
        }
    }

    @Override
    public Attributes createRejectionNote(
            ApplicationEntity ae, String studyUID, String seriesUID, String objectUID, RejectionNote rjNote) {
        QueryRetrieveView qrView = ae.getAEExtensionNotNull(ArchiveAEExtension.class).getQueryRetrieveView();
        Attributes attrs = ejb.getStudyAttributesWithSOPInstanceRefs(
                QueryServiceEJB.SOPInstanceRefsType.KOS_IOCM, studyUID, seriesUID, objectUID, qrView,
                null,null, null);
        if (attrs == null || !attrs.containsValue(Tag.CurrentRequestedProcedureEvidenceSequence))
            return null;

        mkKOS(attrs, rjNote);
        return attrs;
    }

    @Override
    public Attributes createRejectionNote(Attributes sopInstanceRefs, RejectionNote rjNote) {
        Attributes attrs = ejb.getStudyAttributes(sopInstanceRefs.getString(Tag.StudyInstanceUID));
        attrs.newSequence(Tag.CurrentRequestedProcedureEvidenceSequence, 1).add(sopInstanceRefs);
        mkKOS(attrs, rjNote);
        return attrs;
    }

    private void mkKOS(Attributes attrs, RejectionNote rjNote) {
        mkKOS(attrs, rjNote.getRejectionNoteCode(), rjNote.getSeriesNumber(), rjNote.getInstanceNumber());
    }

    @Override
    public Attributes getStudyAttributes(String studyUID) {
        return ejb.getStudyAttributes(studyUID);
    }

    @Override
    public List<Object[]> getSeriesInstanceUIDs(String studyUID) {
        return em.createNamedQuery(Series.SERIES_IUIDS_OF_STUDY, Object[].class)
                .setParameter(1, studyUID)
                .getResultList();
    }

    @Override
    public List<Object[]> getSOPInstanceUIDs(String studyUID) {
        return em.createNamedQuery(Instance.IUIDS_OF_STUDY, Object[].class)
                    .setParameter(1, studyUID)
                    .getResultList();
    }

    @Override
    public List<Object[]> getSOPInstanceUIDs(String studyUID, String seriesUID) {
        return em.createNamedQuery(Instance.IUIDS_OF_SERIES, Object[].class)
                    .setParameter(1, studyUID)
                    .setParameter(2, seriesUID).getResultList();
    }

    @Override
    public Integer getNumberOfFrames(String studyUID, String seriesUID, String objUID) {
        return em.createNamedQuery(Instance.NUMBER_OF_FRAMES, Integer.class)
                .setParameter(1, studyUID)
                .setParameter(2, seriesUID)
                .setParameter(3, objUID)
                .getSingleResult();
    }

    @Override
    public ZipInputStream openZipInputStream(QueryContext ctx, String storageID, String storagePath)
            throws IOException {
        return openZipInputStream(getStorage(storageID, ctx), storagePath,
                ctx.getQueryKeys().getString(Tag.StudyInstanceUID));
    }

    private static ZipInputStream openZipInputStream(Storage storage, String storagePath, String studyInstanceUID)
            throws IOException {
        return new ZipInputStream(storage.openInputStream(
                createReadContext(storage, storagePath, studyInstanceUID)));
    }

    private Storage getStorage(String storageID, QueryContext ctx) {
        Storage storage = ctx.getStorage(storageID);
        if (storage == null) {
            storage = getStorage(storageID);
            ctx.putStorage(storageID, storage);
        }
        return storage;
    }

    private Storage getStorage(String storageID) {
        return storageFactory.getStorage(arcDev().getStorageDescriptorNotNull(storageID));
    }

    private ArchiveDeviceExtension arcDev() {
        return device.getDeviceExtension(ArchiveDeviceExtension.class);
    }

    private class StorageCache implements Closeable {
        private final Map<String, Storage> storageMap = new HashMap<>();

        public Storage getStorage(String storageID) {
            return storageMap.computeIfAbsent(storageID, QueryServiceImpl.this::getStorage);
        }

        @Override
        public void close() {
            for (Storage storage : storageMap.values())
                SafeClose.close(storage);
        }
    }

    private void addPurgedSOPInstanceRefs(Sequence refSeriesSeq, String studyUID, String[] seriesUIDs, String sopUID) {
        if (!arcDev().isPurgeInstanceRecords())
            return;

        try (StorageCache storageCache = new StorageCache()) {
            CriteriaBuilder cb = em.getCriteriaBuilder();
            CriteriaQuery<Tuple> q = cb.createTupleQuery();
            Root<Series> series = q.from(Series.class);
            Join<Series, Metadata> metadata = series.join(Series_.metadata);
            Join<Series, Study> study = series.join(Series_.study);
            em.createQuery(
                    q.where(
                            purgedSeriesPredicate(cb, studyUID, seriesUIDs, series, study))
                            .multiselect(
                                    series.get(Series_.seriesInstanceUID),
                                    metadata.get(Metadata_.storageID),
                                    metadata.get(Metadata_.storagePath)))
                    .getResultList()
                    .stream()
                    .forEach(tuple -> addSOPInstanceRefsFromMetadata(refSeriesSeq,
                            studyUID,
                            tuple.get(series.get(Series_.seriesInstanceUID)),
                            sopUID,
                            tuple.get(metadata.get(Metadata_.storageID)),
                            tuple.get(metadata.get(Metadata_.storagePath)),
                            storageCache));
        }
    }

    private static Predicate[] purgedSeriesPredicate(CriteriaBuilder cb, String studyIUID, String[] seriesUID,
            Root<Series> series, Join<Series, Study> study) {
        List<Predicate> predicates = new ArrayList<>(3);
        predicates.add(cb.equal(study.get(Study_.studyInstanceUID), studyIUID));
        if (!QueryBuilder.isUniversalMatching(seriesUID)) {
            Path<String> path = series.get(Series_.seriesInstanceUID);
            predicates.add(seriesUID.length == 1 ? cb.equal(path, seriesUID[0]) : path.in(seriesUID));
        }
        predicates.add(cb.equal(series.get(Series_.instancePurgeState), Series.InstancePurgeState.PURGED));
        return predicates.toArray(new Predicate[0]);
    }

    private static void addSOPInstanceRefsFromMetadata(Sequence refSeriesSeq, String studyUID, String seriesUID,
            String sopUID, String storageID, String storagePath, StorageCache storageCache) {
        Sequence refSOPSeq = null;
        Storage storage = storageCache.getStorage(storageID);
        try (ZipInputStream seriesMetadataStream = openZipInputStream(storage, storagePath, studyUID)) {
            ZipEntry entry;
            while ((entry = seriesMetadataStream.getNextEntry()) != null) {
                if (sopUID == null || sopUID.equals(entry.getName())) {
                    JSONReader jsonReader = new JSONReader(Json.createParser(
                            new InputStreamReader(seriesMetadataStream, StandardCharsets.UTF_8)));
                    jsonReader.setSkipBulkDataURI(true);
                    Attributes metadata = jsonReader.readDataset(null);
                    if (refSOPSeq == null) {
                        Attributes refSeries = new Attributes(2);
                        refSeries.setString(Tag.SeriesInstanceUID, VR.UI, seriesUID);
                        refSOPSeq = refSeries.newSequence(Tag.ReferencedSOPSequence, 10);
                        refSeriesSeq.add(refSeries);
                    }
                    Attributes refSOP = new Attributes(4);
                    refSOP.setString(Tag.RetrieveAETitle, VR.AE, metadata.getString(Tag.RetrieveAETitle));
                    refSOP.setString(Tag.InstanceAvailability, VR.CS, metadata.getString(Tag.InstanceAvailability));
                    refSOP.setString(Tag.ReferencedSOPClassUID, VR.UI, metadata.getString(Tag.SOPClassUID));
                    refSOP.setString(Tag.ReferencedSOPInstanceUID, VR.UI, entry.getName());
                    refSOPSeq.add(refSOP);
                }
                seriesMetadataStream.closeEntry();
            }
        } catch (IOException e) {
            throw new RuntimeException(
                    "Failed to read Series Metadata " + storagePath + "@" + storage.getStorageDescriptor(),
                    e);
        }
    }

    private static ReadContext createReadContext(Storage storage, String storagePath, String studyInstanceUID) {
        ReadContext readContext = storage.createReadContext();
        readContext.setStoragePath(storagePath);
        readContext.setStudyInstanceUID(studyInstanceUID);
        return readContext;
    }

    private static void mkKOS(Attributes attrs, Code conceptNameCode, int seriesNumber, int instanceNumber) {
        Attributes studyRef =  attrs.getNestedDataset(Tag.CurrentRequestedProcedureEvidenceSequence);
        attrs.setString(Tag.SOPClassUID, VR.UI, UID.KeyObjectSelectionDocumentStorage);
        attrs.setString(Tag.SOPInstanceUID, VR.UI, UIDUtils.createUID());
        attrs.setDate(Tag.ContentDateAndTime, new Date());
        attrs.setString(Tag.Modality, VR.CS, "KO");
        attrs.setNull(Tag.ReferencedPerformedProcedureStepSequence, VR.SQ);
        attrs.setString(Tag.SeriesInstanceUID, VR.UI, UIDUtils.createUID());
        attrs.setInt(Tag.SeriesNumber, VR.IS, seriesNumber);
        attrs.setInt(Tag.InstanceNumber, VR.IS, instanceNumber);
        attrs.setString(Tag.ValueType, VR.CS, "CONTAINER");
        attrs.setString(Tag.ContinuityOfContent, VR.CS, "SEPARATE");
        attrs.newSequence(Tag.ConceptNameCodeSequence, 1).add(conceptNameCode.toItem());
        attrs.newSequence(Tag.ContentTemplateSequence, 1).add(templateIdentifier());
        Sequence contentSeq = attrs.newSequence(Tag.ContentSequence, 1);
        for (Attributes seriesRef : studyRef.getSequence(Tag.ReferencedSeriesSequence)) {
            for (Attributes sopRef : seriesRef.getSequence(Tag.ReferencedSOPSequence)) {
                String cuid = sopRef.getString(Tag.ReferencedSOPClassUID);
                String iuid = sopRef.getString(Tag.ReferencedSOPInstanceUID);
                contentSeq.add(contentItem(typeOf(cuid), refSOP(cuid, iuid)));
            }
        }
    }

    private static String typeOf(String cuid) {
        String uidName = UID.nameOf(cuid);
        int index = uidName.lastIndexOf(" Storage");
        return uidName.startsWith("Image", index - 5) ? "IMAGE"
            : uidName.startsWith("Waveform", index - 8) ? "WAVEFORM"
            : "COMPOSITE";
    }

    private static Attributes templateIdentifier() {
        Attributes attrs = new Attributes(2);
        attrs.setString(Tag.MappingResource, VR.CS, "DCMR");
        attrs.setString(Tag.TemplateIdentifier, VR.CS, "2010");
        return attrs;
    }

    private static Attributes contentItem(String valueType, Attributes refSOP) {
        Attributes item = new Attributes(3);
        item.setString(Tag.RelationshipType, VR.CS, "CONTAINS");
        item.setString(Tag.ValueType, VR.CS, valueType);
        item.newSequence(Tag.ReferencedSOPSequence, 1).add(refSOP);
        return item;
    }

    private static Attributes refSOP(String cuid, String iuid) {
        Attributes item = new Attributes(2);
        item.setString(Tag.ReferencedSOPClassUID, VR.UI, cuid);
        item.setString(Tag.ReferencedSOPInstanceUID, VR.UI, iuid);
        return item;
    }

    @Override
    public AttributesCoercion getAttributesCoercion(QueryContext ctx) {
        ArchiveAEExtension aeExt = ctx.getArchiveAEExtension();
        ArchiveAttributeCoercion rule = aeExt.findAttributeCoercion(
                Dimse.C_FIND_RSP,
                TransferCapability.Role.SCU,
                ctx.getSOPClassUID(),
                ctx.getRemoteHostName(),
                ctx.getCallingAET(),
                ctx.getLocalHostName(),
                ctx.getCalledAET(),
                ctx.getQueryKeys());
        if (rule == null)
            return null;

        AttributesCoercion coercion = null;
        String xsltStylesheetURI = rule.getXSLTStylesheetURI();
        if (xsltStylesheetURI != null)
            try {
                Templates tpls = TemplatesCache.getDefault().get(StringUtils.replaceSystemProperties(xsltStylesheetURI));
                coercion = new XSLTAttributesCoercion(tpls, null)
                        .includeKeyword(!rule.isNoKeywords())
                        .setupTransformer(setupTransformer(ctx));
            } catch (TransformerConfigurationException e) {
                LOG.error("{}: Failed to compile XSL: {}", ctx.getAssociation(), xsltStylesheetURI, e);
            }
        coercion = rule.mergeAttributes(coercion);
        coercion = NullifyAttributesCoercion.valueOf(rule.getNullifyTags(), coercion);
        String leadingCFindSCP = rule.getLeadingCFindSCP();
        if (leadingCFindSCP != null) {
            coercion = new CFindSCUAttributeCoercion(ctx.getLocalApplicationEntity(), leadingCFindSCP,
                    rule.getAttributeUpdatePolicy(), cfindscu, leadingCFindSCPQueryCache, coercion);
        }
        LOG.info("Coerce Attributes from rule: {}", rule);
        return coercion;
    }

    private SAXTransformer.SetupTransformer setupTransformer(QueryContext ctx) {
        return t -> {
            t.setParameter("LocalAET", ctx.getCalledAET());
            if (ctx.getCallingAET() != null)
                t.setParameter("RemoteAET", ctx.getCallingAET());

            t.setParameter("RemoteHost", ctx.getRemoteHostName());
        };
    }

    @Override
    public CFindSCU cfindSCU() {
        return cfindscu;
    }

    @Override
    public List<String> getDistinctModalities() {
        return em.createNamedQuery(Series.FIND_DISTINCT_MODALITIES, String.class)
                .getResultList();
    }

    @Override
    public List<Tuple> unknownSizeStudies(Date dt, int fetchSize) {
        return ejb.unknownSizeStudies(dt, fetchSize);
    }

    @Override
<<<<<<< HEAD
    public List<Patient> patientsWithUnknownIssuers(QueryContext ctx, int fetchSize, int limit) {
        return ejb.patientsWithUnknownIssuers(ctx, fetchSize, limit);
    }

    @Override
    public void testSupplementIssuers(QueryContext ctx, int fetchSize, Set<IDWithIssuer> success,
                                      Map<IDWithIssuer, Integer> ambiguous, AttributesFormat issuer) {
        ejb.testSupplementIssuers(ctx, fetchSize, success, ambiguous, issuer);
=======
    public CriteriaQuery<Patient> createPatientWithUnknownIssuerQuery(QueryContext ctx) {
        CriteriaBuilder cb = em.getCriteriaBuilder();
        QueryBuilder builder = new QueryBuilder(cb);
        CriteriaQuery<Patient> q = cb.createQuery(Patient.class);
        Root<Patient> patient = q.from(Patient.class);
        patient.join(Patient_.attributesBlob);
        patient.join(Patient_.patientID);

        List<Predicate> predicates = builder.patientPredicates(q, patient,
                ctx.getPatientIDs(),
                ctx.getQueryKeys(),
                ctx.getQueryParam());
        if (!predicates.isEmpty())
            q.where(predicates.toArray(new Predicate[0]));
        q.orderBy(builder.orderPatients(patient, ctx.getOrderByTags()));
        return q;
>>>>>>> 1b676296
    }
}<|MERGE_RESOLUTION|>--- conflicted
+++ resolved
@@ -613,16 +613,6 @@
     }
 
     @Override
-<<<<<<< HEAD
-    public List<Patient> patientsWithUnknownIssuers(QueryContext ctx, int fetchSize, int limit) {
-        return ejb.patientsWithUnknownIssuers(ctx, fetchSize, limit);
-    }
-
-    @Override
-    public void testSupplementIssuers(QueryContext ctx, int fetchSize, Set<IDWithIssuer> success,
-                                      Map<IDWithIssuer, Integer> ambiguous, AttributesFormat issuer) {
-        ejb.testSupplementIssuers(ctx, fetchSize, success, ambiguous, issuer);
-=======
     public CriteriaQuery<Patient> createPatientWithUnknownIssuerQuery(QueryContext ctx) {
         CriteriaBuilder cb = em.getCriteriaBuilder();
         QueryBuilder builder = new QueryBuilder(cb);
@@ -639,6 +629,5 @@
             q.where(predicates.toArray(new Predicate[0]));
         q.orderBy(builder.orderPatients(patient, ctx.getOrderByTags()));
         return q;
->>>>>>> 1b676296
     }
 }
--- conflicted
+++ resolved
@@ -249,11 +249,7 @@
             }
             queueEvent.setCount(count);
             return count(count);
-<<<<<<< HEAD
         } catch (Exception e) {
-=======
-        } catch (IllegalTaskStateException | IOException e) {
->>>>>>> 4b3bbce8
             queueEvent.setException(e);
             return errResponseAsTextPlain(e);
         } finally {

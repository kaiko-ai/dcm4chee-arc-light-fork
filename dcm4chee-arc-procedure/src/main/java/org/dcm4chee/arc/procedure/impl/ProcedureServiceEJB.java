--- conflicted
+++ resolved
@@ -44,16 +44,13 @@
 import org.dcm4che3.data.*;
 import org.dcm4che3.net.Device;
 import org.dcm4che3.soundex.FuzzyStr;
-<<<<<<< HEAD
 import org.dcm4che3.util.TagUtils;
 import org.dcm4chee.arc.code.CodeCache;
 import org.dcm4chee.arc.conf.ArchiveDeviceExtension;
 import org.dcm4chee.arc.conf.AttributeFilter;
 import org.dcm4chee.arc.conf.Entity;
 import org.dcm4chee.arc.conf.SPSStatus;
-=======
 import org.dcm4chee.arc.conf.*;
->>>>>>> a777d0dc
 import org.dcm4chee.arc.entity.*;
 import org.dcm4chee.arc.issuer.IssuerService;
 import org.dcm4chee.arc.patient.PatientMgtContext;
@@ -302,15 +299,7 @@
         if (studyAttr.updateSelected(Attributes.UpdatePolicy.MERGE,
                 mwlAttr, modified, studyFilter.getSelection())) {
             study.setIssuerOfAccessionNumber(issuerOfAccessionNumber);
-<<<<<<< HEAD
             study.setIssuerOfAdmissionID(issuerOfAdmissionID);
-            study.setAttributes(studyAttr.addOriginalAttributes(
-                    null,
-                    now,
-                    Attributes.CORRECT,
-                    device.getDeviceName(),
-                    modified),
-=======
             study.setAttributes(recordAttributeModification(ctx)
                     ? studyAttr.addOriginalAttributes(
                         null,
@@ -319,7 +308,6 @@
                         device.getDeviceName(),
                         modified)
                     : studyAttr,
->>>>>>> a777d0dc
                     studyFilter, arcDev.getFuzzyStr());
         }
         Set<String> sourceSeriesIUIDs = ctx.getSourceSeriesInstanceUIDs();

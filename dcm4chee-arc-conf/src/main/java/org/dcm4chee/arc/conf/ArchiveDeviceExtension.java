/*
 * **** BEGIN LICENSE BLOCK *****
 * Version: MPL 1.1/GPL 2.0/LGPL 2.1
 *
 * The contents of this file are subject to the Mozilla Public License Version
 * 1.1 (the "License"); you may not use this file except in compliance with
 * the License. You may obtain a copy of the License at
 * http://www.mozilla.org/MPL/
 *
 * Software distributed under the License is distributed on an "AS IS" basis,
 * WITHOUT WARRANTY OF ANY KIND, either express or implied. See the License
 * for the specific language governing rights and limitations under the
 * License.
 *
 * The Original Code is part of dcm4che, an implementation of DICOM(TM) in
 * Java(TM), hosted at https://github.com/dcm4che.
 *
 * The Initial Developer of the Original Code is
 * J4Care.
 * Portions created by the Initial Developer are Copyright (C) 2013
 * the Initial Developer. All Rights Reserved.
 *
 * Contributor(s):
 * See @authors listed below
 *
 * Alternatively, the contents of this file may be used under the terms of
 * either the GNU General Public License Version 2 or later (the "GPL"), or
 * the GNU Lesser General Public License Version 2.1 or later (the "LGPL"),
 * in which case the provisions of the GPL or the LGPL are applicable instead
 * of those above. If you wish to allow use of your version of this file only
 * under the terms of either the GPL or the LGPL, and not to allow others to
 * use your version of this file under the terms of the MPL, indicate your
 * decision by deleting the provisions above and replace them with the notice
 * and other provisions required by the GPL or the LGPL. If you do not delete
 * the provisions above, a recipient may use your version of this file under
 * the terms of any one of the MPL, the GPL or the LGPL.
 *
 * **** END LICENSE BLOCK *****
 */

package org.dcm4chee.arc.conf;

import org.dcm4che3.data.Attributes;
import org.dcm4che3.data.Code;

import java.time.LocalTime;

import org.dcm4che3.io.BasicBulkDataDescriptor;
import org.dcm4che3.io.BulkDataDescriptor;
import org.dcm4che3.net.DeviceExtension;
import org.dcm4che3.soundex.FuzzyStr;
import org.dcm4che3.util.ByteUtils;
import org.dcm4che3.util.StringUtils;

import javax.servlet.http.HttpServletRequest;
import java.time.Period;
import java.util.*;
import java.util.regex.Pattern;
import java.util.stream.Collectors;
import java.util.stream.IntStream;
import java.util.stream.Stream;

/**
 * @author Gunter Zeilinger <gunterze@gmail.com>
 * @author Vrinda Nayak <vrinda.nayak@j4care.com>
 * @since Jul 2015
 */
public class ArchiveDeviceExtension extends DeviceExtension {

    public static final String AUDIT_UNKNOWN_STUDY_INSTANCE_UID = "1.2.40.0.13.1.15.110.3.165.1";
    public static final String AUDIT_UNKNOWN_PATIENT_ID = "<none>";
    public static final String JBOSS_SERVER_TEMP_DIR = "${jboss.server.temp.dir}";
    public static final String DEFAULT_WADO_ZIP_ENTRY_NAME_FORMAT =
            "DICOM/{0020000D,hash}/{0020000E,hash}/{00080018,hash}";

    private volatile String defaultCharacterSet;
    private volatile String fuzzyAlgorithmClass;
    private volatile String bulkDataDescriptorID;
    private volatile String[] seriesMetadataStorageIDs = {};
    private volatile Duration seriesMetadataDelay;
    private volatile Duration seriesMetadataPollingInterval;
    private volatile int seriesMetadataFetchSize = 100;
    private volatile int seriesMetadataThreads = 1;
    private volatile Duration seriesMetadataRetryInterval;
    private volatile boolean purgeInstanceRecords;
    private volatile Duration purgeInstanceRecordsDelay;
    private volatile Duration purgeInstanceRecordsPollingInterval;
    private volatile int purgeInstanceRecordsFetchSize = 100;
    private volatile OverwritePolicy overwritePolicy = OverwritePolicy.NEVER;
    private volatile ShowPatientInfo showPatientInfoInSystemLog = ShowPatientInfo.PLAIN_TEXT;
    private volatile ShowPatientInfo showPatientInfoInAuditLog = ShowPatientInfo.PLAIN_TEXT;
    private volatile String bulkDataSpoolDirectory = JBOSS_SERVER_TEMP_DIR;
    private volatile boolean validateCallingAEHostname = false;
    private volatile boolean sendPendingCGet = false;
    private volatile Duration sendPendingCMoveInterval;
    private volatile boolean personNameComponentOrderInsensitiveMatching = false;
    private volatile int queryFetchSize = 100;
    private volatile int queryMaxNumberOfResults = 0;
    private volatile int qidoMaxNumberOfResults = 0;
    private volatile String wadoZIPEntryNameFormat = DEFAULT_WADO_ZIP_ENTRY_NAME_FORMAT;
    private volatile String wadoSR2HtmlTemplateURI;
    private volatile String wadoSR2TextTemplateURI;
    private volatile String wadoCDA2HtmlTemplateURI;
    private volatile String patientUpdateTemplateURI;
    private volatile String importReportTemplateURI;
    private volatile String scheduleProcedureTemplateURI;
    private volatile String unzipVendorDataToURI;
    private volatile String outgoingPatientUpdateTemplateURI;
    private volatile String[] mppsForwardDestinations = {};
    private volatile String[] ianDestinations = {};
    private volatile Duration ianDelay;
    private volatile Duration ianTimeout;
    private volatile boolean ianOnTimeout;
    private volatile Duration ianTaskPollingInterval;
    private volatile int ianTaskFetchSize = 100;
    private volatile String spanningCFindSCP;
    private volatile String[] spanningCFindSCPRetrieveAETitles = {};
    private volatile SpanningCFindSCPPolicy spanningCFindSCPPolicy = SpanningCFindSCPPolicy.REPLACE;
    private volatile String fallbackCMoveSCP;
    private volatile String fallbackCMoveSCPDestination;
    private volatile String fallbackCMoveSCPLeadingCFindSCP;
    private volatile int fallbackCMoveSCPRetries;
    private volatile String externalRetrieveAEDestination;
    private volatile String xdsiImagingDocumentSourceAETitle;
    private volatile String alternativeCMoveSCP;
    private volatile Duration exportTaskPollingInterval;
    private volatile int exportTaskFetchSize = 5;
    private volatile Duration deleteRejectedPollingInterval;
    private volatile int deleteRejectedFetchSize = 100;
    private volatile Duration purgeStoragePollingInterval;
    private volatile int purgeStorageFetchSize = 100;
    private volatile int deleteStudyBatchSize = 10;
    private volatile boolean deletePatientOnDeleteLastStudy = false;
    private volatile Duration failedToDeletePollingInterval;
    private volatile int failedToDeleteFetchSize = 100;
    private volatile Duration maxAccessTimeStaleness;
    private volatile Duration aeCacheStaleTimeout;
    private volatile Duration leadingCFindSCPQueryCacheStaleTimeout;
    private volatile int leadingCFindSCPQueryCacheSize = 10;
    private volatile String auditSpoolDirectory = JBOSS_SERVER_TEMP_DIR;
    private volatile Duration auditPollingInterval;
    private volatile Duration auditAggregateDuration;
    private volatile String stowSpoolDirectory = JBOSS_SERVER_TEMP_DIR;
    private volatile String wadoSpoolDirectory = JBOSS_SERVER_TEMP_DIR;
    private volatile Duration purgeQueueMessagePollingInterval;
    private volatile Duration purgeStgCmtPollingInterval;
    private volatile Duration purgeStgCmtCompletedDelay;
    private volatile SPSStatus[] hideSPSWithStatusFrom = {};
    private volatile String hl7LogFilePattern;
    private volatile String hl7ErrorLogFilePattern;
    private volatile Duration rejectExpiredStudiesPollingInterval;
    private volatile LocalTime rejectExpiredStudiesPollingStartTime;
    private volatile int rejectExpiredStudiesFetchSize = 0;
    private volatile int rejectExpiredSeriesFetchSize = 0;
    private volatile String rejectExpiredStudiesAETitle;
    private volatile String fallbackCMoveSCPStudyOlderThan;
    private volatile String storePermissionServiceURL;
    private volatile Pattern storePermissionServiceResponsePattern;
    private volatile Pattern storePermissionServiceExpirationDatePattern;
    private volatile Pattern storePermissionServiceErrorCommentPattern;
    private volatile Pattern storePermissionServiceErrorCodePattern;
    private volatile Duration storePermissionCacheStaleTimeout;
    private volatile int storePermissionCacheSize = 10;
    private volatile Duration mergeMWLCacheStaleTimeout;
    private volatile int mergeMWLCacheSize = 10;
    private volatile int storeUpdateDBMaxRetries = 1;
    private volatile int storeUpdateDBMaxRetryDelay = 1000;
    private volatile AllowRejectionForDataRetentionPolicyExpired allowRejectionForDataRetentionPolicyExpired =
            AllowRejectionForDataRetentionPolicyExpired.EXPIRED_UNSET;
    private volatile AcceptMissingPatientID acceptMissingPatientID = AcceptMissingPatientID.CREATE;
    private volatile AllowDeletePatient allowDeletePatient = AllowDeletePatient.WITHOUT_STUDIES;
    private volatile AllowDeleteStudyPermanently allowDeleteStudyPermanently = AllowDeleteStudyPermanently.REJECTED;
    private volatile AcceptConflictingPatientID acceptConflictingPatientID = AcceptConflictingPatientID.MERGED;
    private volatile String[] retrieveAETitles = {};
    private volatile String remapRetrieveURL;
    private volatile String remapRetrieveURLClientHost;
    private volatile String hl7PSUSendingApplication;
    private volatile String[] hl7PSUReceivingApplications = {};
    private volatile Duration hl7PSUDelay;
    private volatile Duration hl7PSUTimeout;
    private volatile boolean hl7PSUOnTimeout;
    private volatile int hl7PSUTaskFetchSize = 100;
    private volatile Duration hl7PSUTaskPollingInterval;
    private volatile boolean hl7PSUMWL = false;
    private volatile String auditRecordRepositoryURL;
    private volatile String atna2JsonFhirTemplateURI;
    private volatile String atna2XmlFhirTemplateURI;
    private volatile Attributes.UpdatePolicy copyMoveUpdatePolicy;
    private volatile Attributes.UpdatePolicy linkMWLEntryUpdatePolicy;
    private volatile boolean hl7TrackChangedPatientID = true;
    private volatile boolean auditSoftwareConfigurationVerbose = false;
    private volatile boolean hl7UseNullValue = false;
    private volatile String invokeImageDisplayPatientURL;
    private volatile String invokeImageDisplayStudyURL;
    private volatile String[] hl7ADTReceivingApplication = {};
    private volatile String hl7ADTSendingApplication;
    private volatile int queueTasksFetchSize = 100;
    private volatile ScheduledProtocolCodeInOrder hl7ScheduledProtocolCodeInOrder =
            ScheduledProtocolCodeInOrder.OBR_4_4;
    private volatile ScheduledStationAETInOrder hl7ScheduledStationAETInOrder;
    private volatile String auditUnknownStudyInstanceUID = AUDIT_UNKNOWN_STUDY_INSTANCE_UID;
    private volatile String auditUnknownPatientID = AUDIT_UNKNOWN_PATIENT_ID;
    private volatile String rejectionNoteStorageAET;
    private volatile String uiConfigurationDeviceName;
    private volatile StorageVerificationPolicy storageVerificationPolicy = StorageVerificationPolicy.OBJECT_CHECKSUM;
    private volatile boolean storageVerificationUpdateLocationStatus;
    private volatile String[] storageVerificationStorageIDs = {};
    private volatile String storageVerificationAETitle;
    private volatile String storageVerificationBatchID;
    private volatile Period storageVerificationInitialDelay;
    private volatile Period storageVerificationPeriod;
    private volatile int storageVerificationMaxScheduled;
    private volatile Duration storageVerificationPollingInterval;
    private volatile ScheduleExpression[] storageVerificationSchedules = {};
    private volatile int storageVerificationFetchSize = 100;
    private volatile String compressionAETitle;
    private volatile Duration compressionPollingInterval;
    private volatile int compressionFetchSize = 100;
    private volatile int compressionThreads = 1;
    private volatile ScheduleExpression[] compressionSchedules = {};
    private volatile Duration diffTaskProgressUpdateInterval;
    private volatile String patientVerificationPDQServiceID;
    private volatile Duration patientVerificationPollingInterval;
    private volatile int patientVerificationFetchSize = 100;
    private volatile Duration patientVerificationMaxStaleness;
    private volatile Period patientVerificationPeriod;
    private volatile Period patientVerificationPeriodOnNotFound;
    private volatile Duration patientVerificationRetryInterval;
    private volatile int patientVerificationMaxRetries;
    private volatile boolean patientVerificationAdjustIssuerOfPatientID;

    private final HashSet<String> wadoSupportedSRClasses = new HashSet<>();
    private final EnumMap<Entity,AttributeFilter> attributeFilters = new EnumMap<>(Entity.class);
    private final Map<AttributeSet.Type,Map<String,AttributeSet>> attributeSet = new EnumMap<>(AttributeSet.Type.class);
    private final Map<String, BasicBulkDataDescriptor> bulkDataDescriptorMap = new HashMap<>();
    private final EnumMap<IDGenerator.Name,IDGenerator> idGenerators = new EnumMap<>(IDGenerator.Name.class);
    private final Map<String, QueryRetrieveView> queryRetrieveViewMap = new HashMap<>();
    private final Map<String, StorageDescriptor> storageDescriptorMap = new HashMap<>();
    private final Map<String, QueueDescriptor> queueDescriptorMap = new HashMap<>();
    private final Map<String, ExporterDescriptor> exporterDescriptorMap = new HashMap<>();
    private final Map<String, PDQServiceDescriptor> pdqServiceDescriptorMap = new HashMap<>();
    private final Map<String, RejectionNote> rejectionNoteMap = new HashMap<>();
    private final Map<String, KeycloakServer> keycloakServerMap = new HashMap<>();
    private final ArrayList<ExportRule> exportRules = new ArrayList<>();
    private final ArrayList<ExportPriorsRule> exportPriorsRules = new ArrayList<>();
    private final ArrayList<HL7ExportRule> hl7ExportRules = new ArrayList<>();
    private final ArrayList<HL7PrefetchRule> hl7PrefetchRules = new ArrayList<>();
    private final ArrayList<RSForwardRule> rsForwardRules = new ArrayList<>();
    private final ArrayList<HL7ForwardRule> hl7ForwardRules = new ArrayList<>();
    private final ArrayList<HL7OrderScheduledStation> hl7OrderScheduledStations = new ArrayList<>();
    private final EnumMap<SPSStatus,HL7OrderSPSStatus> hl7OrderSPSStatuses = new EnumMap<>(SPSStatus.class);
    private final ArrayList<ArchiveCompressionRule> compressionRules = new ArrayList<>();
    private final ArrayList<StudyRetentionPolicy> studyRetentionPolicies = new ArrayList<>();
    private final ArrayList<HL7StudyRetentionPolicy> hl7StudyRetentionPolicies = new ArrayList<>();
    private final ArrayList<ArchiveAttributeCoercion> attributeCoercions = new ArrayList<>();
    private final ArrayList<StoreAccessControlIDRule> storeAccessControlIDRules = new ArrayList<>();
    private final LinkedHashSet<String> hl7NoPatientCreateMessageTypes = new LinkedHashSet<>();
    private final Map<String,String> xRoadProperties = new HashMap<>();
    private final Map<String,String> impaxReportProperties = new HashMap<>();

    private transient FuzzyStr fuzzyStr;

    public String getDefaultCharacterSet() {
        return defaultCharacterSet;
    }

    public void setDefaultCharacterSet(String defaultCharacterSet) {
        this.defaultCharacterSet = defaultCharacterSet;
    }

    public String getFuzzyAlgorithmClass() {
        return fuzzyAlgorithmClass;
    }

    public void setFuzzyAlgorithmClass(String fuzzyAlgorithmClass) {
        this.fuzzyStr = fuzzyStr(fuzzyAlgorithmClass);
        this.fuzzyAlgorithmClass = fuzzyAlgorithmClass;
    }

    public FuzzyStr getFuzzyStr() {
        if (fuzzyStr == null)
            if (fuzzyAlgorithmClass == null)
                throw new IllegalStateException("No Fuzzy Algorithm Class configured");
            else
                fuzzyStr = fuzzyStr(fuzzyAlgorithmClass);
        return fuzzyStr;
    }

    private static FuzzyStr fuzzyStr(String s) {
        try {
            return (FuzzyStr) Class.forName(s).newInstance();
        } catch (RuntimeException e) {
            throw e;
        } catch (Exception e) {
            throw new IllegalArgumentException(s);
        }
    }

    public OverwritePolicy getOverwritePolicy() {
        return overwritePolicy;
    }

    public void setOverwritePolicy(OverwritePolicy overwritePolicy) {
        this.overwritePolicy = overwritePolicy;
    }

    public ShowPatientInfo getShowPatientInfoInSystemLog() {
        return showPatientInfoInSystemLog;
    }

    public ShowPatientInfo showPatientInfoInSystemLog() {
        return showPatientInfoInSystemLog != null ? showPatientInfoInSystemLog : ShowPatientInfo.PLAIN_TEXT;
    }

    public void setShowPatientInfoInSystemLog(ShowPatientInfo showPatientInfoInSystemLog) {
        this.showPatientInfoInSystemLog = showPatientInfoInSystemLog;
    }

    public ShowPatientInfo getShowPatientInfoInAuditLog() {
        return showPatientInfoInAuditLog;
    }

    public void setShowPatientInfoInAuditLog(ShowPatientInfo showPatientInfoInAuditLog) {
        this.showPatientInfoInAuditLog = showPatientInfoInAuditLog;
    }

    public ShowPatientInfo showPatientInfoInAuditLog() {
        return showPatientInfoInAuditLog != null ? showPatientInfoInAuditLog : ShowPatientInfo.PLAIN_TEXT;
    }

    public AcceptMissingPatientID getAcceptMissingPatientID() {
        return acceptMissingPatientID;
    }

    public void setAcceptMissingPatientID(AcceptMissingPatientID acceptMissingPatientID) {
        this.acceptMissingPatientID = acceptMissingPatientID;
    }

    public String getBulkDataSpoolDirectory() {
        return bulkDataSpoolDirectory;
    }

    public void setBulkDataSpoolDirectory(String bulkDataSpoolDirectory) {
        this.bulkDataSpoolDirectory = Objects.requireNonNull(bulkDataSpoolDirectory, "BulkDataSpoolDirectory");
    }

    public String getBulkDataDescriptorID() {
        return bulkDataDescriptorID;
    }

    public void setBulkDataDescriptorID(String bulkDataDescriptorID) {
        this.bulkDataDescriptorID = bulkDataDescriptorID;
    }

    public String[] getSeriesMetadataStorageIDs() {
        return seriesMetadataStorageIDs;
    }

    public void setSeriesMetadataStorageIDs(String... seriesMetadataStorageIDs) {
        Arrays.sort(this.seriesMetadataStorageIDs = seriesMetadataStorageIDs);
    }

    public Duration getSeriesMetadataDelay() {
        return seriesMetadataDelay;
    }

    public void setSeriesMetadataDelay(Duration seriesMetadataDelay) {
        this.seriesMetadataDelay = seriesMetadataDelay;
    }

    public Duration getSeriesMetadataPollingInterval() {
        return seriesMetadataPollingInterval;
    }

    public void setSeriesMetadataPollingInterval(Duration seriesMetadataPollingInterval) {
        this.seriesMetadataPollingInterval = seriesMetadataPollingInterval;
    }

    public int getSeriesMetadataFetchSize() {
        return seriesMetadataFetchSize;
    }

    public void setSeriesMetadataFetchSize(int seriesMetadataFetchSize) {
        this.seriesMetadataFetchSize =  greaterZero(seriesMetadataFetchSize, "seriesMetadataFetchSize");
    }

    public int getSeriesMetadataThreads() {
        return seriesMetadataThreads;
    }

    public void setSeriesMetadataThreads(int seriesMetadataThreads) {
        this.seriesMetadataThreads = seriesMetadataThreads;
    }

    public Duration getSeriesMetadataRetryInterval() {
        return seriesMetadataRetryInterval;
    }

    public void setSeriesMetadataRetryInterval(Duration seriesMetadataRetryInterval) {
        this.seriesMetadataRetryInterval = seriesMetadataRetryInterval;
    }

    public boolean isPurgeInstanceRecords() {
        return purgeInstanceRecords;
    }

    public void setPurgeInstanceRecords(boolean purgeInstanceRecords) {
        this.purgeInstanceRecords = purgeInstanceRecords;
    }

    public Duration getPurgeInstanceRecordsDelay() {
        return purgeInstanceRecordsDelay;
    }

    public void setPurgeInstanceRecordsDelay(Duration purgeInstanceRecordsDelay) {
        this.purgeInstanceRecordsDelay = purgeInstanceRecordsDelay;
    }

    public Duration getPurgeInstanceRecordsPollingInterval() {
        return purgeInstanceRecordsPollingInterval;
    }

    public void setPurgeInstanceRecordsPollingInterval(Duration purgeInstanceRecordsPollingInterval) {
        this.purgeInstanceRecordsPollingInterval = purgeInstanceRecordsPollingInterval;
    }

    public int getPurgeInstanceRecordsFetchSize() {
        return purgeInstanceRecordsFetchSize;
    }

    public void setPurgeInstanceRecordsFetchSize(int purgeInstanceRecordsFetchSize) {
        this.purgeInstanceRecordsFetchSize =  greaterZero(purgeInstanceRecordsFetchSize, "purgeInstanceRecordsFetchSize");
    }

    public boolean isPersonNameComponentOrderInsensitiveMatching() {
        return personNameComponentOrderInsensitiveMatching;
    }

    public void setPersonNameComponentOrderInsensitiveMatching(boolean personNameComponentOrderInsensitiveMatching) {
        this.personNameComponentOrderInsensitiveMatching = personNameComponentOrderInsensitiveMatching;
    }

    public boolean isValidateCallingAEHostname() {
        return validateCallingAEHostname;
    }

    public void setValidateCallingAEHostname(boolean validateCallingAEHostname) {
        this.validateCallingAEHostname = validateCallingAEHostname;
    }

    public boolean isSendPendingCGet() {
        return sendPendingCGet;
    }

    public void setSendPendingCGet(boolean sendPendingCGet) {
        this.sendPendingCGet = sendPendingCGet;
    }

    public Duration getSendPendingCMoveInterval() {
        return sendPendingCMoveInterval;
    }

    public void setSendPendingCMoveInterval(Duration sendPendingCMoveInterval) {
        this.sendPendingCMoveInterval = sendPendingCMoveInterval;
    }

    public String[] getWadoSupportedSRClasses() {
        return wadoSupportedSRClasses.toArray(StringUtils.EMPTY_STRING);
    }

    public void setWadoSupportedSRClasses(String... wadoSupportedSRClasses) {
        this.wadoSupportedSRClasses.clear();
        this.wadoSupportedSRClasses.addAll(Arrays.asList(wadoSupportedSRClasses));
    }

    public boolean isWadoSupportedSRClass(String cuid) {
        return wadoSupportedSRClasses.contains(cuid);
    }

    public String getWadoZIPEntryNameFormat() {
        return wadoZIPEntryNameFormat;
    }

    public void setWadoZIPEntryNameFormat(String wadoZIPEntryNameFormat) {
        this.wadoZIPEntryNameFormat = wadoZIPEntryNameFormat;
    }

    public String getWadoSR2HtmlTemplateURI() {
        return wadoSR2HtmlTemplateURI;
    }

    public void setWadoSR2HtmlTemplateURI(String wadoSR2HtmlTemplateURI) {
        this.wadoSR2HtmlTemplateURI = wadoSR2HtmlTemplateURI;
    }

    public String getWadoSR2TextTemplateURI() {
        return wadoSR2TextTemplateURI;
    }

    public void setWadoSR2TextTemplateURI(String wadoSR2TextTemplateURI) {
        this.wadoSR2TextTemplateURI = wadoSR2TextTemplateURI;
    }

    public String getWadoCDA2HtmlTemplateURI() {
        return wadoCDA2HtmlTemplateURI;
    }

    public void setWadoCDA2HtmlTemplateURI(String wadoCDA2HtmlTemplateURI) {
        this.wadoCDA2HtmlTemplateURI = wadoCDA2HtmlTemplateURI;
    }

    public String getPatientUpdateTemplateURI() {
        return patientUpdateTemplateURI;
    }

    public void setPatientUpdateTemplateURI(String patientUpdateTemplateURI) {
        this.patientUpdateTemplateURI = patientUpdateTemplateURI;
    }

    public String getImportReportTemplateURI() {
        return importReportTemplateURI;
    }

    public void setImportReportTemplateURI(String importReportTemplateURI) {
        this.importReportTemplateURI = importReportTemplateURI;
    }

    public String getScheduleProcedureTemplateURI() {
        return scheduleProcedureTemplateURI;
    }

    public void setScheduleProcedureTemplateURI(String scheduleProcedureTemplateURI) {
        this.scheduleProcedureTemplateURI = scheduleProcedureTemplateURI;
    }

    public String getUnzipVendorDataToURI() {
        return unzipVendorDataToURI;
    }

    public void setUnzipVendorDataToURI(String unzipVendorDataToURI) {
        this.unzipVendorDataToURI = unzipVendorDataToURI;
    }

    public String getOutgoingPatientUpdateTemplateURI() {
        return outgoingPatientUpdateTemplateURI;
    }

    public void setOutgoingPatientUpdateTemplateURI(String outgoingPatientUpdateTemplateURI) {
        this.outgoingPatientUpdateTemplateURI = outgoingPatientUpdateTemplateURI;
    }

    public String[] getMppsForwardDestinations() {
        return mppsForwardDestinations;
    }

    public void setMppsForwardDestinations(String... mppsForwardDestinations) {
        this.mppsForwardDestinations = mppsForwardDestinations;
    }

    public String[] getIanDestinations() {
        return ianDestinations;
    }

    public void setIanDestinations(String... ianDestinations) {
        this.ianDestinations = ianDestinations;
    }

    public Duration getIanDelay() {
        return ianDelay;
    }

    public void setIanDelay(Duration ianDelay) {
        this.ianDelay = ianDelay;
    }

    public Duration getIanTimeout() {
        return ianTimeout;
    }

    public void setIanTimeout(Duration ianTimeout) {
        this.ianTimeout = ianTimeout;
    }

    public boolean isIanOnTimeout() {
        return ianOnTimeout;
    }

    public void setIanOnTimeout(boolean ianOnTimeout) {
        this.ianOnTimeout = ianOnTimeout;
    }

    public Duration getIanTaskPollingInterval() {
        return ianTaskPollingInterval;
    }

    public void setIanTaskPollingInterval(Duration ianTaskPollingInterval) {
        this.ianTaskPollingInterval = ianTaskPollingInterval;
    }

    public int getIanTaskFetchSize() {
        return ianTaskFetchSize;
    }

    public void setIanTaskFetchSize(int ianTaskFetchSize) {
        this.ianTaskFetchSize = greaterZero(ianTaskFetchSize, "ianTaskFetchSize");
    }

    public String getSpanningCFindSCP() {
        return spanningCFindSCP;
    }

    public void setSpanningCFindSCP(String spanningCFindSCP) {
        this.spanningCFindSCP = spanningCFindSCP;
    }

    public String[] getSpanningCFindSCPRetrieveAETitles() {
        return spanningCFindSCPRetrieveAETitles;
    }

    public void setSpanningCFindSCPRetrieveAETitles(String[] spanningCFindSCPRetrieveAETitles) {
        this.spanningCFindSCPRetrieveAETitles = spanningCFindSCPRetrieveAETitles;
    }

    public SpanningCFindSCPPolicy getSpanningCFindSCPPolicy() {
        return spanningCFindSCPPolicy;
    }

    public void setSpanningCFindSCPPolicy(SpanningCFindSCPPolicy spanningCFindSCPPolicy) {
        this.spanningCFindSCPPolicy = spanningCFindSCPPolicy;
    }

    public String getFallbackCMoveSCP() {
        return fallbackCMoveSCP;
    }

    public void setFallbackCMoveSCP(String fallbackCMoveSCP) {
        this.fallbackCMoveSCP = fallbackCMoveSCP;
    }

    public String getFallbackCMoveSCPDestination() {
        return fallbackCMoveSCPDestination;
    }

    public void setFallbackCMoveSCPDestination(String fallbackCMoveSCPDestination) {
        this.fallbackCMoveSCPDestination = fallbackCMoveSCPDestination;
    }

    public String getFallbackCMoveSCPLeadingCFindSCP() {
        return fallbackCMoveSCPLeadingCFindSCP;
    }

    public void setFallbackCMoveSCPLeadingCFindSCP(String fallbackCMoveSCPLeadingCFindSCP) {
        this.fallbackCMoveSCPLeadingCFindSCP = fallbackCMoveSCPLeadingCFindSCP;
    }

    public int getFallbackCMoveSCPRetries() {
        return fallbackCMoveSCPRetries;
    }

    public void setFallbackCMoveSCPRetries(int fallbackCMoveSCPRetries) {
        this.fallbackCMoveSCPRetries = fallbackCMoveSCPRetries;
    }

    public String getExternalRetrieveAEDestination() {
        return externalRetrieveAEDestination;
    }

    public void setExternalRetrieveAEDestination(String externalRetrieveAEDestination) {
        this.externalRetrieveAEDestination = externalRetrieveAEDestination;
    }

    public String getXDSiImagingDocumentSourceAETitle() {
        return xdsiImagingDocumentSourceAETitle;
    }

    public void setXDSiImagingDocumentSourceAETitle(String xdsiImagingDocumentSourceAETitle) {
        this.xdsiImagingDocumentSourceAETitle = xdsiImagingDocumentSourceAETitle;
    }

    public String getAlternativeCMoveSCP() {
        return alternativeCMoveSCP;
    }

    public void setAlternativeCMoveSCP(String alternativeCMoveSCP) {
        this.alternativeCMoveSCP = alternativeCMoveSCP;
    }

    public int getQueryFetchSize() {
        return queryFetchSize;
    }

    public void setQueryFetchSize(int queryFetchSize) {
       this.queryFetchSize = greaterOrEqualsZero(queryFetchSize, "queryFetchSize");
    }

    public int getQueryMaxNumberOfResults() {
        return queryMaxNumberOfResults;
    }

    public void setQueryMaxNumberOfResults(int queryMaxNumberOfResults) {
        this.queryMaxNumberOfResults = queryMaxNumberOfResults;
    }

    public int getQidoMaxNumberOfResults() {
        return qidoMaxNumberOfResults;
    }

    public void setQidoMaxNumberOfResults(int qidoMaxNumberOfResults) {
        this.qidoMaxNumberOfResults = qidoMaxNumberOfResults;
    }

    public int getExportTaskFetchSize() {
        return exportTaskFetchSize;
    }

    public void setExportTaskFetchSize(int exportTaskFetchSize) {
        this.exportTaskFetchSize = greaterZero(exportTaskFetchSize, "exportTaskFetchSize");
    }

    public Duration getExportTaskPollingInterval() {
        return exportTaskPollingInterval;
    }

    public void setExportTaskPollingInterval(Duration exportTaskPollingInterval) {
        this.exportTaskPollingInterval = exportTaskPollingInterval;
    }

    public Duration getDeleteRejectedPollingInterval() {
        return deleteRejectedPollingInterval;
    }

    public void setDeleteRejectedPollingInterval(Duration deleteRejectedPollingInterval) {
        this.deleteRejectedPollingInterval = deleteRejectedPollingInterval;
    }

    public int getDeleteRejectedFetchSize() {
        return deleteRejectedFetchSize;
    }

    public void setDeleteRejectedFetchSize(int deleteRejectedFetchSize) {
        this.deleteRejectedFetchSize =  greaterZero(deleteRejectedFetchSize, "deleteRejectedFetchSize");

    }
    public Duration getPurgeStoragePollingInterval() {
        return purgeStoragePollingInterval;
    }

    public void setPurgeStoragePollingInterval(Duration purgeStoragePollingInterval) {
        this.purgeStoragePollingInterval = purgeStoragePollingInterval;
    }

    public int getPurgeStorageFetchSize() {
        return purgeStorageFetchSize;
    }

    public void setPurgeStorageFetchSize(int purgeStorageFetchSize) {
        this.purgeStorageFetchSize = greaterZero(purgeStorageFetchSize, "purgeStorageFetchSize");
    }

    public int getDeleteStudyBatchSize() {
        return deleteStudyBatchSize;
    }

    public void setDeleteStudyBatchSize(int deleteStudyBatchSize) {
        this.deleteStudyBatchSize = greaterZero(deleteStudyBatchSize, "deleteStudyBatchSize");
    }

    public boolean isDeletePatientOnDeleteLastStudy() {
        return deletePatientOnDeleteLastStudy;
    }

    public void setDeletePatientOnDeleteLastStudy(boolean deletePatientOnDeleteLastStudy) {
        this.deletePatientOnDeleteLastStudy = deletePatientOnDeleteLastStudy;
    }

    public Duration getFailedToDeletePollingInterval() {
        return failedToDeletePollingInterval;
    }

    public void setFailedToDeletePollingInterval(Duration failedToDeletePollingInterval) {
        this.failedToDeletePollingInterval = failedToDeletePollingInterval;
    }

    public int getFailedToDeleteFetchSize() {
        return failedToDeleteFetchSize;
    }

    public void setFailedToDeleteFetchSize(int failedToDeleteFetchSize) {
        this.failedToDeleteFetchSize = failedToDeleteFetchSize;
    }

    public Duration getMaxAccessTimeStaleness() {
        return maxAccessTimeStaleness;
    }

    public void setMaxAccessTimeStaleness(Duration maxAccessTimeStaleness) {
        this.maxAccessTimeStaleness = maxAccessTimeStaleness;
    }

    public Duration getAECacheStaleTimeout() {
        return aeCacheStaleTimeout;
    }

    public void setAECacheStaleTimeout(Duration aeCacheStaleTimeout) {
        this.aeCacheStaleTimeout = aeCacheStaleTimeout;
    }

    public int getAECacheStaleTimeoutSeconds() {
        return toSeconds(aeCacheStaleTimeout);
    }

    public Duration getLeadingCFindSCPQueryCacheStaleTimeout() {
        return leadingCFindSCPQueryCacheStaleTimeout;
    }

    public void setLeadingCFindSCPQueryCacheStaleTimeout(Duration leadingCFindSCPQueryCacheStaleTimeout) {
        this.leadingCFindSCPQueryCacheStaleTimeout = leadingCFindSCPQueryCacheStaleTimeout;
    }

    public int getLeadingCFindSCPQueryCacheStaleTimeoutSeconds() {
        return toSeconds(leadingCFindSCPQueryCacheStaleTimeout);
    }

    private static int toSeconds(Duration timeout) {
        return timeout != null ? (int) timeout.getSeconds() : 0;
    }

    public int getLeadingCFindSCPQueryCacheSize() {
        return leadingCFindSCPQueryCacheSize;
    }

    public void setLeadingCFindSCPQueryCacheSize(int leadingCFindSCPQueryCacheSize) {
        this.leadingCFindSCPQueryCacheSize =
                greaterZero(leadingCFindSCPQueryCacheSize, "leadingCFindSCPQueryCacheSize");
    }

    public String getAuditSpoolDirectory() {
        return auditSpoolDirectory;
    }

    public void setAuditSpoolDirectory(String auditSpoolDirectory) {
        this.auditSpoolDirectory = Objects.requireNonNull(auditSpoolDirectory, "AuditSpoolDirectory");
    }

    public Duration getAuditPollingInterval() {
        return auditPollingInterval;
    }

    public void setAuditPollingInterval(Duration auditPollingInterval) {
        this.auditPollingInterval = auditPollingInterval;
    }

    public Duration getAuditAggregateDuration() {
        return auditAggregateDuration;
    }

    public void setAuditAggregateDuration(Duration auditAggregateDuration) {
        this.auditAggregateDuration = auditAggregateDuration;
    }

    public boolean isAuditAggregate() {
        return auditPollingInterval != null && auditAggregateDuration != null;
    }

    public String getStowSpoolDirectory() {
        return stowSpoolDirectory;
    }

    public void setStowSpoolDirectory(String stowSpoolDirectory) {
        this.stowSpoolDirectory = Objects.requireNonNull(stowSpoolDirectory, "StowSpoolDirectory");
    }

    public String getWadoSpoolDirectory() {
        return wadoSpoolDirectory;
    }

    public void setWadoSpoolDirectory(String wadoSpoolDirectory) {
        this.wadoSpoolDirectory = Objects.requireNonNull(wadoSpoolDirectory, "WadoSpoolDirectory");
    }

    public String getHL7LogFilePattern() {
        return hl7LogFilePattern;
    }

    public void setHL7LogFilePattern(String hl7LogFilePattern) {
        this.hl7LogFilePattern = hl7LogFilePattern;
    }

    public String getHL7ErrorLogFilePattern() {
        return hl7ErrorLogFilePattern;
    }

    public void setHL7ErrorLogFilePattern(String hl7ErrorLogFilePattern) {
        this.hl7ErrorLogFilePattern = hl7ErrorLogFilePattern;
    }

    public int getRejectExpiredStudiesFetchSize() {
        return rejectExpiredStudiesFetchSize;
    }

    public void setRejectExpiredStudiesFetchSize(int rejectExpiredStudiesFetchSize) {
        this.rejectExpiredStudiesFetchSize =
                greaterOrEqualsZero(rejectExpiredStudiesFetchSize, "rejectExpiredStudiesFetchSize");
    }

    public int getRejectExpiredSeriesFetchSize() {
        return rejectExpiredSeriesFetchSize;
    }

    public void setRejectExpiredSeriesFetchSize(int rejectExpiredSeriesFetchSize) {
        this.rejectExpiredSeriesFetchSize =
                greaterOrEqualsZero(rejectExpiredSeriesFetchSize, "rejectExpiredSeriesFetchSize");
    }

    public Duration getRejectExpiredStudiesPollingInterval() {
        return rejectExpiredStudiesPollingInterval;
    }

    public void setRejectExpiredStudiesPollingInterval(Duration rejectExpiredStudiesPollingInterval) {
        this.rejectExpiredStudiesPollingInterval = rejectExpiredStudiesPollingInterval;
    }

    public LocalTime getRejectExpiredStudiesPollingStartTime() {
        return rejectExpiredStudiesPollingStartTime;
    }

    public void setRejectExpiredStudiesPollingStartTime(LocalTime rejectExpiredStudiesPollingStartTime) {
        this.rejectExpiredStudiesPollingStartTime = rejectExpiredStudiesPollingStartTime;
    }

    public String getRejectExpiredStudiesAETitle() {
        return rejectExpiredStudiesAETitle;
    }

    public void setRejectExpiredStudiesAETitle(String rejectExpiredStudiesAETitle) {
        this.rejectExpiredStudiesAETitle = rejectExpiredStudiesAETitle;
    }

    public String getFallbackCMoveSCPStudyOlderThan() {
        return fallbackCMoveSCPStudyOlderThan;
    }

    public void setFallbackCMoveSCPStudyOlderThan(String fallbackCMoveSCPStudyOlderThan) {
        this.fallbackCMoveSCPStudyOlderThan = fallbackCMoveSCPStudyOlderThan;
    }

    public Duration getPurgeQueueMessagePollingInterval() {
        return purgeQueueMessagePollingInterval;
    }

    public void setPurgeQueueMessagePollingInterval(Duration purgeQueueMessagePollingInterval) {
        this.purgeQueueMessagePollingInterval = purgeQueueMessagePollingInterval;
    }

    public Duration getPurgeStgCmtPollingInterval() {
        return purgeStgCmtPollingInterval;
    }

    public void setPurgeStgCmtPollingInterval(Duration purgeStgCmtPollingInterval) {
        this.purgeStgCmtPollingInterval = purgeStgCmtPollingInterval;
    }

    public Duration getPurgeStgCmtCompletedDelay() {
        return purgeStgCmtCompletedDelay;
    }

    public void setPurgeStgCmtCompletedDelay(Duration purgeStgCmtCompletedDelay) {
        this.purgeStgCmtCompletedDelay = purgeStgCmtCompletedDelay;
    }

    public SPSStatus[] getHideSPSWithStatusFrom() {
        return hideSPSWithStatusFrom;
    }

    public void setHideSPSWithStatusFrom(SPSStatus[] hideSPSWithStatusFrom) {
        this.hideSPSWithStatusFrom = hideSPSWithStatusFrom;
    }

    public String getStorePermissionServiceURL() {
        return storePermissionServiceURL;
    }

    public void setStorePermissionServiceURL(String storePermissionServiceURL) {
        this.storePermissionServiceURL = storePermissionServiceURL;
    }

    public Pattern getStorePermissionServiceResponsePattern() {
        return storePermissionServiceResponsePattern;
    }

    public void setStorePermissionServiceResponsePattern(Pattern storePermissionServiceResponsePattern) {
        this.storePermissionServiceResponsePattern = storePermissionServiceResponsePattern;
    }

    public Pattern getStorePermissionServiceExpirationDatePattern() {
        return storePermissionServiceExpirationDatePattern;
    }

    public void setStorePermissionServiceExpirationDatePattern(Pattern storePermissionServiceExpirationDatePattern) {
        this.storePermissionServiceExpirationDatePattern = storePermissionServiceExpirationDatePattern;
    }

    public Pattern getStorePermissionServiceErrorCommentPattern() {
        return storePermissionServiceErrorCommentPattern;
    }

    public void setStorePermissionServiceErrorCommentPattern(Pattern storePermissionServiceErrorCommentPattern) {
        this.storePermissionServiceErrorCommentPattern = storePermissionServiceErrorCommentPattern;
    }

    public Pattern getStorePermissionServiceErrorCodePattern() {
        return storePermissionServiceErrorCodePattern;
    }

    public void setStorePermissionServiceErrorCodePattern(Pattern storePermissionServiceErrorCodePattern) {
        this.storePermissionServiceErrorCodePattern = storePermissionServiceErrorCodePattern;
    }

    public Duration getStorePermissionCacheStaleTimeout() {
        return storePermissionCacheStaleTimeout;
    }

    public void setStorePermissionCacheStaleTimeout(Duration storePermissionCacheStaleTimeout) {
        this.storePermissionCacheStaleTimeout = storePermissionCacheStaleTimeout;
    }

    public int getStorePermissionCacheStaleTimeoutSeconds() {
        return toSeconds(storePermissionCacheStaleTimeout);
    }

    public int getStorePermissionCacheSize() {
        return storePermissionCacheSize;
    }

    public void setStorePermissionCacheSize(int storePermissionCacheSize) {
        this.storePermissionCacheSize = greaterZero(storePermissionCacheSize, "storePermissionCacheSize");
    }

    public Duration getMergeMWLCacheStaleTimeout() {
        return mergeMWLCacheStaleTimeout;
    }

    public void setMergeMWLCacheStaleTimeout(Duration mergeMWLCacheStaleTimeout) {
        this.mergeMWLCacheStaleTimeout = mergeMWLCacheStaleTimeout;
    }

    public int getMergeMWLCacheStaleTimeoutSeconds() {
        return toSeconds(mergeMWLCacheStaleTimeout);
    }

    public int getMergeMWLCacheSize() {
        return mergeMWLCacheSize;
    }

    public void setMergeMWLCacheSize(int mergeMWLCacheSize) {
        this.mergeMWLCacheSize = greaterZero(mergeMWLCacheSize, "mergeMWLCacheSize");
    }

    public int getStoreUpdateDBMaxRetries() {
        return storeUpdateDBMaxRetries;
    }

    public void setStoreUpdateDBMaxRetries(int storeUpdateDBMaxRetries) {
        this.storeUpdateDBMaxRetries = storeUpdateDBMaxRetries;
    }

    public int getStoreUpdateDBMaxRetryDelay() {
        return storeUpdateDBMaxRetryDelay;
    }

    public void setStoreUpdateDBMaxRetryDelay(int storeUpdateDBMaxRetryDelay) {
        this.storeUpdateDBMaxRetryDelay = storeUpdateDBMaxRetryDelay;
    }

    public AllowRejectionForDataRetentionPolicyExpired getAllowRejectionForDataRetentionPolicyExpired() {
        return allowRejectionForDataRetentionPolicyExpired;
    }

    public void setAllowRejectionForDataRetentionPolicyExpired(
            AllowRejectionForDataRetentionPolicyExpired allowRejectionForDataRetentionPolicyExpired) {
        this.allowRejectionForDataRetentionPolicyExpired = allowRejectionForDataRetentionPolicyExpired;
    }

    public String getRemapRetrieveURL() {
        return remapRetrieveURLClientHost != null
                ? ('[' + remapRetrieveURLClientHost + ']' + remapRetrieveURL)
                : remapRetrieveURL;
    }

    public void setRemapRetrieveURL(String remapRetrieveURL) {
        if (remapRetrieveURL == null || remapRetrieveURL.charAt(0) != '[') {
            this.remapRetrieveURL = remapRetrieveURL;
            this.remapRetrieveURLClientHost = null;
        } else {
            String[] ss = StringUtils.split(remapRetrieveURL.substring(1), ']');
            if (ss.length != 2)
                throw new IllegalArgumentException(remapRetrieveURL);

            this.remapRetrieveURL = ss[1];
            this.remapRetrieveURLClientHost = ss[0];
        }
    }

    public StringBuffer remapRetrieveURL(HttpServletRequest request) {
        StringBuffer sb = request.getRequestURL();
        if (remap(request)) {
            sb.setLength(0);
            sb.append(remapRetrieveURL).append(request.getRequestURI());
        }
        return sb;
    }

    private boolean remap(HttpServletRequest request) {
        return remapRetrieveURL != null
                && (remapRetrieveURLClientHost == null || remapRetrieveURLClientHost.equals(
                        StringUtils.isIPAddr(remapRetrieveURLClientHost)
                                ? request.getRemoteAddr()
                                : request.getRemoteHost()));
    }

    public String getHL7PSUSendingApplication() {
        return hl7PSUSendingApplication;
    }

    public void setHL7PSUSendingApplication(String hl7PSUSendingApplication) {
        this.hl7PSUSendingApplication = hl7PSUSendingApplication;
    }

    public Duration getHL7PSUTaskPollingInterval() {
        return hl7PSUTaskPollingInterval;
    }

    public void setHL7PSUTaskPollingInterval(Duration hl7PSUTaskPollingInterval) {
        this.hl7PSUTaskPollingInterval = hl7PSUTaskPollingInterval;
    }

    public String[] getHL7PSUReceivingApplications() {
        return hl7PSUReceivingApplications;
    }

    public void setHL7PSUReceivingApplications(String[] hl7PSUReceivingApplications) {
        this.hl7PSUReceivingApplications = hl7PSUReceivingApplications;
    }

    public Duration getHL7PSUDelay() {
        return hl7PSUDelay;
    }

    public void setHL7PSUDelay(Duration hl7PSUDelay) {
        this.hl7PSUDelay = hl7PSUDelay;
    }

    public Duration getHL7PSUTimeout() {
        return hl7PSUTimeout;
    }

    public void setHL7PSUTimeout(Duration hl7PSUTimeout) {
        this.hl7PSUTimeout = hl7PSUTimeout;
    }

    public boolean isHL7PSUOnTimeout() {
        return hl7PSUOnTimeout;
    }

    public void setHL7PSUOnTimeout(boolean hl7PSUOnTimeout) {
        this.hl7PSUOnTimeout = hl7PSUOnTimeout;
    }

    public int getHL7PSUTaskFetchSize() {
        return hl7PSUTaskFetchSize;
    }

    public void setHL7PSUTaskFetchSize(int hl7PSUTaskFetchSize) {
        this.hl7PSUTaskFetchSize = hl7PSUTaskFetchSize;
    }

    public boolean isHL7PSUMWL() {
        return hl7PSUMWL;
    }

    public void setHL7PSUMWL(boolean hl7PSUMWL) {
        this.hl7PSUMWL = hl7PSUMWL;
    }

    public String[] getHL7NoPatientCreateMessageTypes() {
        return hl7NoPatientCreateMessageTypes.toArray(
                new String[hl7NoPatientCreateMessageTypes.size()]);
    }

    public void setHL7NoPatientCreateMessageTypes(String... messageTypes) {
        hl7NoPatientCreateMessageTypes.clear();
        for (String messageType : messageTypes)
            hl7NoPatientCreateMessageTypes.add(messageType);
    }

    public boolean isHL7NoPatientCreateMessageType(String messageType) {
        return hl7NoPatientCreateMessageTypes.contains(messageType);
    }

    public Map<String, String> getXRoadProperties() {
        return xRoadProperties;
    }

    public void setXRoadProperty(String name, String value) {
        xRoadProperties.put(name, value);
    }

    public void setXRoadProperties(String[] ss) {
        xRoadProperties.clear();
        for (String s : ss) {
            int index = s.indexOf('=');
            if (index < 0)
                throw new IllegalArgumentException("Property in incorrect format : " + s);
            setXRoadProperty(s.substring(0, index), s.substring(index+1));
        }
    }

    public boolean hasXRoadProperties() {
        return xRoadProperties.containsKey("endpoint");
    }

    public Map<String, String> getImpaxReportProperties() {
        return impaxReportProperties;
    }

    public void setImpaxReportProperty(String name, String value) {
        impaxReportProperties.put(name, value);
    }

    public void setImpaxReportProperties(String[] ss) {
        impaxReportProperties.clear();
        for (String s : ss) {
            int index = s.indexOf('=');
            if (index < 0)
                throw new IllegalArgumentException("Property in incorrect format : " + s);
            setImpaxReportProperty(s.substring(0, index), s.substring(index+1));
        }
    }

    public boolean hasImpaxReportProperties() {
        return impaxReportProperties.containsKey("endpoint");
    }

    public AttributeFilter getAttributeFilter(Entity entity) {
        AttributeFilter filter = attributeFilters.get(entity);
        if (filter == null)
            throw new IllegalArgumentException("No Attribute Filter for " + entity + " configured");

        return filter;
    }

    public void setAttributeFilter(Entity entity, AttributeFilter filter) {
        attributeFilters.put(entity, filter);
    }

    public Map<Entity, AttributeFilter> getAttributeFilters() {
        return attributeFilters;
    }

    public int[] returnKeysForLeadingCFindSCP(String aet) {
        Map<String, AttributeSet> map = getAttributeSet(AttributeSet.Type.LEADING_CFIND_SCP);
        AttributeSet attributeSet = map.get(aet);
        if (attributeSet == null)
            attributeSet = map.get("*");

        return attributeSet != null
                ? attributeSet.getSelection()
                : catAttributeFilters(Entity.Patient, Entity.Study);
    }

    private int[] catAttributeFilters(Entity... entities) {
        int[] tags = ByteUtils.EMPTY_INTS;
        for (Entity entity : entities) {
            int[] src = getAttributeFilter(entity).getSelection();
            int[] dest = Arrays.copyOf(tags, tags.length + src.length);
            System.arraycopy(src, 0, dest, tags.length, src.length);
            tags = dest;
        }
        return tags;
    }

    public void addAttributeSet(AttributeSet tags) {
        Map<String, AttributeSet> map = attributeSet.get(tags.getType());
        if (map == null)
            attributeSet.put(tags.getType(), map = new LinkedHashMap<>());
        map.put(tags.getID(), tags);
    }

    public void removeAttributeSet(AttributeSet tags) {
        Map<String, AttributeSet> map = attributeSet.get(tags.getType());
        if (map != null)
            map.remove(tags.getID());
    }

    public Map<AttributeSet.Type, Map<String, AttributeSet>> getAttributeSet() {
        return attributeSet;
    }

    public Map<String, AttributeSet> getAttributeSet(AttributeSet.Type type) {
        return StringUtils.maskNull(attributeSet.get(type), Collections.emptyMap());
    }

    public BulkDataDescriptor getBulkDataDescriptor(String bulkDataDescriptorID) {
        if (bulkDataDescriptorID == null)
            return BulkDataDescriptor.DEFAULT;

        BasicBulkDataDescriptor descriptor = bulkDataDescriptorMap.get(bulkDataDescriptorID);
        if (descriptor == null)
            throw new IllegalArgumentException("No Bulk Data Descriptor with ID " + bulkDataDescriptorID + " configured");

        return descriptor;
    }

    public BulkDataDescriptor getBulkDataDescriptor() {
        return getBulkDataDescriptor(bulkDataDescriptorID);
    }

    public void addBulkDataDescriptor(BasicBulkDataDescriptor descriptor) {
        bulkDataDescriptorMap.put(descriptor.getBulkDataDescriptorID(), descriptor);
    }

    public BasicBulkDataDescriptor removeBulkDataDescriptor(String bulkDataDescriptorID) {
        return bulkDataDescriptorMap.remove(bulkDataDescriptorID);
    }

    public void clearBulkDataDescriptors() {
        bulkDataDescriptorMap.clear();
    }

    public Map<String, BasicBulkDataDescriptor> getBulkDataDescriptors() {
        return bulkDataDescriptorMap;
    }

    public IDGenerator getIDGenerator(IDGenerator.Name name) {
        IDGenerator generator = idGenerators.get(name);
        if (generator == null)
            throw new IllegalArgumentException("No ID Generator for " + name + " configured");

        return generator;
    }

    public void addIDGenerator(IDGenerator generator) {
        idGenerators.put(generator.getName(), generator);
    }

    public void removeIDGenerator(IDGenerator generator) {
        idGenerators.remove(generator.getName());
    }

    public Map<IDGenerator.Name, IDGenerator> getIDGenerators() {
        return idGenerators;
    }

    public QueryRetrieveView getQueryRetrieveView(String viewID) {
        return queryRetrieveViewMap.get(viewID);
    }

    public QueryRetrieveView getQueryRetrieveViewNotNull(String viewID) {
        QueryRetrieveView view = getQueryRetrieveView(viewID);
        if (view == null)
            throw new IllegalArgumentException("No Query Retrieve View configured with ID:" + viewID);
        return view;
    }

    public QueryRetrieveView removeQueryRetrieveView(String viewID) {
        return queryRetrieveViewMap.remove(viewID);
    }

    public void addQueryRetrieveView(QueryRetrieveView view) {
        queryRetrieveViewMap.put(view.getViewID(), view);
    }

    public Collection<QueryRetrieveView> getQueryRetrieveViews() {
        return queryRetrieveViewMap.values();
    }

    public Collection<String> getQueryRetrieveViewIDs() {
        return queryRetrieveViewMap.keySet();
    }

    public StorageDescriptor getStorageDescriptor(String storageID) {
        return storageDescriptorMap.get(storageID);
    }

    public StorageDescriptor getStorageDescriptorNotNull(String storageID) {
        StorageDescriptor descriptor = getStorageDescriptor(storageID);
        if (descriptor == null)
            throw new IllegalArgumentException("No Storage configured with ID:" + storageID);
        return descriptor;
    }

    public StorageDescriptor removeStorageDescriptor(String storageID) {
        return storageDescriptorMap.remove(storageID);
    }

    public void addStorageDescriptor(StorageDescriptor descriptor) {
        storageDescriptorMap.put(descriptor.getStorageID(), descriptor);
    }

    public Collection<StorageDescriptor> getStorageDescriptors() {
        return storageDescriptorMap.values();
    }

    public List<StorageDescriptor> getStorageDescriptors(String[] storageIDs) {
        List<StorageDescriptor> list = new ArrayList<>(storageIDs.length);
        for (String storageID : storageIDs) {
            StorageDescriptor descriptor = storageDescriptorMap.get(storageID);
            if (descriptor == null)
                throw new IllegalArgumentException("No Storage configured with ID:" + storageID);
            list.add(descriptor);
        }
        return list;
    }

    public Stream<String> getStorageIDsOfCluster(String clusterID) {
        return storageDescriptorMap.values().stream()
                .filter(desc -> clusterID.equals(desc.getStorageClusterID()))
                .map(StorageDescriptor::getStorageID);
    }

    private List<String> getOtherStorageIDs(StorageDescriptor desc) {
        return desc.getStorageClusterID() != null
                ? getStorageIDsOfCluster(desc.getStorageClusterID())
                    .filter(storageID -> !storageID.equals(desc.getStorageID()))
                    .collect(Collectors.toList())
                : Collections.emptyList();
    }

    public List<String> getStudyStorageIDs(StorageDescriptor desc) {
        return desc.getExportStorageID() != null
                ? addPowerSet(false, getOtherStorageIDs(desc), desc.getStorageID(), desc.getExportStorageID())
                : addPowerSet(false, getOtherStorageIDs(desc), desc.getStorageID());
    }

<<<<<<< HEAD
    public List<String> getStudyStorageIDs(String storageID, String storageClustered, String storageExported) {
        return getStudyStorageIDs(getStorageDescriptorNotNull(storageID));
    }

    private static List<String> addPowerSet(List<String> storageIDs, String... common) {
=======
    private static List<String> addPowerSet(boolean excludeEmptySet, List<String> storageIDs, String... common) {
>>>>>>> bbfb882e
        if (storageIDs.isEmpty()) {
            if (excludeEmptySet)
                return Collections.emptyList();

            Arrays.sort(common);
            return Collections.singletonList(StringUtils.concat(common, '\\'));
        }
        return IntStream.range(excludeEmptySet ? 1 : 0, 1 << storageIDs.size()).mapToObj(i -> {
            String[] a = Arrays.copyOf(common, common.length + Integer.bitCount(i));
            int j = common.length;
            int mask = 1;
            for (String storageID : storageIDs) {
                if ((i & mask) != 0) a[j++] = storageID;
                mask <<= 1;
            }
            Arrays.sort(a);
            return StringUtils.concat(a, '\\');
        }).collect(Collectors.toList());
    }

    public QueueDescriptor getQueueDescriptor(String queueName) {
        return queueDescriptorMap.get(queueName);
    }

    public QueueDescriptor getQueueDescriptorNotNull(String queueName) {
        QueueDescriptor descriptor = getQueueDescriptor(queueName);
        if (descriptor == null)
            throw new IllegalArgumentException("No Queue configured with name:" + queueName);
        return descriptor;
    }

    public QueueDescriptor removeQueueDescriptor(String queueName) {
        return queueDescriptorMap.remove(queueName);
    }

    public void addQueueDescriptor(QueueDescriptor descriptor) {
        queueDescriptorMap.put(descriptor.getQueueName(), descriptor);
    }

    public Collection<QueueDescriptor> getQueueDescriptors() {
        return queueDescriptorMap.values();
    }

    public ExporterDescriptor getExporterDescriptor(String exporterID) {
        return exporterDescriptorMap.get(exporterID);
    }

    public ExporterDescriptor getExporterDescriptorNotNull(String exporterID) {
        ExporterDescriptor descriptor = getExporterDescriptor(exporterID);
        if (descriptor == null)
            throw new IllegalArgumentException("No Exporter configured with ID:" + exporterID);
        return descriptor;
    }

    public ExporterDescriptor removeExporterDescriptor(String exporterID) {
        return exporterDescriptorMap.remove(exporterID);
    }

    public void addExporterDescriptor(ExporterDescriptor destination) {
        exporterDescriptorMap.put(destination.getExporterID(), destination);
    }

    public PDQServiceDescriptor getPDQServiceDescriptor(String pdqServiceID) {
        return pdqServiceDescriptorMap.get(pdqServiceID);
    }

    public PDQServiceDescriptor getPDQServiceDescriptorNotNull(String pdqServiceID) {
        PDQServiceDescriptor descriptor = getPDQServiceDescriptor(pdqServiceID);
        if (descriptor == null)
            throw new IllegalArgumentException("No PDQService configured with ID:" + pdqServiceID);
        return descriptor;
    }

    public PDQServiceDescriptor removePDQServiceDescriptor(String pDQServiceID) {
        return pdqServiceDescriptorMap.remove(pDQServiceID);
    }

    public void addPDQServiceDescriptor(PDQServiceDescriptor destination) {
        pdqServiceDescriptorMap.put(destination.getPDQServiceID(), destination);
    }

    public Collection<PDQServiceDescriptor> getPDQServiceDescriptors() {
        return pdqServiceDescriptorMap.values();
    }

    private int greaterZero(int i, String prompt) {
        if (i <= 0)
            throw new IllegalArgumentException(prompt + ": " + i);
        return i;
    }

    private int greaterOrEqualsZero(int i, String prompt) {
        if (i < 0)
            throw new IllegalArgumentException(prompt + ": " + i);
        return i;
    }

    public Collection<ExporterDescriptor> getExporterDescriptors() {
        return exporterDescriptorMap.values();
    }

    public void removeExportRule(ExportRule rule) {
        exportRules.remove(rule);
    }

    public void clearExportRules() {
        exportRules.clear();
    }

    public void addExportRule(ExportRule rule) {
        exportRules.add(rule);
    }

    public Collection<ExportRule> getExportRules() {
        return exportRules;
    }

    public void removeExportPriorsRule(ExportPriorsRule rule) {
        exportPriorsRules.remove(rule);
    }

    public void clearExportPriorsRules() {
        exportPriorsRules.clear();
    }

    public void addExportPriorsRule(ExportPriorsRule rule) {
        exportPriorsRules.add(rule);
    }

    public Collection<ExportPriorsRule> getExportPriorsRules() {
        return exportPriorsRules;
    }

    public void removeHL7ExportRule(HL7ExportRule rule) {
        hl7ExportRules.remove(rule);
    }

    public void clearHL7ExportRules() {
        hl7ExportRules.clear();
    }

    public void addHL7ExportRule(HL7ExportRule rule) {
        hl7ExportRules.add(rule);
    }

    public Collection<HL7ExportRule> getHL7ExportRules() {
        return hl7ExportRules;
    }

    public void removeHL7PrefetchRule(HL7PrefetchRule rule) {
        hl7PrefetchRules.remove(rule);
    }

    public void clearHL7PrefetchRules() {
        hl7PrefetchRules.clear();
    }

    public void addHL7PrefetchRule(HL7PrefetchRule rule) {
        hl7PrefetchRules.add(rule);
    }

    public Collection<HL7PrefetchRule> getHL7PrefetchRules() {
        return hl7PrefetchRules;
    }

    public void removeRSForwardRule(RSForwardRule rule) {
        rsForwardRules.remove(rule);
    }

    public void clearRSForwardRules() {
        rsForwardRules.clear();
    }

    public void addRSForwardRule(RSForwardRule rule) {
        rsForwardRules.add(rule);
    }

    public Collection<RSForwardRule> getRSForwardRules() {
        return rsForwardRules;
    }

    public void removeHL7ForwardRule(HL7ForwardRule rule) {
        hl7ForwardRules.remove(rule);
    }

    public void clearHL7ForwardRules() {
        hl7ForwardRules.clear();
    }

    public void addHL7ForwardRule(HL7ForwardRule rule) {
        hl7ForwardRules.add(rule);
    }

    public Collection<HL7ForwardRule> getHL7ForwardRules() {
        return hl7ForwardRules;
    }

    public void removeHL7OrderScheduledStation(HL7OrderScheduledStation scheduledStation) {
        hl7OrderScheduledStations.remove(scheduledStation);
    }

    public void clearHL7OrderScheduledStations() {
        hl7OrderScheduledStations.clear();
    }

    public void addHL7OrderScheduledStation(HL7OrderScheduledStation scheduledStation) {
        hl7OrderScheduledStations.add(scheduledStation);
    }

    public Collection<HL7OrderScheduledStation> getHL7OrderScheduledStations() {
        return hl7OrderScheduledStations;
    }

    public void removeHL7OrderSPSStatus(HL7OrderSPSStatus rule) {
        hl7OrderSPSStatuses.remove(rule.getSPSStatus());
    }

    public void clearHL7OrderSPSStatuses() {
        hl7OrderSPSStatuses.clear();
    }

    public void addHL7OrderSPSStatus(HL7OrderSPSStatus rule) {
        hl7OrderSPSStatuses.put(rule.getSPSStatus(), rule);
    }

    public Map<SPSStatus, HL7OrderSPSStatus> getHL7OrderSPSStatuses() {
        return hl7OrderSPSStatuses;
    }

    public void removeCompressionRule(ArchiveCompressionRule rule) {
        compressionRules.remove(rule);
    }

    public void clearCompressionRules() {
        compressionRules.clear();
    }

    public void addCompressionRule(ArchiveCompressionRule rule) {
        compressionRules.add(rule);
    }

    public Collection<ArchiveCompressionRule> getCompressionRules() {
        return compressionRules;
    }

    public void removeStudyRetentionPolicy(StudyRetentionPolicy policy) {
        studyRetentionPolicies.remove(policy);
    }

    public void clearStudyRetentionPolicies() {
        studyRetentionPolicies.clear();
    }

    public void addStudyRetentionPolicy(StudyRetentionPolicy policy) {
        studyRetentionPolicies.add(policy);
    }

    public Collection<StudyRetentionPolicy> getStudyRetentionPolicies() {
        return studyRetentionPolicies;
    }

    public void removeHL7StudyRetentionPolicy(HL7StudyRetentionPolicy policy) {
        hl7StudyRetentionPolicies.remove(policy);
    }

    public void clearHL7StudyRetentionPolicies() {
        hl7StudyRetentionPolicies.clear();
    }

    public void addHL7StudyRetentionPolicy(HL7StudyRetentionPolicy policy) {
        hl7StudyRetentionPolicies.add(policy);
    }

    public Collection<HL7StudyRetentionPolicy> getHL7StudyRetentionPolicies() {
        return hl7StudyRetentionPolicies;
    }

    public void removeAttributeCoercion(ArchiveAttributeCoercion coercion) {
        attributeCoercions.remove(coercion);
    }

    public void clearAttributeCoercions() {
        attributeCoercions.clear();
    }

    public void addAttributeCoercion(ArchiveAttributeCoercion coercion) {
        attributeCoercions.add(coercion);
    }

    public Collection<ArchiveAttributeCoercion> getAttributeCoercions() {
        return attributeCoercions;
    }

    public void removeStoreAccessControlIDRule(StoreAccessControlIDRule storeAccessControlIDRule) {
        storeAccessControlIDRules.remove(storeAccessControlIDRule);
    }

    public void clearStoreAccessControlIDRules() {
        storeAccessControlIDRules.clear();
    }

    public void addStoreAccessControlIDRule(StoreAccessControlIDRule storeAccessControlIDRule) {
        storeAccessControlIDRules.add(storeAccessControlIDRule);
    }

    public ArrayList<StoreAccessControlIDRule> getStoreAccessControlIDRules() {
        return storeAccessControlIDRules;
    }

    public RejectionNote getRejectionNote(String rjNoteID) {
        return rejectionNoteMap.get(rjNoteID);
    }

    public RejectionNote getRejectionNote(Code code) {
        if (code != null)
            for (RejectionNote rjNote : rejectionNoteMap.values()) {
                if (rjNote.getRejectionNoteCode().equalsIgnoreMeaning(code))
                    return rjNote;
            }
        return null;
    }

    public RejectionNote getRejectionNote(RejectionNote.Type rejectionNoteType) {
        for (RejectionNote rejectionNote : rejectionNoteMap.values()) {
            if (rejectionNote.getRejectionNoteType() == rejectionNoteType)
                return rejectionNote;
        }
        return null;
    }

    public RejectionNote removeRejectionNote(String rjNoteID) {
        return rejectionNoteMap.remove(rjNoteID);
    }

    public void addRejectionNote(RejectionNote rjNote) {
        rejectionNoteMap.put(rjNote.getRejectionNoteLabel(), rjNote);
    }

    public Collection<RejectionNote> getRejectionNotes() {
        return rejectionNoteMap.values();
    }

    public AllowDeleteStudyPermanently getAllowDeleteStudyPermanently() {
        return allowDeleteStudyPermanently;
    }

    public void setAllowDeleteStudyPermanently(AllowDeleteStudyPermanently allowDeleteStudyPermanently) {
        this.allowDeleteStudyPermanently = allowDeleteStudyPermanently;
    }

    public AllowDeletePatient getAllowDeletePatient() {
        return allowDeletePatient;
    }

    public void setAllowDeletePatient(AllowDeletePatient allowDeletePatient) {
        this.allowDeletePatient = allowDeletePatient;
    }

    public AcceptConflictingPatientID getAcceptConflictingPatientID() {
        return acceptConflictingPatientID;
    }

    public void setAcceptConflictingPatientID(AcceptConflictingPatientID acceptConflictingPatientID) {
        this.acceptConflictingPatientID = acceptConflictingPatientID;
    }

    public String[] getRetrieveAETitles() {
        return retrieveAETitles;
    }

    public void setRetrieveAETitles(String... retrieveAETitles) {
        this.retrieveAETitles = retrieveAETitles;
    }

    public String getAuditRecordRepositoryURL() {
        return auditRecordRepositoryURL;
    }

    public void setAuditRecordRepositoryURL(String auditRecordRepositoryURL) {
        this.auditRecordRepositoryURL = auditRecordRepositoryURL;
    }

    public String getAudit2JsonFhirTemplateURI() {
        return atna2JsonFhirTemplateURI;
    }

    public void setAudit2JsonFhirTemplateURI(String atna2JsonFhirTemplateURI) {
        this.atna2JsonFhirTemplateURI = atna2JsonFhirTemplateURI;
    }

    public String getAudit2XmlFhirTemplateURI() {
        return atna2XmlFhirTemplateURI;
    }

    public void setAudit2XmlFhirTemplateURI(String atna2XmlFhirTemplateURI) {
        this.atna2XmlFhirTemplateURI = atna2XmlFhirTemplateURI;
    }

    public Attributes.UpdatePolicy getCopyMoveUpdatePolicy() {
        return copyMoveUpdatePolicy;
    }

    public void setCopyMoveUpdatePolicy(Attributes.UpdatePolicy copyMoveUpdatePolicy) {
        this.copyMoveUpdatePolicy = copyMoveUpdatePolicy;
    }

    public Attributes.UpdatePolicy getLinkMWLEntryUpdatePolicy() {
        return linkMWLEntryUpdatePolicy;
    }

    public void setLinkMWLEntryUpdatePolicy(Attributes.UpdatePolicy linkMWLEntryUpdatePolicy) {
        this.linkMWLEntryUpdatePolicy = linkMWLEntryUpdatePolicy;
    }

    public boolean isHL7TrackChangedPatientID() {
        return hl7TrackChangedPatientID;
    }

    public void setHL7TrackChangedPatientID(boolean hl7TrackChangedPatientID) {
        this.hl7TrackChangedPatientID = hl7TrackChangedPatientID;
    }

    public boolean isAuditSoftwareConfigurationVerbose() {
        return auditSoftwareConfigurationVerbose;
    }

    public void setAuditSoftwareConfigurationVerbose(boolean auditSoftwareConfigurationVerbose) {
        this.auditSoftwareConfigurationVerbose = auditSoftwareConfigurationVerbose;
    }

    public String getInvokeImageDisplayPatientURL() {
        return invokeImageDisplayPatientURL;
    }

    public void setInvokeImageDisplayPatientURL(String invokeImageDisplayPatientURL) {
        this.invokeImageDisplayPatientURL = invokeImageDisplayPatientURL;
    }

    public String getInvokeImageDisplayStudyURL() {
        return invokeImageDisplayStudyURL;
    }

    public void setInvokeImageDisplayStudyURL(String invokeImageDisplayStudyURL) {
        this.invokeImageDisplayStudyURL = invokeImageDisplayStudyURL;
    }

    public String[] getHL7ADTReceivingApplication() {
        return hl7ADTReceivingApplication;
    }

    public void setHL7ADTReceivingApplication(String[] hl7ADTReceivingApplication) {
        this.hl7ADTReceivingApplication = hl7ADTReceivingApplication;
    }

    public String getHL7ADTSendingApplication() {
        return hl7ADTSendingApplication;
    }

    public void setHL7ADTSendingApplication(String hl7ADTSendingApplication) {
        this.hl7ADTSendingApplication = hl7ADTSendingApplication;
    }

    public ScheduledProtocolCodeInOrder getHL7ScheduledProtocolCodeInOrder() {
        return hl7ScheduledProtocolCodeInOrder;
    }

    public void setHL7ScheduledProtocolCodeInOrder(ScheduledProtocolCodeInOrder hl7ScheduledProtocolCodeInOrder) {
        this.hl7ScheduledProtocolCodeInOrder = hl7ScheduledProtocolCodeInOrder;
    }

    public ScheduledStationAETInOrder getHL7ScheduledStationAETInOrder() {
        return hl7ScheduledStationAETInOrder;
    }

    public void setHL7ScheduledStationAETInOrder(ScheduledStationAETInOrder hl7ScheduledStationAETInOrder) {
        this.hl7ScheduledStationAETInOrder = hl7ScheduledStationAETInOrder;
    }

    public String getAuditUnknownStudyInstanceUID() {
        return auditUnknownStudyInstanceUID;
    }

    public void setAuditUnknownStudyInstanceUID(String auditUnknownStudyInstanceUID) {
        this.auditUnknownStudyInstanceUID = auditUnknownStudyInstanceUID;
    }

    public String auditUnknownStudyInstanceUID() {
        return StringUtils.maskNull(auditUnknownStudyInstanceUID, "1.2.40.0.13.1.15.110.3.165.1");
    }

    public String getAuditUnknownPatientID() {
        return auditUnknownPatientID;
    }

    public void setAuditUnknownPatientID(String auditUnknownPatientID) {
        this.auditUnknownPatientID = auditUnknownPatientID;
    }

    public String auditUnknownPatientID() {
        return StringUtils.maskNull(auditUnknownPatientID, "<none>");
    }

    public boolean isHL7UseNullValue() {
        return hl7UseNullValue;
    }

    public void setHL7UseNullValue(boolean hl7UseNullValue) {
        this.hl7UseNullValue = hl7UseNullValue;
    }

    public int getQueueTasksFetchSize() {
        return queueTasksFetchSize;
    }

    public void setQueueTasksFetchSize(int queueTasksFetchSize) {
        this.queueTasksFetchSize = queueTasksFetchSize;
    }

    public String getRejectionNoteStorageAET() {
        return rejectionNoteStorageAET;
    }

    public void setRejectionNoteStorageAET(String rejectionNoteStorageAET) {
        this.rejectionNoteStorageAET = rejectionNoteStorageAET;
    }

    public String getUiConfigurationDeviceName() {
        return uiConfigurationDeviceName;
    }

    public void setUiConfigurationDeviceName(String uiConfigurationDeviceName) {
        this.uiConfigurationDeviceName = uiConfigurationDeviceName;
    }

    public StorageVerificationPolicy getStorageVerificationPolicy() {
        return storageVerificationPolicy;
    }

    public void setStorageVerificationPolicy(StorageVerificationPolicy storageVerificationPolicy) {
        this.storageVerificationPolicy = storageVerificationPolicy;
    }

    public boolean isStorageVerificationUpdateLocationStatus() {
        return storageVerificationUpdateLocationStatus;
    }

    public void setStorageVerificationUpdateLocationStatus(boolean storageVerificationUpdateLocationStatus) {
        this.storageVerificationUpdateLocationStatus = storageVerificationUpdateLocationStatus;
    }

    public String[] getStorageVerificationStorageIDs() {
        return storageVerificationStorageIDs;
    }

    public void setStorageVerificationStorageIDs(String... storageVerificationStorageIDs) {
        this.storageVerificationStorageIDs = storageVerificationStorageIDs;
    }

    public String getStorageVerificationAETitle() {
        return storageVerificationAETitle;
    }

    public void setStorageVerificationAETitle(String storageVerificationAETitle) {
        this.storageVerificationAETitle = storageVerificationAETitle;
    }

    public String getStorageVerificationBatchID() {
        return storageVerificationBatchID;
    }

    public void setStorageVerificationBatchID(String storageVerificationBatchID) {
        this.storageVerificationBatchID = storageVerificationBatchID;
    }

    public Period getStorageVerificationInitialDelay() {
        return storageVerificationInitialDelay;
    }

    public void setStorageVerificationInitialDelay(Period storageVerificationInitialDelay) {
        this.storageVerificationInitialDelay = storageVerificationInitialDelay;
    }

    public Period getStorageVerificationPeriod() {
        return storageVerificationPeriod;
    }

    public void setStorageVerificationPeriod(Period storageVerificationPeriod) {
        this.storageVerificationPeriod = storageVerificationPeriod;
    }

    public ScheduleExpression[] getStorageVerificationSchedules() {
        return storageVerificationSchedules;
    }

    public void setStorageVerificationSchedules(ScheduleExpression[] storageVerificationSchedules) {
        this.storageVerificationSchedules = storageVerificationSchedules;
    }

    public int getStorageVerificationMaxScheduled() {
        return storageVerificationMaxScheduled;
    }

    public void setStorageVerificationMaxScheduled(int storageVerificationMaxScheduled) {
        this.storageVerificationMaxScheduled = storageVerificationMaxScheduled;
    }

    public Duration getStorageVerificationPollingInterval() {
        return storageVerificationPollingInterval;
    }

    public void setStorageVerificationPollingInterval(Duration storageVerificationPollingInterval) {
        this.storageVerificationPollingInterval = storageVerificationPollingInterval;
    }

    public int getStorageVerificationFetchSize() {
        return storageVerificationFetchSize;
    }

    public void setStorageVerificationFetchSize(int storageVerificationFetchSize) {
        this.storageVerificationFetchSize = storageVerificationFetchSize;
    }

    public String getCompressionAETitle() {
        return compressionAETitle;
    }

    public void setCompressionAETitle(String compressionAETitle) {
        this.compressionAETitle = compressionAETitle;
    }

    public Duration getCompressionPollingInterval() {
        return compressionPollingInterval;
    }

    public void setCompressionPollingInterval(Duration compressionPollingInterval) {
        this.compressionPollingInterval = compressionPollingInterval;
    }

    public int getCompressionFetchSize() {
        return compressionFetchSize;
    }

    public void setCompressionFetchSize(int compressionFetchSize) {
        this.compressionFetchSize = greaterZero(compressionFetchSize, "CompressionFetchSize");
    }

    public int getCompressionThreads() {
        return compressionThreads;
    }

    public void setCompressionThreads(int compressionThreads) {
        this.compressionThreads = greaterZero(compressionThreads, "CompressionThreads");
    }

    public ScheduleExpression[] getCompressionSchedules() {
        return compressionSchedules;
    }

    public void setCompressionSchedules(ScheduleExpression[] compressionSchedules) {
        this.compressionSchedules = compressionSchedules;
    }

    public Duration getDiffTaskProgressUpdateInterval() {
        return diffTaskProgressUpdateInterval;
    }

    public void setDiffTaskProgressUpdateInterval(Duration diffTaskProgressUpdateInterval) {
        this.diffTaskProgressUpdateInterval = diffTaskProgressUpdateInterval;
    }

    public void setPatientVerificationPDQServiceID(String patientVerificationPDQServiceID) {
        this.patientVerificationPDQServiceID = patientVerificationPDQServiceID;
    }

    public Duration getPatientVerificationPollingInterval() {
        return patientVerificationPollingInterval;
    }

    public void setPatientVerificationPollingInterval(Duration patientVerificationPollingInterval) {
        this.patientVerificationPollingInterval = patientVerificationPollingInterval;
    }

    public int getPatientVerificationFetchSize() {
        return patientVerificationFetchSize;
    }

    public void setPatientVerificationFetchSize(int patientVerificationFetchSize) {
        this.patientVerificationFetchSize = patientVerificationFetchSize;
    }

    public String getPatientVerificationPDQServiceID() {
        return patientVerificationPDQServiceID;
    }

    public Period getPatientVerificationPeriod() {
        return patientVerificationPeriod;
    }

    public void setPatientVerificationPeriod(Period patientVerificationPeriod) {
        this.patientVerificationPeriod = patientVerificationPeriod;
    }

    public Period getPatientVerificationPeriodOnNotFound() {
        return patientVerificationPeriodOnNotFound;
    }

    public void setPatientVerificationPeriodOnNotFound(Period patientVerificationPeriodOnNotFound) {
        this.patientVerificationPeriodOnNotFound = patientVerificationPeriodOnNotFound;
    }

    public Duration getPatientVerificationRetryInterval() {
        return patientVerificationRetryInterval;
    }

    public void setPatientVerificationRetryInterval(Duration patientVerificationRetryInterval) {
        this.patientVerificationRetryInterval = patientVerificationRetryInterval;
    }

    public int getPatientVerificationMaxRetries() {
        return patientVerificationMaxRetries;
    }

    public void setPatientVerificationMaxRetries(int patientVerificationMaxRetries) {
        this.patientVerificationMaxRetries = patientVerificationMaxRetries;
    }

    public boolean isPatientVerificationAdjustIssuerOfPatientID() {
        return patientVerificationAdjustIssuerOfPatientID;
    }

    public void setPatientVerificationAdjustIssuerOfPatientID(boolean patientVerificationAdjustIssuerOfPatientID) {
        this.patientVerificationAdjustIssuerOfPatientID = patientVerificationAdjustIssuerOfPatientID;
    }

    public Duration getPatientVerificationMaxStaleness() {
        return patientVerificationMaxStaleness;
    }

    public void setPatientVerificationMaxStaleness(Duration patientVerificationMaxStaleness) {
        this.patientVerificationMaxStaleness = patientVerificationMaxStaleness;
    }

    public Collection<KeycloakServer> getKeycloakServers() {
        return keycloakServerMap.values();
    }

    public KeycloakServer getKeycloakServer(String keycloakServerID) {
        return keycloakServerMap.get(keycloakServerID);
    }

    public KeycloakServer getKeycloakServerNotNull(String keycloakServerID) {
        KeycloakServer keycloakServer = getKeycloakServer(keycloakServerID);
        if (keycloakServer == null)
            throw new IllegalArgumentException("No Keycloak Server configured with ID:" + keycloakServerID);
        return keycloakServer;
    }

    public KeycloakServer removeKeycloakServer(String keycloakServerID) {
        return keycloakServerMap.remove(keycloakServerID);
    }

    public void addKeycloakServer(KeycloakServer keycloakServer) {
        keycloakServerMap.put(keycloakServer.getKeycloakServerID(), keycloakServer);
    }

    @Override
    public void reconfigure(DeviceExtension from) {
        ArchiveDeviceExtension arcdev = (ArchiveDeviceExtension) from;
        defaultCharacterSet = arcdev.defaultCharacterSet;
        fuzzyAlgorithmClass = arcdev.fuzzyAlgorithmClass;
        fuzzyStr = arcdev.fuzzyStr;
        bulkDataDescriptorID = arcdev.bulkDataDescriptorID;
        seriesMetadataStorageIDs = arcdev.seriesMetadataStorageIDs;
        seriesMetadataDelay = arcdev.seriesMetadataDelay;
        seriesMetadataPollingInterval = arcdev.seriesMetadataPollingInterval;
        seriesMetadataFetchSize = arcdev.seriesMetadataFetchSize;
        seriesMetadataThreads = arcdev.seriesMetadataThreads;
        seriesMetadataRetryInterval = arcdev.seriesMetadataRetryInterval;
        purgeInstanceRecords = arcdev.purgeInstanceRecords;
        purgeInstanceRecordsDelay = arcdev.purgeInstanceRecordsDelay;
        purgeInstanceRecordsPollingInterval = arcdev.purgeInstanceRecordsPollingInterval;
        purgeInstanceRecordsFetchSize = arcdev.purgeInstanceRecordsFetchSize;
        overwritePolicy = arcdev.overwritePolicy;
        showPatientInfoInSystemLog = arcdev.showPatientInfoInSystemLog;
        showPatientInfoInAuditLog = arcdev.showPatientInfoInAuditLog;
        bulkDataSpoolDirectory = arcdev.bulkDataSpoolDirectory;
        personNameComponentOrderInsensitiveMatching = arcdev.personNameComponentOrderInsensitiveMatching;
        validateCallingAEHostname = arcdev.validateCallingAEHostname;
        sendPendingCGet = arcdev.sendPendingCGet;
        sendPendingCMoveInterval = arcdev.sendPendingCMoveInterval;
        wadoSupportedSRClasses.clear();
        wadoSupportedSRClasses.addAll(arcdev.wadoSupportedSRClasses);
        wadoZIPEntryNameFormat = arcdev.wadoZIPEntryNameFormat;
        wadoSR2HtmlTemplateURI = arcdev.wadoSR2HtmlTemplateURI;
        wadoSR2TextTemplateURI = arcdev.wadoSR2TextTemplateURI;
        wadoCDA2HtmlTemplateURI = arcdev.wadoCDA2HtmlTemplateURI;
        patientUpdateTemplateURI = arcdev.patientUpdateTemplateURI;
        importReportTemplateURI = arcdev.importReportTemplateURI;
        scheduleProcedureTemplateURI = arcdev.scheduleProcedureTemplateURI;
        outgoingPatientUpdateTemplateURI = arcdev.outgoingPatientUpdateTemplateURI;
        queryFetchSize = arcdev.queryFetchSize;
        queryMaxNumberOfResults = arcdev.queryMaxNumberOfResults;
        qidoMaxNumberOfResults = arcdev.qidoMaxNumberOfResults;
        queryRetrieveViewMap.clear();
        queryRetrieveViewMap.putAll(arcdev.queryRetrieveViewMap);
        mppsForwardDestinations = arcdev.mppsForwardDestinations;
        ianDestinations = arcdev.ianDestinations;
        ianDelay = arcdev.ianDelay;
        ianTimeout = arcdev.ianTimeout;
        ianOnTimeout = arcdev.ianOnTimeout;
        ianTaskPollingInterval = arcdev.ianTaskPollingInterval;
        ianTaskFetchSize = arcdev.ianTaskFetchSize;
        spanningCFindSCP = arcdev.spanningCFindSCP;
        spanningCFindSCPRetrieveAETitles = arcdev.spanningCFindSCPRetrieveAETitles;
        spanningCFindSCPPolicy = arcdev.spanningCFindSCPPolicy;
        fallbackCMoveSCP = arcdev.fallbackCMoveSCP;
        fallbackCMoveSCPDestination = arcdev.fallbackCMoveSCPDestination;
        fallbackCMoveSCPLeadingCFindSCP = arcdev.fallbackCMoveSCPLeadingCFindSCP;
        fallbackCMoveSCPRetries = arcdev.fallbackCMoveSCPRetries;
        externalRetrieveAEDestination = arcdev.externalRetrieveAEDestination;
        xdsiImagingDocumentSourceAETitle = arcdev.xdsiImagingDocumentSourceAETitle;
        alternativeCMoveSCP = arcdev.alternativeCMoveSCP;
        exportTaskPollingInterval = arcdev.exportTaskPollingInterval;
        exportTaskFetchSize = arcdev.exportTaskFetchSize;
        deleteRejectedPollingInterval = arcdev.deleteRejectedPollingInterval;
        deleteRejectedFetchSize = arcdev.deleteRejectedFetchSize;
        purgeStoragePollingInterval = arcdev.purgeStoragePollingInterval;
        purgeStorageFetchSize = arcdev.purgeStorageFetchSize;
        deleteStudyBatchSize = arcdev.deleteStudyBatchSize;
        deletePatientOnDeleteLastStudy = arcdev.deletePatientOnDeleteLastStudy;
        failedToDeletePollingInterval = arcdev.failedToDeletePollingInterval;
        failedToDeleteFetchSize = arcdev.failedToDeleteFetchSize;
        maxAccessTimeStaleness = arcdev.maxAccessTimeStaleness;
        aeCacheStaleTimeout = arcdev.aeCacheStaleTimeout;
        leadingCFindSCPQueryCacheStaleTimeout = arcdev.leadingCFindSCPQueryCacheStaleTimeout;
        leadingCFindSCPQueryCacheSize = arcdev.leadingCFindSCPQueryCacheSize;
        auditSpoolDirectory = arcdev.auditSpoolDirectory;
        auditPollingInterval = arcdev.auditPollingInterval;
        auditAggregateDuration = arcdev.auditAggregateDuration;
        stowSpoolDirectory = arcdev.stowSpoolDirectory;
        wadoSpoolDirectory = arcdev.wadoSpoolDirectory;
        hl7LogFilePattern = arcdev.hl7LogFilePattern;
        hl7ErrorLogFilePattern = arcdev.hl7ErrorLogFilePattern;
        purgeQueueMessagePollingInterval = arcdev.purgeQueueMessagePollingInterval;
        purgeStgCmtPollingInterval = arcdev.purgeStgCmtPollingInterval;
        purgeStgCmtCompletedDelay = arcdev.purgeStgCmtCompletedDelay;
        hideSPSWithStatusFrom = arcdev.hideSPSWithStatusFrom;
        rejectExpiredStudiesPollingInterval = arcdev.rejectExpiredStudiesPollingInterval;
        rejectExpiredStudiesPollingStartTime = arcdev.rejectExpiredStudiesPollingStartTime;
        rejectExpiredStudiesFetchSize = arcdev.rejectExpiredStudiesFetchSize;
        rejectExpiredSeriesFetchSize = arcdev.rejectExpiredSeriesFetchSize;
        rejectExpiredStudiesAETitle = arcdev.rejectExpiredStudiesAETitle;
        fallbackCMoveSCPStudyOlderThan = arcdev.fallbackCMoveSCPStudyOlderThan;
        storePermissionServiceURL = arcdev.storePermissionServiceURL;
        storePermissionServiceResponsePattern = arcdev.storePermissionServiceResponsePattern;
        storePermissionServiceExpirationDatePattern = arcdev.storePermissionServiceExpirationDatePattern;
        storePermissionServiceErrorCommentPattern = arcdev.storePermissionServiceErrorCommentPattern;
        storePermissionServiceErrorCodePattern = arcdev.storePermissionServiceErrorCodePattern;
        storePermissionCacheStaleTimeout = arcdev.storePermissionCacheStaleTimeout;
        storePermissionCacheSize = arcdev.storePermissionCacheSize;
        mergeMWLCacheStaleTimeout = arcdev.mergeMWLCacheStaleTimeout;
        mergeMWLCacheSize = arcdev.mergeMWLCacheSize;
        storeUpdateDBMaxRetries = arcdev.storeUpdateDBMaxRetries;
        storeUpdateDBMaxRetryDelay = arcdev.storeUpdateDBMaxRetryDelay;
        allowRejectionForDataRetentionPolicyExpired = arcdev.allowRejectionForDataRetentionPolicyExpired;
        acceptMissingPatientID = arcdev.acceptMissingPatientID;
        allowDeleteStudyPermanently = arcdev.allowDeleteStudyPermanently;
        allowDeletePatient = arcdev.allowDeletePatient;
        retrieveAETitles = arcdev.retrieveAETitles;
        remapRetrieveURL = arcdev.remapRetrieveURL;
        remapRetrieveURLClientHost = arcdev.remapRetrieveURLClientHost;
        hl7PSUSendingApplication = arcdev.hl7PSUSendingApplication;
        hl7PSUReceivingApplications = arcdev.hl7PSUReceivingApplications;
        hl7PSUDelay = arcdev.hl7PSUDelay;
        hl7PSUTimeout = arcdev.hl7PSUTimeout;
        hl7PSUOnTimeout = arcdev.hl7PSUOnTimeout;
        hl7PSUTaskPollingInterval = arcdev.hl7PSUTaskPollingInterval;
        hl7PSUTaskFetchSize = arcdev.hl7PSUTaskFetchSize;
        hl7PSUMWL = arcdev.hl7PSUMWL;
        acceptConflictingPatientID = arcdev.acceptConflictingPatientID;
        auditRecordRepositoryURL = arcdev.auditRecordRepositoryURL;
        atna2JsonFhirTemplateURI = arcdev.atna2JsonFhirTemplateURI;
        atna2XmlFhirTemplateURI = arcdev.atna2XmlFhirTemplateURI;
        copyMoveUpdatePolicy = arcdev.copyMoveUpdatePolicy;
        linkMWLEntryUpdatePolicy = arcdev.linkMWLEntryUpdatePolicy;
        hl7TrackChangedPatientID = arcdev.hl7TrackChangedPatientID;
        invokeImageDisplayPatientURL = arcdev.invokeImageDisplayPatientURL;
        invokeImageDisplayStudyURL = arcdev.invokeImageDisplayStudyURL;
        hl7ADTReceivingApplication = arcdev.hl7ADTReceivingApplication;
        hl7ADTSendingApplication = arcdev.hl7ADTSendingApplication;
        hl7ScheduledProtocolCodeInOrder = arcdev.hl7ScheduledProtocolCodeInOrder;
        hl7ScheduledStationAETInOrder = arcdev.hl7ScheduledStationAETInOrder;
        auditUnknownStudyInstanceUID = arcdev.auditUnknownStudyInstanceUID;
        auditUnknownPatientID = arcdev.auditUnknownPatientID;
        auditSoftwareConfigurationVerbose = arcdev.auditSoftwareConfigurationVerbose;
        hl7UseNullValue = arcdev.hl7UseNullValue;
        queueTasksFetchSize = arcdev.queueTasksFetchSize;
        rejectionNoteStorageAET = arcdev.rejectionNoteStorageAET;
        uiConfigurationDeviceName = arcdev.uiConfigurationDeviceName;
        storageVerificationPolicy = arcdev.storageVerificationPolicy;
        storageVerificationUpdateLocationStatus = arcdev.storageVerificationUpdateLocationStatus;
        storageVerificationStorageIDs = arcdev.storageVerificationStorageIDs;
        storageVerificationAETitle = arcdev.storageVerificationAETitle;
        storageVerificationBatchID = arcdev.storageVerificationBatchID;
        storageVerificationInitialDelay = arcdev.storageVerificationInitialDelay;
        storageVerificationPeriod = arcdev.storageVerificationPeriod;
        storageVerificationSchedules = arcdev.storageVerificationSchedules;
        storageVerificationMaxScheduled = arcdev.storageVerificationMaxScheduled;
        storageVerificationPollingInterval = arcdev.storageVerificationPollingInterval;
        storageVerificationFetchSize = arcdev.storageVerificationFetchSize;
        compressionAETitle = arcdev.compressionAETitle;
        compressionPollingInterval = arcdev.compressionPollingInterval;
        compressionFetchSize = arcdev.compressionFetchSize;
        compressionSchedules = arcdev.compressionSchedules;
        compressionThreads = arcdev.compressionThreads;
        diffTaskProgressUpdateInterval = arcdev.diffTaskProgressUpdateInterval;
        patientVerificationPDQServiceID = arcdev.patientVerificationPDQServiceID;
        patientVerificationPollingInterval = arcdev.patientVerificationPollingInterval;
        patientVerificationFetchSize = arcdev.patientVerificationFetchSize;
        patientVerificationMaxStaleness = arcdev.patientVerificationMaxStaleness;
        patientVerificationPeriod = arcdev.patientVerificationPeriod;
        patientVerificationRetryInterval = arcdev.patientVerificationRetryInterval;
        patientVerificationPeriodOnNotFound = arcdev.patientVerificationPeriodOnNotFound;
        patientVerificationMaxRetries = arcdev.patientVerificationMaxRetries;
        patientVerificationAdjustIssuerOfPatientID = arcdev.patientVerificationAdjustIssuerOfPatientID;
        attributeFilters.clear();
        attributeFilters.putAll(arcdev.attributeFilters);
        attributeSet.clear();
        attributeSet.putAll(arcdev.attributeSet);
        bulkDataDescriptorMap.clear();
        bulkDataDescriptorMap.putAll(arcdev.bulkDataDescriptorMap);
        idGenerators.clear();
        idGenerators.putAll(arcdev.idGenerators);
        storageDescriptorMap.clear();
        storageDescriptorMap.putAll(arcdev.storageDescriptorMap);
        queueDescriptorMap.clear();
        queueDescriptorMap.putAll(arcdev.queueDescriptorMap);
        pdqServiceDescriptorMap.clear();
        pdqServiceDescriptorMap.putAll(arcdev.pdqServiceDescriptorMap);
        exporterDescriptorMap.clear();
        exporterDescriptorMap.putAll(arcdev.exporterDescriptorMap);
        exportRules.clear();
        exportRules.addAll(arcdev.exportRules);
        exportPriorsRules.clear();
        exportPriorsRules.addAll(arcdev.exportPriorsRules);
        hl7ExportRules.clear();
        hl7ExportRules.addAll(arcdev.hl7ExportRules);
        hl7PrefetchRules.clear();
        hl7PrefetchRules.addAll(arcdev.hl7PrefetchRules);
        rsForwardRules.clear();
        rsForwardRules.addAll(arcdev.rsForwardRules);
        hl7ForwardRules.clear();
        hl7ForwardRules.addAll(arcdev.hl7ForwardRules);
        hl7OrderScheduledStations.clear();
        hl7OrderScheduledStations.addAll(arcdev.hl7OrderScheduledStations);
        hl7OrderSPSStatuses.clear();
        hl7OrderSPSStatuses.putAll(arcdev.hl7OrderSPSStatuses);
        hl7NoPatientCreateMessageTypes.clear();
        hl7NoPatientCreateMessageTypes.addAll(arcdev.hl7NoPatientCreateMessageTypes);
        compressionRules.clear();
        compressionRules.addAll(arcdev.compressionRules);
        studyRetentionPolicies.clear();
        studyRetentionPolicies.addAll(arcdev.studyRetentionPolicies);
        hl7StudyRetentionPolicies.clear();
        hl7StudyRetentionPolicies.addAll(arcdev.hl7StudyRetentionPolicies);
        attributeCoercions.clear();
        attributeCoercions.addAll(arcdev.attributeCoercions);
        storeAccessControlIDRules.clear();
        storeAccessControlIDRules.addAll(arcdev.storeAccessControlIDRules);
        rejectionNoteMap.clear();
        rejectionNoteMap.putAll(arcdev.rejectionNoteMap);
        keycloakServerMap.clear();
        keycloakServerMap.putAll(arcdev.keycloakServerMap);
        xRoadProperties.clear();
        xRoadProperties.putAll(arcdev.xRoadProperties);
        impaxReportProperties.clear();
        impaxReportProperties.putAll(arcdev.impaxReportProperties);
    }
}<|MERGE_RESOLUTION|>--- conflicted
+++ resolved
@@ -1431,16 +1431,12 @@
                 ? addPowerSet(false, getOtherStorageIDs(desc), desc.getStorageID(), desc.getExportStorageID())
                 : addPowerSet(false, getOtherStorageIDs(desc), desc.getStorageID());
     }
-
-<<<<<<< HEAD
+    
     public List<String> getStudyStorageIDs(String storageID, String storageClustered, String storageExported) {
         return getStudyStorageIDs(getStorageDescriptorNotNull(storageID));
     }
 
-    private static List<String> addPowerSet(List<String> storageIDs, String... common) {
-=======
     private static List<String> addPowerSet(boolean excludeEmptySet, List<String> storageIDs, String... common) {
->>>>>>> bbfb882e
         if (storageIDs.isEmpty()) {
             if (excludeEmptySet)
                 return Collections.emptyList();

/*
 * Version: MPL 1.1/GPL 2.0/LGPL 2.1
 *
 *  The contents of this file are subject to the Mozilla Public License Version
 *  1.1 (the "License"); you may not use this file except in compliance with
 *  the License. You may obtain a copy of the License at
 *  http://www.mozilla.org/MPL/
 *
 *  Software distributed under the License is distributed on an "AS IS" basis,
 *  WITHOUT WARRANTY OF ANY KIND, either express or implied. See the License
 *  for the specific language governing rights and limitations under the
 *  License.
 *
 *  The Original Code is part of dcm4che, an implementation of DICOM(TM) in
 *  Java(TM), hosted at https://github.com/dcm4che.
 *
 *  The Initial Developer of the Original Code is
 *  J4Care.
 *  Portions created by the Initial Developer are Copyright (C) 2015-2017
 *  the Initial Developer. All Rights Reserved.
 *
 *  Contributor(s):
 *  See @authors listed below
 *
 *  Alternatively, the contents of this file may be used under the terms of
 *  either the GNU General Public License Version 2 or later (the "GPL"), or
 *  the GNU Lesser General Public License Version 2.1 or later (the "LGPL"),
 *  in which case the provisions of the GPL or the LGPL are applicable instead
 *  of those above. If you wish to allow use of your version of this file only
 *  under the terms of either the GPL or the LGPL, and not to allow others to
 *  use your version of this file under the terms of the MPL, indicate your
 *  decision by deleting the provisions above and replace them with the notice
 *  and other provisions required by the GPL or the LGPL. If you do not delete
 *  the provisions above, a recipient may use your version of this file under
 *  the terms of any one of the MPL, the GPL or the LGPL.
 *
 */

package org.dcm4chee.arc.retrieve.mgt.impl;

import com.querydsl.core.types.Predicate;
import com.querydsl.jpa.hibernate.HibernateDeleteClause;
import com.querydsl.jpa.hibernate.HibernateQuery;
import org.dcm4che3.data.*;
import org.dcm4che3.net.Device;
import org.dcm4chee.arc.conf.ArchiveDeviceExtension;
import org.dcm4chee.arc.entity.QQueueMessage;
import org.dcm4chee.arc.entity.QRetrieveTask;
import org.dcm4chee.arc.entity.QueueMessage;
import org.dcm4chee.arc.entity.RetrieveTask;
import org.dcm4chee.arc.event.QueueMessageEvent;
import org.dcm4chee.arc.qmgt.*;
import org.dcm4chee.arc.retrieve.ExternalRetrieveContext;
import org.dcm4chee.arc.retrieve.mgt.RetrieveManager;
import org.hibernate.Session;
import org.slf4j.Logger;
import org.slf4j.LoggerFactory;

import javax.ejb.Stateless;
import javax.inject.Inject;
import javax.jms.JMSException;
import javax.jms.Message;
import javax.jms.ObjectMessage;
import javax.persistence.EntityManager;
import javax.persistence.PersistenceContext;
import java.util.List;

/**
 * @author Gunter Zeilinger <gunterze@gmail.com>
 * @since Oct 2017
 */
@Stateless
public class RetrieveManagerEJB {
    private static final Logger LOG = LoggerFactory.getLogger(RetrieveManagerEJB.class);

    @PersistenceContext(unitName = "dcm4chee-arc")
    private EntityManager em;

    @Inject
    private QueueManager queueManager;

    @Inject
    private Device device;

    public void scheduleRetrieveTask(Device device, int priority, ExternalRetrieveContext ctx)
            throws QueueSizeLimitExceededException {
        try {
            ObjectMessage msg = queueManager.createObjectMessage(ctx.getKeys());
            msg.setStringProperty("LocalAET", ctx.getLocalAET());
            msg.setStringProperty("RemoteAET", ctx.getRemoteAET());
            msg.setIntProperty("Priority", priority);
            msg.setStringProperty("DestinationAET", ctx.getDestinationAET());
            msg.setStringProperty("StudyInstanceUID", ctx.getKeys().getString(Tag.StudyInstanceUID));
            msg.setStringProperty("RequesterUserID", ctx.getRequesterUserID());
            msg.setStringProperty("RequesterHostName", ctx.getRequesterHostName());
            msg.setStringProperty("RequestURI", ctx.getRequestURI());
            QueueMessage queueMessage = queueManager.scheduleMessage(RetrieveManager.QUEUE_NAME, msg,
                    Message.DEFAULT_PRIORITY);
            createRetrieveTask(device, ctx, queueMessage);
        } catch (JMSException e) {
            throw QueueMessage.toJMSRuntimeException(e);
        }
    }

    private void createRetrieveTask(Device device, ExternalRetrieveContext ctx, QueueMessage queueMessage) {
        RetrieveTask task = new RetrieveTask();
        task.setLocalAET(ctx.getLocalAET());
        task.setRemoteAET(ctx.getRemoteAET());
        task.setDestinationAET(ctx.getDestinationAET());
        task.setStudyInstanceUID(ctx.getStudyInstanceUID());
        task.setSeriesInstanceUID(ctx.getSeriesInstanceUID());
        task.setSOPInstanceUID(ctx.getSOPInstanceUID());
        task.setQueueMessage(queueMessage);
        em.persist(task);
    }

    public void updateRetrieveTask(QueueMessage queueMessage, Attributes cmd) {
        em.createNamedQuery(RetrieveTask.UPDATE_BY_QUEUE_MESSAGE)
                .setParameter(1, queueMessage)
                .setParameter(2, cmd.getInt(Tag.NumberOfRemainingSuboperations, 0))
                .setParameter(3, cmd.getInt(Tag.NumberOfCompletedSuboperations, 0))
                .setParameter(4, cmd.getInt(Tag.NumberOfFailedSuboperations, 0))
                .setParameter(5, cmd.getInt(Tag.NumberOfWarningSuboperations, 0))
                .setParameter(6, cmd.getInt(Tag.Status, 0))
                .setParameter(7, cmd.getString(Tag.ErrorComment, null))
                .executeUpdate();
    }

    public void resetRetrieveTask(QueueMessage queueMessage) {
        em.createNamedQuery(RetrieveTask.UPDATE_BY_QUEUE_MESSAGE)
                .setParameter(1, queueMessage)
                .setParameter(2, -1)
                .setParameter(3, 0)
                .setParameter(4, 0)
                .setParameter(5, 0)
                .setParameter(6, -1)
                .setParameter(7, null)
                .executeUpdate();
    }

    public List<RetrieveTask> search(Predicate matchQueueMessage, Predicate matchRetrieveTask, int offset, int limit) {
        HibernateQuery<RetrieveTask> extRetrieveQuery = createQuery(matchQueueMessage, matchRetrieveTask);
        if (limit > 0)
            extRetrieveQuery.limit(limit);
        if (offset > 0)
            extRetrieveQuery.offset(offset);
        extRetrieveQuery.orderBy(QRetrieveTask.retrieveTask.updatedTime.desc());
        return extRetrieveQuery.fetch();
    }

    public long countRetrieveTasks(Predicate matchQueueMessage, Predicate matchRetrieveTask) {
        return createQuery(matchQueueMessage, matchRetrieveTask)
                .fetchCount();
    }

    private HibernateQuery<RetrieveTask> createQuery(
            Predicate matchQueueMessage, Predicate matchRetrieveTask) {
        HibernateQuery<QueueMessage> queueMsgQuery = new HibernateQuery<QueueMessage>(em.unwrap(Session.class))
                .from(QQueueMessage.queueMessage)
                .where(matchQueueMessage);
        return new HibernateQuery<RetrieveTask>(em.unwrap(Session.class))
                .from(QRetrieveTask.retrieveTask)
                .where(matchRetrieveTask, QRetrieveTask.retrieveTask.queueMessage.in(queueMsgQuery));
    }

    public List<Long> getRetrieveTaskPks(Predicate matchQueueMessage, Predicate matchRetrieveTask, int limit) {
        HibernateQuery<Long> retrieveTaskPkQuery = createQuery(matchQueueMessage, matchRetrieveTask)
                .select(QRetrieveTask.retrieveTask.pk);
        if (limit > 0)
            retrieveTaskPkQuery.limit(limit);
        return retrieveTaskPkQuery.fetch();
    }

    public boolean deleteRetrieveTask(Long pk, QueueMessageEvent queueEvent) {
        RetrieveTask task = em.find(RetrieveTask.class, pk);
        if (task == null)
            return false;

        queueEvent.setQueueMsg(task.getQueueMessage());
        em.remove(task);
        LOG.info("Delete {}", task);
        return true;
    }

    public boolean cancelRetrieveTask(Long pk, QueueMessageEvent queueEvent) throws IllegalTaskStateException {
        RetrieveTask task = em.find(RetrieveTask.class, pk);
        if (task == null)
            return false;

        QueueMessage queueMessage = task.getQueueMessage();
        if (queueMessage == null)
            throw new IllegalTaskStateException("Cannot cancel Task with status: 'TO SCHEDULE'");

        queueManager.cancelTask(queueMessage.getMessageID(), queueEvent);
        LOG.info("Cancel {}", task);
        return true;
    }
    
    public long cancelRetrieveTasks(Predicate matchQueueMessage, Predicate matchRetrieveTask, QueueMessage.Status prev)
            throws IllegalTaskStateException {
        return queueManager.cancelRetrieveTasks(matchQueueMessage, matchRetrieveTask, prev);
    }

    public boolean rescheduleRetrieveTask(Long pk, QueueMessageEvent queueEvent)
            throws IllegalTaskStateException, DifferentDeviceException {
        RetrieveTask task = em.find(RetrieveTask.class, pk);
        if (task == null)
            return false;

        QueueMessage queueMessage = task.getQueueMessage();
        if (queueMessage != null)
<<<<<<< HEAD
            queueManager.rescheduleTask(queueMessage.getMessageID(), RetrieveManager.QUEUE_NAME, queueEvent);
=======
            queueManager.rescheduleTask(queueMessage, RetrieveManager.QUEUE_NAME);
>>>>>>> 8c194549

        LOG.info("Reschedule {}", task);
        return true;
    }

    public int deleteTasks(Predicate matchQueueMessage, Predicate matchRetrieveTask) {
        int count = 0;
        ArchiveDeviceExtension arcDev = device.getDeviceExtension(ArchiveDeviceExtension.class);
        int deleteTaskFetchSize = arcDev.getQueueTasksFetchSize();
        HibernateQuery<QueueMessage> queueMsgQuery = new HibernateQuery<QueueMessage>(em.unwrap(Session.class))
                .from(QQueueMessage.queueMessage)
                .where(matchQueueMessage);
        List<Long> referencedQueueMsgs;
        do {
            referencedQueueMsgs = new HibernateQuery<RetrieveTask>(em.unwrap(Session.class))
                    .select(QRetrieveTask.retrieveTask.queueMessage.pk)
                    .from(QRetrieveTask.retrieveTask)
                    .where(matchRetrieveTask, QRetrieveTask.retrieveTask.queueMessage.in(queueMsgQuery))
                    .limit(deleteTaskFetchSize).fetch();

            new HibernateDeleteClause(em.unwrap(Session.class), QRetrieveTask.retrieveTask)
                    .where(matchRetrieveTask, QRetrieveTask.retrieveTask.queueMessage.pk.in(referencedQueueMsgs))
                    .execute();

            count += (int) new HibernateDeleteClause(em.unwrap(Session.class), QQueueMessage.queueMessage)
                    .where(matchQueueMessage, QQueueMessage.queueMessage.pk.in(referencedQueueMsgs)).execute();
        } while (referencedQueueMsgs.size() >= deleteTaskFetchSize);
        return count;
    }
}<|MERGE_RESOLUTION|>--- conflicted
+++ resolved
@@ -209,11 +209,7 @@
 
         QueueMessage queueMessage = task.getQueueMessage();
         if (queueMessage != null)
-<<<<<<< HEAD
-            queueManager.rescheduleTask(queueMessage.getMessageID(), RetrieveManager.QUEUE_NAME, queueEvent);
-=======
-            queueManager.rescheduleTask(queueMessage, RetrieveManager.QUEUE_NAME);
->>>>>>> 8c194549
+            queueManager.rescheduleTask(queueMessage, RetrieveManager.QUEUE_NAME, queueEvent);
 
         LOG.info("Reschedule {}", task);
         return true;

--- conflicted
+++ resolved
@@ -231,29 +231,11 @@
         LOG.info("Cancel {}", task);
         return true;
     }
-
-<<<<<<< HEAD
+    
     public int cancelRetrieveTasks(
             QueueMessage.Status status, BooleanBuilder queueMsgPredicate, BooleanBuilder extRetrievePredicate)
             throws IllegalTaskStateException {
         return queueManager.cancelRetrieveTasks(status, queueMsgPredicate, extRetrievePredicate);
-=======
-    public int cancelRetrieveTasks(String localAET, String remoteAET, String destinationAET, String studyUID,
-            String deviceName, QueueMessage.Status status, String createdTime, String updatedTime)
-            throws IllegalTaskRequestException {
-        BooleanBuilder predicate = new BooleanBuilder();
-        if (localAET != null)
-            predicate.and(QRetrieveTask.retrieveTask.localAET.eq(localAET));
-        if (remoteAET != null)
-            predicate.and(QRetrieveTask.retrieveTask.remoteAET.eq(remoteAET));
-        if (destinationAET != null)
-            predicate.and(QRetrieveTask.retrieveTask.destinationAET.eq(destinationAET));
-        if (studyUID != null)
-            predicate.and(QRetrieveTask.retrieveTask.studyInstanceUID.eq(studyUID));
-
-        return queueManager.cancelTasksInQueue(
-                RetrieveManager.QUEUE_NAME, deviceName, status, createdTime, updatedTime, null, predicate);
->>>>>>> 18b07b3d
     }
 
     public boolean rescheduleRetrieveTask(Long pk)

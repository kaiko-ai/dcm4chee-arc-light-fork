--- conflicted
+++ resolved
@@ -158,18 +158,11 @@
             String remoteAET,
             String destinationAET,
             String studyUID,
-<<<<<<< HEAD
             String createdTime,
             String updatedTime,
-            QueueMessage.Status status,
-            int offset,
-            int limit) {
-        return createQuery(deviceName, localAET, remoteAET, destinationAET, studyUID, createdTime, updatedTime, status, offset, limit)
-=======
-            Date updatedBefore,
             QueueMessage.Status status) {
-        return createQuery(deviceName, localAET, remoteAET, destinationAET, studyUID, updatedBefore, status, 0, 0)
->>>>>>> 5f1445b7
+        return createQuery(
+                deviceName, localAET, remoteAET, destinationAET, studyUID, createdTime, updatedTime, status, 0, 0)
                 .fetchCount();
     }
 

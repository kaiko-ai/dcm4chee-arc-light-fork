/*
 * Version: MPL 1.1/GPL 2.0/LGPL 2.1
 *
 *  The contents of this file are subject to the Mozilla Public License Version
 *  1.1 (the "License"); you may not use this file except in compliance with
 *  the License. You may obtain a copy of the License at
 *  http://www.mozilla.org/MPL/
 *
 *  Software distributed under the License is distributed on an "AS IS" basis,
 *  WITHOUT WARRANTY OF ANY KIND, either express or implied. See the License
 *  for the specific language governing rights and limitations under the
 *  License.
 *
 *  The Original Code is part of dcm4che, an implementation of DICOM(TM) in
 *  Java(TM), hosted at https://github.com/dcm4che.
 *
 *  The Initial Developer of the Original Code is
 *  J4Care.
 *  Portions created by the Initial Developer are Copyright (C) 2015-2017
 *  the Initial Developer. All Rights Reserved.
 *
 *  Contributor(s):
 *  See @authors listed below
 *
 *  Alternatively, the contents of this file may be used under the terms of
 *  either the GNU General Public License Version 2 or later (the "GPL"), or
 *  the GNU Lesser General Public License Version 2.1 or later (the "LGPL"),
 *  in which case the provisions of the GPL or the LGPL are applicable instead
 *  of those above. If you wish to allow use of your version of this file only
 *  under the terms of either the GPL or the LGPL, and not to allow others to
 *  use your version of this file under the terms of the MPL, indicate your
 *  decision by deleting the provisions above and replace them with the notice
 *  and other provisions required by the GPL or the LGPL. If you do not delete
 *  the provisions above, a recipient may use your version of this file under
 *  the terms of any one of the MPL, the GPL or the LGPL.
 *
 */

package org.dcm4chee.arc.retrieve.mgt;

import org.dcm4chee.arc.entity.QueueMessage;
import org.dcm4chee.arc.entity.RetrieveTask;
import org.dcm4chee.arc.qmgt.IllegalTaskStateException;
import org.dcm4chee.arc.qmgt.Outcome;
import org.dcm4chee.arc.qmgt.QueueSizeLimitExceededException;
import org.dcm4chee.arc.retrieve.ExternalRetrieveContext;

import java.util.List;

/**
 * @author Gunter Zeilinger <gunterze@gmail.com>
 * @since Oct 2017
 */
public interface RetrieveManager {
    String QUEUE_NAME = "CMoveSCU";
    String JNDI_NAME = "jms/queue/CMoveSCU";

    Outcome cmove(int priority, ExternalRetrieveContext ctx, QueueMessage queueMessage) throws Exception;

    void scheduleRetrieveTask(int priority, ExternalRetrieveContext ctx) throws QueueSizeLimitExceededException;

    List<RetrieveTask> search(
            String deviceName,
            String localAET,
            String remoteAET,
            String destinationAET,
            String studyUID,
            String createdTime,
            String updatedTime,
            QueueMessage.Status status,
            int offset,
            int limit);

    long countRetrieveTasks(
            String deviceName,
            String localAET,
            String remoteAET,
            String destinationAET,
            String studyUID,
<<<<<<< HEAD
            String createdTime,
            String updatedTime,
            QueueMessage.Status status,
            int offset,
            int limit);
=======
            Date updatedBefore,
            QueueMessage.Status status);
>>>>>>> 5f1445b7

    boolean deleteRetrieveTask(Long pk);

    boolean cancelProcessing(Long pk) throws IllegalTaskStateException;

    boolean rescheduleRetrieveTask(Long pk) throws IllegalTaskStateException;
}<|MERGE_RESOLUTION|>--- conflicted
+++ resolved
@@ -77,16 +77,9 @@
             String remoteAET,
             String destinationAET,
             String studyUID,
-<<<<<<< HEAD
             String createdTime,
             String updatedTime,
-            QueueMessage.Status status,
-            int offset,
-            int limit);
-=======
-            Date updatedBefore,
             QueueMessage.Status status);
->>>>>>> 5f1445b7
 
     boolean deleteRetrieveTask(Long pk);
 

--- conflicted
+++ resolved
@@ -70,14 +70,10 @@
 import javax.validation.constraints.Pattern;
 import javax.ws.rs.*;
 import javax.ws.rs.core.*;
-<<<<<<< HEAD
 import java.io.*;
-=======
 import java.io.BufferedWriter;
-import java.io.IOException;
 import java.io.OutputStreamWriter;
 import java.io.Writer;
->>>>>>> 4b3bbce8
 import java.util.Date;
 import java.util.List;
 import java.util.Objects;
@@ -310,11 +306,7 @@
             }
             queueEvent.setCount(count);
             return count(count);
-<<<<<<< HEAD
         } catch (Exception e) {
-=======
-        } catch (IllegalTaskStateException | IOException e) {
->>>>>>> 4b3bbce8
             queueEvent.setException(e);
             return errResponseAsTextPlain(e);
         } finally {
@@ -469,13 +461,13 @@
         return status != null ? QueueMessage.Status.fromString(status) : null;
     }
 
-<<<<<<< HEAD
     private Response errResponseAsTextPlain(Exception e) {
         StringWriter sw = new StringWriter();
         e.printStackTrace(new PrintWriter(sw));
         String exceptionAsString = sw.toString();
         return Response.status(Response.Status.INTERNAL_SERVER_ERROR).entity(exceptionAsString).type("text/plain").build();
-=======
+    }
+
     private Predicate matchDiffTask() {
         return MatchTask.matchDiffTask(
                 localAET, primaryAET, secondaryAET, checkDifferent, checkMissing, comparefields, createdTime, updatedTime);
@@ -484,7 +476,6 @@
     private Predicate matchQueueMessage(QueueMessage.Status status, String updatedTime, Date updatedBefore) {
         return MatchTask.matchQueueMessage(
                 null, deviceName, status, batchID, null, null, updatedTime, updatedBefore);
->>>>>>> 4b3bbce8
     }
 
 }
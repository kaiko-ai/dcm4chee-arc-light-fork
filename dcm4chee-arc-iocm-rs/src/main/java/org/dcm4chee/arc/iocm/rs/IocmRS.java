--- conflicted
+++ resolved
@@ -623,7 +623,7 @@
         if (rjNote != null)
             rejectInstances(instanceRefs, rjNote, session, result);
 
-        forwardRS(HttpMethod.POST, op, getArchiveAE(), instanceRefs);
+        rsForward.forward(op, arcAE, instanceRefs, request);
         return toResponse(result);
     }
 
@@ -665,22 +665,8 @@
                 }
             }
         }
-<<<<<<< HEAD
         if (!instanceRefs.getSequence(Tag.ReferencedSeriesSequence).isEmpty())
             reject(session, instanceRefs, rjNote);
-=======
-
-        rsForward.forward(op, arcAE, instanceRefs, request);
-        StreamingOutput entity = new StreamingOutput() {
-            @Override
-            public void write(OutputStream out) throws IOException {
-                try (JsonGenerator gen = Json.createGenerator(out)) {
-                    new JSONWriter(gen).write(result);
-                }
-            }
-        };
-        return Response.status(status(result)).entity(entity).build();
->>>>>>> b465920c
     }
 
     private Response.Status status(Attributes result) {

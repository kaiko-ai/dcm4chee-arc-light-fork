# DICOM Application Configuration Data Model Hierarchy LDAP Schema
dn: cn=schema
objectClass: top
objectClass: ldapSubentry
objectClass: subschema
attributeTypes: ( 1.2.40.0.13.1.15.110.3.1 NAME 'dcmFuzzyAlgorithmClass'
  DESC 'Specifies Fuzzy Algorithm Implementation Class: "org.dcm4che3.soundex.Soundex", "org.dcm4che3.soundex.ESoundex", "org.dcm4che3.soundex.ESoundex9", "org.dcm4che3.soundex.Metaphone", "org.dcm4che3.soundex.KPhonetik", "org.dcm4che3.soundex.Phonem"'
  EQUALITY caseExactIA5Match
  SYNTAX 1.3.6.1.4.1.1466.115.121.1.26
  SINGLE-VALUE )
attributeTypes: ( 1.2.40.0.13.1.15.110.3.2 NAME 'dcmTag'
  DESC 'DICOM Tag as hex string'
  EQUALITY caseExactIA5Match
  SYNTAX 1.3.6.1.4.1.1466.115.121.1.26 )
attributeTypes: ( 1.2.40.0.13.1.15.110.3.3 NAME 'dcmCustomAttribute1'
  DESC 'Custom Attribute 1'
  EQUALITY caseExactIA5Match
  SYNTAX 1.3.6.1.4.1.1466.115.121.1.26
  SINGLE-VALUE )
attributeTypes: ( 1.2.40.0.13.1.15.110.3.4 NAME 'dcmCustomAttribute2'
  DESC 'Custom Attribute 2'
  EQUALITY caseExactIA5Match
  SYNTAX 1.3.6.1.4.1.1466.115.121.1.26
  SINGLE-VALUE )
attributeTypes: ( 1.2.40.0.13.1.15.110.3.5 NAME 'dcmCustomAttribute3'
  DESC 'Custom Attribute 3'
  EQUALITY caseExactIA5Match
  SYNTAX 1.3.6.1.4.1.1466.115.121.1.26
  SINGLE-VALUE )
attributeTypes: ( 1.2.40.0.13.1.15.110.3.6 NAME 'dcmEntity'
  DESC 'Entity of the Attribute Filter or Export Rule ("Patient", "Study", "Series", "Instance", "MPPS", "MWL").'
  EQUALITY caseExactIA5Match
  SYNTAX 1.3.6.1.4.1.1466.115.121.1.26
  SINGLE-VALUE )
attributeTypes: ( 1.2.40.0.13.1.15.110.3.7 NAME 'dcmStorageID'
  DESC 'Storage ID'
  EQUALITY caseExactIA5Match
  SYNTAX 1.3.6.1.4.1.1466.115.121.1.26
  SINGLE-VALUE )
attributeTypes: ( 1.2.40.0.13.1.15.110.3.8 NAME 'dcmBulkDataSpoolDirectory'
  DESC 'Path to Bulk Data Spool Directory'
  EQUALITY caseExactMatch
  SYNTAX 1.3.6.1.4.1.1466.115.121.1.15
  SINGLE-VALUE )
attributeTypes: ( 1.2.40.0.13.1.15.110.3.9 NAME 'dcmDigestAlgorithm'
  DESC 'Algorithm for generation of check sums: "MD5" or "SHA-1"'
  EQUALITY caseExactIA5Match
  SYNTAX 1.3.6.1.4.1.1466.115.121.1.26
  SINGLE-VALUE )
attributeTypes: ( 1.2.40.0.13.1.15.110.3.10 NAME 'dcmRetrieveAET'
  DESC 'AE Title associated with Network AE'
  EQUALITY caseExactIA5Match
  SYNTAX 1.3.6.1.4.1.1466.115.121.1.26 )
attributeTypes: ( 1.2.40.0.13.1.15.110.3.11 NAME 'dcmInstanceAvailability'
  DESC 'Instance Availability: ONLINE, NEARLINE or OFFLINE. ONLINE if absent.'
  EQUALITY caseExactIA5Match
  SYNTAX 1.3.6.1.4.1.1466.115.121.1.26
  SINGLE-VALUE )
attributeTypes: ( 1.2.40.0.13.1.15.110.3.12 NAME 'dcmQueryMatchUnknown'
  DESC 'NO LONGER USED - MAY BE DECLARED OBSOLETE IN FUTURE VERSION'
  EQUALITY booleanMatch
  SYNTAX 1.3.6.1.4.1.1466.115.121.1.7
  SINGLE-VALUE )
attributeTypes: ( 1.2.40.0.13.1.15.110.3.13 NAME 'dcmPersonNameComponentOrderInsensitiveMatching'
  DESC 'Indicates if name component order insensitive matching is performed on fuzzy semantic matching of person names; disabled if absent'
  EQUALITY booleanMatch
  SYNTAX 1.3.6.1.4.1.1466.115.121.1.7
  SINGLE-VALUE )
attributeTypes: ( 1.2.40.0.13.1.15.110.3.14 NAME 'dcmSendPendingCGet'
  DESC 'Enables pending C-GET responses; disabled if absent'
  EQUALITY booleanMatch
  SYNTAX 1.3.6.1.4.1.1466.115.121.1.7
  SINGLE-VALUE )
attributeTypes: ( 1.2.40.0.13.1.15.110.3.15 NAME 'dcmSendPendingCMoveInterval'
  DESC 'Interval of pending C-MOVE responses in ISO-8601 duration format PnDTnHnMn.nS; disabled if absent'
  EQUALITY caseExactIA5Match
  SYNTAX 1.3.6.1.4.1.1466.115.121.1.26
  SINGLE-VALUE )
attributeTypes: ( 1.2.40.0.13.1.15.110.3.16 NAME 'dcmQueryRetrieveViewID'
  DESC 'Query/Retrieve View Identifier'
  EQUALITY caseExactMatch
  SUBSTR caseExactSubstringsMatch
  SYNTAX 1.3.6.1.4.1.1466.115.121.1.15
  SINGLE-VALUE )
attributeTypes: ( 1.2.40.0.13.1.15.110.3.17 NAME 'dcmShowInstancesRejectedByCode'
  DESC 'Indicates if the Q/R Services shall show instances rejected by the specified code in format (CV, CSD, "CM")'
  EQUALITY caseExactMatch
  SUBSTR caseExactSubstringsMatch
  SYNTAX 1.3.6.1.4.1.1466.115.121.1.15 )
attributeTypes: ( 1.2.40.0.13.1.15.110.3.18 NAME 'dcmHideRejectionNoteWithCode'
  DESC 'Indicates if the Q/R Services shall hide Rejection Notes with the specified code in format (CV, CSD, "CM")'
  EQUALITY caseExactMatch
  SUBSTR caseExactSubstringsMatch
  SYNTAX 1.3.6.1.4.1.1466.115.121.1.15 )
attributeTypes: ( 1.2.40.0.13.1.15.110.3.19 NAME 'dcmHideNotRejectedInstances'
  DESC 'Indicates if the Q/R Services shall hide instances not rejected by any reason; disabled if absent'
  EQUALITY booleanMatch
  SYNTAX 1.3.6.1.4.1.1466.115.121.1.7
  SINGLE-VALUE )
attributeTypes: ( 1.2.40.0.13.1.15.110.3.20 NAME 'dcmWadoSupportedSRClasses'
  DESC 'Supported SR SOP classes for WADO retrieval'
  EQUALITY caseExactIA5Match
  SYNTAX 1.3.6.1.4.1.1466.115.121.1.26 )
attributeTypes: ( 1.2.40.0.13.1.15.110.3.21 NAME 'dcmWadoSR2HtmlTemplateURI'
  DESC 'Specifies URI for the style sheet used to render structured reports to html'
  EQUALITY caseExactMatch
  SUBSTR caseExactSubstringsMatch
  SYNTAX 1.3.6.1.4.1.1466.115.121.1.15
  SINGLE-VALUE )
attributeTypes: ( 1.2.40.0.13.1.15.110.3.22 NAME 'dcmWadoSR2TextTemplateURI'
  DESC 'Specifies URI for the style sheet used to render structured reports to plain text'
  EQUALITY caseExactMatch
  SUBSTR caseExactSubstringsMatch
  SYNTAX 1.3.6.1.4.1.1466.115.121.1.15
  SINGLE-VALUE )
attributeTypes: ( 1.2.40.0.13.1.15.110.3.23 NAME 'dcmQidoMaxNumberOfResults'
  DESC 'Maximal number of return results by QIDO-RS Service. 0 (=unlimited) if absent'
  EQUALITY integerMatch
  SYNTAX 1.3.6.1.4.1.1466.115.121.1.27
  SINGLE-VALUE )
attributeTypes: ( 1.2.40.0.13.1.15.110.3.24 NAME 'hl7PatientUpdateTemplateURI'
  DESC 'Specifies URI for the style sheet used by HL7v2 Patient Update Service.'
  EQUALITY caseIgnoreMatch
  SUBSTR caseIgnoreSubstringsMatch
  SYNTAX 1.3.6.1.4.1.1466.115.121.1.15
  SINGLE-VALUE )
attributeTypes: ( 1.2.40.0.13.1.15.110.3.25 NAME 'dcmFwdMppsDestination'
  DESC 'Destination to forward MPPS N-CREATE RQ and N-SET RQ'
  EQUALITY caseExactIA5Match
  SYNTAX 1.3.6.1.4.1.1466.115.121.1.26 )
attributeTypes: ( 1.2.40.0.13.1.15.110.3.26 NAME 'dcmQueueName'
  DESC 'JMS Queue Name'
  EQUALITY caseExactIA5Match
  SYNTAX 1.3.6.1.4.1.1466.115.121.1.26
  SINGLE-VALUE )
attributeTypes: ( 1.2.40.0.13.1.15.110.3.27 NAME 'dcmJndiName'
  DESC 'JNDI Name'
  EQUALITY caseExactIA5Match
  SYNTAX 1.3.6.1.4.1.1466.115.121.1.26
  SINGLE-VALUE )
attributeTypes: ( 1.2.40.0.13.1.15.110.3.28 NAME 'dcmExporterID'
  DESC 'Exporter ID'
  EQUALITY caseExactIA5Match
  SYNTAX 1.3.6.1.4.1.1466.115.121.1.26 )
attributeTypes: ( 1.2.40.0.13.1.15.110.3.29 NAME 'dcmSchedule'
  DESC 'Schedule Expression in format "hour=[0-23] dayOfWeek=[0-6]" (0=Sunday)'
  EQUALITY caseExactIA5Match
  SYNTAX 1.3.6.1.4.1.1466.115.121.1.26 )
attributeTypes: ( 1.2.40.0.13.1.15.110.3.30 NAME 'dcmDuration'
  DESC 'Duration in ISO-8601 duration format PnDTnHnMnS.'
  EQUALITY caseExactIA5Match
  SYNTAX 1.3.6.1.4.1.1466.115.121.1.26
  SINGLE-VALUE )
attributeTypes: ( 1.2.40.0.13.1.15.110.3.31 NAME 'dcmExportTaskPollingInterval'
  DESC 'Export Task Polling Interval in ISO-8601 duration format PnDTnHnMnS.'
  EQUALITY caseExactIA5Match
  SYNTAX 1.3.6.1.4.1.1466.115.121.1.26
  SINGLE-VALUE )
attributeTypes: ( 1.2.40.0.13.1.15.110.3.32 NAME 'dcmExportTaskFetchSize'
  DESC 'Maximal number of Export Tasks scheduled in one transaction; 5 if absent'
  EQUALITY integerMatch
  SYNTAX 1.3.6.1.4.1.1466.115.121.1.27
  SINGLE-VALUE )
attributeTypes: ( 1.2.40.0.13.1.15.110.3.33 NAME 'dcmMaxRetries'
  DESC 'Maximal number of retries to process tasks scheduled in a specific queue. 0 if absent.'
  EQUALITY integerMatch
  SYNTAX 1.3.6.1.4.1.1466.115.121.1.27
  SINGLE-VALUE )
attributeTypes: ( 1.2.40.0.13.1.15.110.3.34 NAME 'dcmRetryDelay'
  DESC 'Delay to retry to process tasks scheduled in a specific queue in ISO-8601 duration format PnDTnHnMn.nS. PT1M if absent.'
  EQUALITY caseExactIA5Match
  SYNTAX 1.3.6.1.4.1.1466.115.121.1.26
  SINGLE-VALUE )
attributeTypes: ( 1.2.40.0.13.1.15.110.3.35 NAME 'dcmMaxRetryDelay'
  DESC 'Maximal Delay to retry to process tasks scheduled in a specific queue in ISO-8601 duration format PnDTnHnMn.nS. Infinite if absent.'
  EQUALITY caseExactIA5Match
  SYNTAX 1.3.6.1.4.1.1466.115.121.1.26
  SINGLE-VALUE )
attributeTypes: ( 1.2.40.0.13.1.15.110.3.36 NAME 'dcmRetryDelayMultiplier'
  DESC 'Multiplier in % that will take effect on top of dcmRetryDelay with dcmMaxRetryDelay to be taken into account. 100 if absent.'
  EQUALITY integerMatch
  SYNTAX 1.3.6.1.4.1.1466.115.121.1.27
  SINGLE-VALUE )
attributeTypes: ( 1.2.40.0.13.1.15.110.3.37 NAME 'dcmRulePriority'
  DESC 'Rule Priority. 0 if absent.'
  EQUALITY integerMatch
  SYNTAX 1.3.6.1.4.1.1466.115.121.1.27
  SINGLE-VALUE )
attributeTypes: ( 1.2.40.0.13.1.15.110.3.38 NAME 'dcmUnzipVendorDataToURI'
  DESC 'Specifies URI of directory into which ZIP stream in Device Vendor Data attribute will be extracted'
  EQUALITY caseExactMatch
  SUBSTR caseExactSubstringsMatch
  SYNTAX 1.3.6.1.4.1.1466.115.121.1.15
  SINGLE-VALUE )
attributeTypes: ( 1.2.840.10008.15.110.3.39 NAME 'dcmHostname'
   DESC 'DNS hostname'
   EQUALITY caseIgnoreMatch
   SUBSTR caseIgnoreSubstringsMatch
   SYNTAX 1.3.6.1.4.1.1466.115.121.1.15 )
attributeTypes: ( 1.2.40.0.13.1.15.110.3.40 NAME 'dcmNoKeywords'
  DESC 'Indicates if keywords shall be omitted in generated DICOM XML or JSON presentations; false if absent'
  EQUALITY booleanMatch
  SYNTAX 1.3.6.1.4.1.1466.115.121.1.7
  SINGLE-VALUE )
attributeTypes: ( 1.2.40.0.13.1.15.110.3.41 NAME 'dcmPurgeStoragePollingInterval'
  DESC 'Polling Interval for deleting objects in ISO-8601 duration format PnDTnHnMnS.'
  EQUALITY caseExactIA5Match
  SYNTAX 1.3.6.1.4.1.1466.115.121.1.26
  SINGLE-VALUE )
attributeTypes: ( 1.2.40.0.13.1.15.110.3.42 NAME 'dcmPurgeStorageFetchSize'
  DESC 'Maximal number of objects to delete in one task; 100 if absent'
  EQUALITY integerMatch
  SYNTAX 1.3.6.1.4.1.1466.115.121.1.27
  SINGLE-VALUE )
attributeTypes: ( 1.2.40.0.13.1.15.110.3.43 NAME 'dcmOverwritePolicy'
  DESC 'Overwrite Policy: NEVER, ALWAYS, SAME_SOURCE, SAME_SERIES or SAME_SOURCE_AND_SERIES. NEVER if absent.'
  EQUALITY caseExactIA5Match
  SYNTAX 1.3.6.1.4.1.1466.115.121.1.26
  SINGLE-VALUE )
attributeTypes: ( 1.2.40.0.13.1.15.110.3.44 NAME 'dcmRejectionNoteLabel'
  DESC 'Rejection Note Label'
  EQUALITY caseExactIA5Match
  SYNTAX 1.3.6.1.4.1.1466.115.121.1.26
  SINGLE-VALUE )
attributeTypes: ( 1.2.40.0.13.1.15.110.3.45 NAME 'dcmRejectionNoteCode'
  DESC 'Specifies Document Title of Rejection Note in format (CV, CSD, "CM")'
  EQUALITY caseExactMatch
  SUBSTR caseExactSubstringsMatch
  SYNTAX 1.3.6.1.4.1.1466.115.121.1.15
  SINGLE-VALUE )
attributeTypes: ( 1.2.40.0.13.1.15.110.3.46 NAME 'dcmAcceptPreviousRejectedInstance'
  DESC 'Specifies behavior on subsequent occurrence of instances rejected by a particular Rejection Note. Enumerated values: REJECT, RESTORE, IGNORE. REJECT if absent.'
  EQUALITY caseExactMatch
  SUBSTR caseExactSubstringsMatch
  SYNTAX 1.3.6.1.4.1.1466.115.121.1.15
  SINGLE-VALUE )
attributeTypes: ( 1.2.40.0.13.1.15.110.3.47 NAME 'dcmOverwritePreviousRejection'
  DESC 'Specifies Document Title of previous Rejection Note in format (CV, CSD, "CM") which may be overwritten by that Rejection Note'
  EQUALITY caseExactMatch
  SUBSTR caseExactSubstringsMatch
  SYNTAX 1.3.6.1.4.1.1466.115.121.1.15 )
attributeTypes: ( 1.2.40.0.13.1.15.110.3.48 NAME 'dcmRevokeRejection'
  DESC 'NO LONGER USED - MAY BE DECLARED OBSOLETE IN FUTURE VERSION'
  EQUALITY booleanMatch
  SYNTAX 1.3.6.1.4.1.1466.115.121.1.7
  SINGLE-VALUE )
attributeTypes: ( 1.2.40.0.13.1.15.110.3.49 NAME 'dcmDeleteRejectedInstanceDelay'
  DESC 'Delay in ISO-8601 duration format PnDTnHnMn.nS after which instances rejected by a particular Rejection Note are deleted. Infinite if absent.'
  EQUALITY caseExactIA5Match
  SYNTAX 1.3.6.1.4.1.1466.115.121.1.26
  SINGLE-VALUE )
attributeTypes: ( 1.2.40.0.13.1.15.110.3.50 NAME 'dcmDeleteRejectionNoteDelay'
  DESC 'Delay in ISO-8601 duration format PnDTnHnMn.nS after which particular Rejection Notes are deleted. Infinite if absent.'
  EQUALITY caseExactIA5Match
  SYNTAX 1.3.6.1.4.1.1466.115.121.1.26
  SINGLE-VALUE )
attributeTypes: ( 1.2.40.0.13.1.15.110.3.51 NAME 'dcmDeleteRejectedPollingInterval'
  DESC 'Polling Interval for deleting rejected instances from the DB in ISO-8601 duration format PnDTnHnMnS.'
  EQUALITY caseExactIA5Match
  SYNTAX 1.3.6.1.4.1.1466.115.121.1.26
  SINGLE-VALUE )
attributeTypes: ( 1.2.40.0.13.1.15.110.3.52 NAME 'dcmDeleteRejectedFetchSize'
  DESC 'Maximal number of rejected instances to delete from the DB in one task; 100 if absent'
  EQUALITY integerMatch
  SYNTAX 1.3.6.1.4.1.1466.115.121.1.27
  SINGLE-VALUE )
attributeTypes: ( 1.2.40.0.13.1.15.110.3.53 NAME 'dcmFallbackCMoveSCP'
  DESC 'AE Title of external C-MOVE SCP to forward C-MOVE RQs if the requested Entities are not managed by this archive'
  EQUALITY caseExactIA5Match
  SYNTAX 1.3.6.1.4.1.1466.115.121.1.26
  SINGLE-VALUE )
attributeTypes: ( 1.2.40.0.13.1.15.110.3.54 NAME 'dcmAltCMoveSCP'
  DESC 'AE Title of alternative C-MOVE SCP to forward C-MOVE RQs if the requested Entities are not located on a local attached Storage'
  EQUALITY caseExactIA5Match
  SYNTAX 1.3.6.1.4.1.1466.115.121.1.26
  SINGLE-VALUE )
attributeTypes: ( 1.2.40.0.13.1.15.110.3.55 NAME 'dcmFallbackCMoveSCPDestination'
  DESC 'AE Title of local C-STORE-SCP to be set as Move Destination in C-MOVE RQs forwarded to the external C-MOVE SCP specified by dcmFallbackCMoveSCP'
  EQUALITY caseExactIA5Match
  SYNTAX 1.3.6.1.4.1.1466.115.121.1.26
  SINGLE-VALUE )
attributeTypes: ( 1.2.40.0.13.1.15.110.3.56 NAME 'dcmFallbackCMoveSCPLevel'
  DESC 'NO LONGER USED - MAY BE DECLARED OBSOLETE IN FUTURE VERSION'
  EQUALITY caseExactIA5Match
  SYNTAX 1.3.6.1.4.1.1466.115.121.1.26
  SINGLE-VALUE )
attributeTypes: ( 1.2.40.0.13.1.15.110.3.57 NAME 'dcmDeleterThreshold'
  DESC 'Minimal Usable Space on Storage System to trigger deletion. If present, studies are deleted from the Storage System configured for cache (dcmStorageDuration=CACHE) or temporary (dcmStorageDuration=TEMPORARY) storage, if the usable space fall below that value. Format [nn"["<schedule>"]"]nnn(MB|GB|MiB|GiB).'
  EQUALITY caseExactIA5Match
  SYNTAX 1.3.6.1.4.1.1466.115.121.1.26 )
attributeTypes: ( 1.2.40.0.13.1.15.110.3.58 NAME 'dcmDeleteStudyBatchSize'
  DESC 'number of studies to delete from the Storage System, if the usable space fall below configured Usable Space, before checking the usable space again; 10 if absent'
  EQUALITY integerMatch
  SYNTAX 1.3.6.1.4.1.1466.115.121.1.27
  SINGLE-VALUE )
attributeTypes: ( 1.2.40.0.13.1.15.110.3.59 NAME 'dcmMaxAccessTimeStaleness'
  DESC 'Maximal staleness of recorded study accession time in ISO-8601 duration format PnDTnHnMn.nS. update of the access time disabled, if absent.'
  EQUALITY caseExactIA5Match
  SYNTAX 1.3.6.1.4.1.1466.115.121.1.26
  SINGLE-VALUE )
attributeTypes: ( 1.2.40.0.13.1.15.110.3.60 NAME 'dcmDeletePatientOnDeleteLastStudy'
  DESC 'Specifies if a Patient shall be deleted on deletion of its last study; disabled if absent.'
  EQUALITY booleanMatch
  SYNTAX 1.3.6.1.4.1.1466.115.121.1.7
  SINGLE-VALUE )
attributeTypes: ( 1.2.40.0.13.1.15.110.3.61 NAME 'dcmStoreAccessControlID'
  DESC 'AccessControlID assigned to Studies received by this AE'
  EQUALITY caseExactIA5Match
  SYNTAX 1.3.6.1.4.1.1466.115.121.1.26
  SINGLE-VALUE )
attributeTypes: ( 1.2.40.0.13.1.15.110.3.62 NAME 'dcmAccessControlID'
  DESC 'AccessControlIDs assigned to Query/Retrieve requests received by this AE'
  EQUALITY caseExactIA5Match
  SYNTAX 1.3.6.1.4.1.1466.115.121.1.26)
attributeTypes: ( 1.2.40.0.13.1.15.110.3.63 NAME 'dcmAuditSpoolDirectory'
  DESC 'Path to Audit Service Spool Directory used to aggregate Audit Messages. If absent, audit messages written to temporary location in server.'
  EQUALITY caseExactMatch
  SYNTAX 1.3.6.1.4.1.1466.115.121.1.15
  SINGLE-VALUE )
attributeTypes: ( 1.2.40.0.13.1.15.110.3.64 NAME 'dcmAuditPollingInterval'
  DESC 'Polling Interval for aggregating Audit Messages in ISO-8601 duration format PnDTnHnMn.nS. Audit Message aggregation disabled, if absent.'
  EQUALITY caseExactIA5Match
  SYNTAX 1.3.6.1.4.1.1466.115.121.1.26
  SINGLE-VALUE )
attributeTypes: ( 1.2.40.0.13.1.15.110.3.65 NAME 'dcmAuditAggregateDuration'
  DESC 'Audit Message Aggregation Duration in ISO-8601 duration format PnDTnHnMn.nS. Audit Message aggregation disabled, if absent.'
  EQUALITY caseExactIA5Match
  SYNTAX 1.3.6.1.4.1.1466.115.121.1.26
  SINGLE-VALUE )
attributeTypes: ( 1.2.40.0.13.1.15.110.3.66 NAME 'dcmReadOnly'
  DESC 'Indicates if a Storage System is read only; false if absent'
  EQUALITY booleanMatch
  SYNTAX 1.3.6.1.4.1.1466.115.121.1.7
  SINGLE-VALUE )
attributeTypes: ( 1.2.40.0.13.1.15.110.3.67 NAME 'dcmFallbackCMoveSCPRetries'
  DESC 'Maximal number of retries to retrieve not available objects from C-MOVE SCP configured by dcmFallbackCMoveSCP. -1 = forever. 0 if absent.'
  EQUALITY integerMatch
  SYNTAX 1.3.6.1.4.1.1466.115.121.1.27
  SINGLE-VALUE )
attributeTypes: ( 1.2.40.0.13.1.15.110.3.68 NAME 'dcmStowSpoolDirectory'
  DESC 'Path to Directory used by STOW-RS Service to spool Bulkdata of XML/JSON Metadata and Bulk Data Request Messages.'
  EQUALITY caseExactMatch
  SYNTAX 1.3.6.1.4.1.1466.115.121.1.15
  SINGLE-VALUE )
attributeTypes: ( 1.2.40.0.13.1.15.110.3.69 NAME 'dcmIanDestination'
  DESC 'Destination to send IAN N-CREATE RQ'
  EQUALITY caseExactIA5Match
  SYNTAX 1.3.6.1.4.1.1466.115.121.1.26 )
attributeTypes: ( 1.2.40.0.13.1.15.110.3.70 NAME 'dcmIanDelay'
  DESC 'Delay in ISO-8601 duration format PnDTnHnMn.nS after which an IAN for a received study is sent to configured IAN destinations. If absent, IANs are triggered by received MPPS.'
  EQUALITY caseExactIA5Match
  SYNTAX 1.3.6.1.4.1.1466.115.121.1.26
  SINGLE-VALUE )
attributeTypes: ( 1.2.40.0.13.1.15.110.3.71 NAME 'dcmIanTimeout'
  DESC 'Timeout in ISO-8601 duration format PnDTnHnMn.nS for waiting on receive of instances referenced in MPPS; check for completeness forever if absent.'
  EQUALITY caseExactIA5Match
  SYNTAX 1.3.6.1.4.1.1466.115.121.1.26
  SINGLE-VALUE )
attributeTypes: ( 1.2.40.0.13.1.15.110.3.72 NAME 'dcmIanOnTimeout'
  DESC 'Specifies if the IAN is sent if the timeout for waiting on receive of instances referenced is exceeded; just stop check for completeness on timeout if absent.'
  EQUALITY booleanMatch
  SYNTAX 1.3.6.1.4.1.1466.115.121.1.7
  SINGLE-VALUE )
attributeTypes: ( 1.2.40.0.13.1.15.110.3.73 NAME 'dcmIanTaskPollingInterval'
  DESC 'Polling Interval for IAN Tasks in ISO-8601 duration format PnDTnHnMn.nS. IAN disabled, if absent.'
  EQUALITY caseExactIA5Match
  SYNTAX 1.3.6.1.4.1.1466.115.121.1.26
  SINGLE-VALUE )
attributeTypes: ( 1.2.40.0.13.1.15.110.3.74 NAME 'dcmIanTaskFetchSize'
  DESC 'Maximal number of IAN Tasks fetched in one query; 100 if absent'
  EQUALITY integerMatch
  SYNTAX 1.3.6.1.4.1.1466.115.121.1.27
  SINGLE-VALUE )
attributeTypes: ( 1.2.40.0.13.1.15.110.3.75 NAME 'dcmPurgeQueueMessageCompletedDelay'
  DESC 'Delay in ISO-8601 duration format PnDTnHnMn.nS after which completed queue messages are purged. If absent, there is no deletion for that particular queue'
  EQUALITY caseExactIA5Match
  SYNTAX 1.3.6.1.4.1.1466.115.121.1.26
  SINGLE-VALUE )
attributeTypes: ( 1.2.40.0.13.1.15.110.3.76 NAME 'dcmPurgeQueueMessagePollingInterval'
  DESC 'Polling Interval for purging queue messages in ISO-8601 duration format PnDTnHnMn.nS. If absent, there is no deletion'
  EQUALITY caseExactIA5Match
  SYNTAX 1.3.6.1.4.1.1466.115.121.1.26
  SINGLE-VALUE )
attributeTypes: ( 1.2.40.0.13.1.15.110.3.77 NAME 'dcmPurgeQueueMessageFetchSize'
  DESC 'NO LONGER USED - MAY BE DECLARED OBSOLETE IN FUTURE VERSION'
  EQUALITY integerMatch
  SYNTAX 1.3.6.1.4.1.1466.115.121.1.27
  SINGLE-VALUE )
attributeTypes: ( 1.2.40.0.13.1.15.110.3.78 NAME 'dcmAttributeUpdatePolicy'
  DESC 'Specifies update policy for extracted attributes into the DB on Series, Study & Patient level on receive of further instance of the entity. Enumerated values: PRESERVE, SUPPLEMENT, MERGE, OVERWRITE, REPLACE. If absent, PRESERVE will be applied.'
  EQUALITY caseExactIA5Match
  SYNTAX 1.3.6.1.4.1.1466.115.121.1.26
  SINGLE-VALUE )
attributeTypes: ( 1.2.40.0.13.1.15.110.3.79 NAME 'dcmWadoSpoolDirectory'
  DESC 'Path to Wado-RS spool directory used to aggregate uncompressed frames. If absent, aggregation done in temp directory.'
  EQUALITY caseExactMatch
  SYNTAX 1.3.6.1.4.1.1466.115.121.1.15
  SINGLE-VALUE )
attributeTypes: ( 1.2.40.0.13.1.15.110.3.80 NAME 'hl7ImportReportTemplateURI'
  DESC 'Specifies URI for the style sheet to transcode received HL7 ORU^R01 to DICOM SR.'
  EQUALITY caseExactMatch
  SUBSTR caseExactSubstringsMatch
  SYNTAX 1.3.6.1.4.1.1466.115.121.1.15
  SINGLE-VALUE )
attributeTypes: ( 1.2.40.0.13.1.15.110.3.81 NAME 'dcmAECacheStaleTimeout'
  DESC 'Maximal staleness of cached AE in ISO-8601 duration format PnDTnHnMn.nS. If absent, cached AE entries will not be refetched from LDAP.'
  EQUALITY caseExactIA5Match
  SYNTAX 1.3.6.1.4.1.1466.115.121.1.26
  SINGLE-VALUE )
attributeTypes: ( 1.2.40.0.13.1.15.110.3.82 NAME 'dcmLeadingCFindSCP'
  DESC 'AE Title of external C-FIND SCP for Attribute Coercion with Patient and Study attributes fetched from this AE. If no particular Attribute Set is specified for the C-FIND SCP, all Attributes of the configured Patient and Study Attribute Filter will be fetched.'
  EQUALITY caseExactIA5Match
  SYNTAX 1.3.6.1.4.1.1466.115.121.1.26
  SINGLE-VALUE )
attributeTypes: ( 1.2.40.0.13.1.15.110.3.83 NAME 'dcmLeadingCFindSCPQueryCacheStaleTimeout'
  DESC 'Maximal staleness of cached Patient and Study attributes fetched from leading C-Find SCP in ISO-8601 duration format PnDTnHnMn.nS. If absent, cache Study attributes are only removed on reaching the maximal cache size.'
  EQUALITY caseExactIA5Match
  SYNTAX 1.3.6.1.4.1.1466.115.121.1.26
  SINGLE-VALUE )
attributeTypes: ( 1.2.40.0.13.1.15.110.3.84 NAME 'dcmLeadingCFindSCPQueryCacheSize'
  DESC 'Maximum number of cached Patient and Study attributes fetched from leading C-Find SCP; 10 if absent'
  EQUALITY integerMatch
  SYNTAX 1.3.6.1.4.1.1466.115.121.1.27
  SINGLE-VALUE )
attributeTypes: ( 1.2.40.0.13.1.15.110.3.85 NAME 'hl7ScheduleProcedureTemplateURI'
  DESC 'Specifies URI for the style sheet to transcode received HL7 ORM^O01, OMI^O23, OMG^O19 to DICOM MWL items.'
  EQUALITY caseExactMatch
  SUBSTR caseExactSubstringsMatch
  SYNTAX 1.3.6.1.4.1.1466.115.121.1.15
  SINGLE-VALUE )
attributeTypes: ( 1.2.40.0.13.1.15.110.3.86 NAME 'dcmHideSPSWithStatusFromMWL'
  DESC 'Scheduled Procedure Step Status codes of MWL items which shall not be returned by the MWL SCP. Enumerated values: SCHEDULED, ARRIVED, READY, STARTED, DEPARTED, CANCELLED, DISCONTINUED, COMPLETED'
  EQUALITY caseExactIA5Match
  SYNTAX 1.3.6.1.4.1.1466.115.121.1.26 )
attributeTypes: ( 1.2.40.0.13.1.15.110.3.87 NAME 'hl7LogFilePattern'
  DESC 'Path to HL7 messages which will be captured exactly as received. If absent, there is no logging.'
  EQUALITY caseExactMatch
  SYNTAX 1.3.6.1.4.1.1466.115.121.1.15
  SINGLE-VALUE )
attributeTypes: ( 1.2.40.0.13.1.15.110.3.88 NAME 'hl7ErrorLogFilePattern'
  DESC 'Path to HL7 messages which will be captured exactly as received, when processing of HL7 messages fails. If absent, there is no logging.'
  EQUALITY caseExactMatch
  SYNTAX 1.3.6.1.4.1.1466.115.121.1.15
  SINGLE-VALUE )
attributeTypes: ( 1.2.40.0.13.1.15.110.3.89 NAME 'dcmRetentionPeriod'
  DESC 'Minimum Study Retention Period in ISO-8601 period format PnYnMnD or PnW.'
  EQUALITY caseExactIA5Match
  SYNTAX 1.3.6.1.4.1.1466.115.121.1.26
  SINGLE-VALUE )
attributeTypes: ( 1.2.40.0.13.1.15.110.3.90 NAME 'dcmExpireSeriesIndividually'
  DESC 'Indicates if series should be expired individually or not. If absent, it is false.'
  EQUALITY booleanMatch
  SYNTAX 1.3.6.1.4.1.1466.115.121.1.7
  SINGLE-VALUE )
attributeTypes: ( 1.2.40.0.13.1.15.110.3.91 NAME 'dcmRejectExpiredStudiesPollingInterval'
  DESC 'Polling Interval for rejecting expired Studies and Series in ISO-8601 duration format PnDTnHnMn.nS. If absent, neither expired Studies nor Series will be rejected automatically'
  EQUALITY caseExactIA5Match
  SYNTAX 1.3.6.1.4.1.1466.115.121.1.26
  SINGLE-VALUE )
attributeTypes: ( 1.2.40.0.13.1.15.110.3.92 NAME 'dcmRejectExpiredStudiesPollingStartTime'
  DESC 'NO LONGER USED - MAY BE DECLARED OBSOLETE IN FUTURE VERSION'
  EQUALITY caseExactIA5Match
  SYNTAX 1.3.6.1.4.1.1466.115.121.1.26
  SINGLE-VALUE )
attributeTypes: ( 1.2.40.0.13.1.15.110.3.93 NAME 'dcmRejectExpiredStudiesFetchSize'
  DESC 'Maximal number of expired Studies fetched in one query; If absent, expired Studies will not be rejected automatically'
  EQUALITY integerMatch
  SYNTAX 1.3.6.1.4.1.1466.115.121.1.27
  SINGLE-VALUE )
attributeTypes: ( 1.2.40.0.13.1.15.110.3.94 NAME 'dcmRejectExpiredSeriesFetchSize'
  DESC 'Maximal number of expired Series fetched in one query; If absent, expired Series will not be rejected automatically'
  EQUALITY integerMatch
  SYNTAX 1.3.6.1.4.1.1466.115.121.1.27
  SINGLE-VALUE )
attributeTypes: ( 1.2.40.0.13.1.15.110.3.95 NAME 'dcmRejectExpiredStudiesAETitle'
  DESC 'AE Title of Local Application Entity performing the automatic rejection of expired Studies and Series. If absent, neither expired Studies nor Series will be rejected automatically'
  EQUALITY caseExactIA5Match
  SYNTAX 1.3.6.1.4.1.1466.115.121.1.26
  SINGLE-VALUE )
attributeTypes: ( 1.2.40.0.13.1.15.110.3.96 NAME 'dcmRejectionNoteType'
  DESC 'Type of Rejection Note. Enumerated values: REJECTED_FOR_QUALITY_REASONS, REJECTED_FOR_PATIENT_SAFETY_REASONS, INCORRECT_MODALITY_WORKLIST_ENTRY, DATA_RETENTION_POLICY_EXPIRED, REVOKE_REJECTION'
  EQUALITY caseExactIA5Match
  SYNTAX 1.3.6.1.4.1.1466.115.121.1.26
  SINGLE-VALUE )
attributeTypes: ( 1.2.40.0.13.1.15.110.3.97 NAME 'dcmFallbackCMoveSCPStudyOlderThan'
  DESC 'Specifies threshold for Study Date in format YYYYMMDD for marking received Studies as (potential) incomplete to enforce the retrieve from configured dcmFallbackCMoveSCP'
  EQUALITY caseExactIA5Match
  SYNTAX 1.3.6.1.4.1.1466.115.121.1.26
  SINGLE-VALUE )
attributeTypes: ( 1.2.40.0.13.1.15.110.3.98 NAME 'dcmIDGeneratorName'
  DESC 'ID Generator Name. Enumerated values: PatientID, AccessionNumber, RequestedProcedureID, ScheduledProcedureStepID'
  EQUALITY caseExactIA5Match
  SYNTAX 1.3.6.1.4.1.1466.115.121.1.26
  SINGLE-VALUE )
attributeTypes: ( 1.2.40.0.13.1.15.110.3.99 NAME 'dcmIDGeneratorFormat'
  DESC 'Format string used by this ID Generator. %0<width>d will be replaced by a sequential number with leading zeros according the given width'
  EQUALITY caseExactIA5Match
  SYNTAX 1.3.6.1.4.1.1466.115.121.1.26
  SINGLE-VALUE )
attributeTypes: ( 1.2.40.0.13.1.15.110.3.100 NAME 'dcmIDGeneratorInitialValue'
  DESC 'Initial value for sequence used by this ID Generator; 1 if absent'
  EQUALITY integerMatch
  SYNTAX 1.3.6.1.4.1.1466.115.121.1.27
  SINGLE-VALUE )
attributeTypes: ( 1.2.40.0.13.1.15.110.3.101 NAME 'dcmStorePermissionServiceURL'
  DESC 'URL of Store Permission Service which will be invoked on receive of the first object of a study. {<dicomTag>} will be replaced by the value of the attribute in the object. E.g. http://host.name/storage-permission/study/{0020000D}?patientId={00100020}&patientIdIssuer={00100021}&studyDescription={00081030}'
  EQUALITY caseExactIA5Match
  SYNTAX 1.3.6.1.4.1.1466.115.121.1.26
  SINGLE-VALUE )
attributeTypes: ( 1.2.40.0.13.1.15.110.3.102 NAME 'dcmStorePermissionServiceResponsePattern'
  DESC 'Regular Expression applied to responses from Store Permission Service to determine agreement for storage. E.g. "validation"\s*:\s*"true" . If absent, every success response will be treated as agreement for storage.'
  EQUALITY caseExactIA5Match
  SYNTAX 1.3.6.1.4.1.1466.115.121.1.26
  SINGLE-VALUE )
attributeTypes: ( 1.2.40.0.13.1.15.110.3.103 NAME 'dcmStorePermissionCacheStaleTimeout'
  DESC 'Maximal staleness of cached responses from Storage Permission Service in ISO-8601 duration format PnDTnHnMn.nS. If absent, cached responses are only removed on reaching the maximal cache size.'
  EQUALITY caseExactIA5Match
  SYNTAX 1.3.6.1.4.1.1466.115.121.1.26
  SINGLE-VALUE )
attributeTypes: ( 1.2.40.0.13.1.15.110.3.104 NAME 'dcmStorePermissionCacheSize'
  DESC 'Maximum number of cached responses from Storage Permission Service; 10 if absent'
  EQUALITY integerMatch
  SYNTAX 1.3.6.1.4.1.1466.115.121.1.27
  SINGLE-VALUE )
attributeTypes: ( 1.2.40.0.13.1.15.110.3.105 NAME 'dcmAllowRejectionForDataRetentionPolicyExpired'
  DESC 'Allow Rejection For Data Retention Policy Expired. Enumerated values: NEVER, ALWAYS, EXPIRED_UNSET, ONLY_EXPIRED. If absent, EXPIRED_UNSET will be applied.'
  EQUALITY caseExactIA5Match
  SYNTAX 1.3.6.1.4.1.1466.115.121.1.26
  SINGLE-VALUE )
attributeTypes: ( 1.2.40.0.13.1.15.110.3.106 NAME 'dcmRetryOnWarning'
  DESC 'Enables retries to process tasks not only on failure but also on a warning outcome status in a specific queue; disabled if absent'
  EQUALITY booleanMatch
  SYNTAX 1.3.6.1.4.1.1466.115.121.1.7
  SINGLE-VALUE )
attributeTypes: ( 1.2.40.0.13.1.15.110.3.107 NAME 'dcmStoreUpdateDBMaxRetries'
  DESC 'Maximum number of retries to update the database on storage; 1 if absent'
  EQUALITY integerMatch
  SYNTAX 1.3.6.1.4.1.1466.115.121.1.27
  SINGLE-VALUE )
attributeTypes: ( 1.2.40.0.13.1.15.110.3.108 NAME 'dcmMetadataStorageID'
  DESC 'ID of Storage on which Metadata is stored in JSON format - additionally to the complete DICOM composite object. Multiple Storage Systems may be configured. If absent, metadata is not stored additionally.'
  EQUALITY caseExactIA5Match
  SYNTAX 1.3.6.1.4.1.1466.115.121.1.26 )
attributeTypes: ( 1.2.40.0.13.1.15.110.3.109 NAME 'hl7FwdApplicationName'
  DESC 'HL7 Forward Destination Application and Facility name (Application^Facility)'
  EQUALITY caseExactMatch
  SUBSTR caseExactSubstringsMatch
  SYNTAX 1.3.6.1.4.1.1466.115.121.1.15 )
attributeTypes: ( 1.2.40.0.13.1.15.110.3.110 NAME 'dcmAcceptedUserRole'
  DESC 'Roles of users from which web requests are accepted; any if absent.'
  EQUALITY caseExactIA5Match
  SYNTAX 1.3.6.1.4.1.1466.115.121.1.26 )
attributeTypes: ( 1.2.40.0.13.1.15.110.3.111 NAME 'dcmAcceptMissingPatientID'
  DESC 'Indicates if objects without Patient IDs shall be accepted and if a Patient ID shall be created. Enumerated values: YES, NO, CREATE. If absent, CREATE will be applied.'
  EQUALITY caseExactIA5Match
  SYNTAX 1.3.6.1.4.1.1466.115.121.1.26
  SINGLE-VALUE )
attributeTypes: ( 1.2.40.0.13.1.15.110.3.112 NAME 'dcmAllowDeleteStudyPermanently'
  DESC 'Allow to delete Study permanently. Enumerated values: ALWAYS, REJECTED (= only already rejected Studies). If absent, REJECTED will be applied.'
  EQUALITY caseExactIA5Match
  SYNTAX 1.3.6.1.4.1.1466.115.121.1.26
  SINGLE-VALUE )
attributeTypes: ( 1.2.40.0.13.1.15.110.3.113 NAME 'dcmStorePermissionServiceExpirationDatePattern'
  DESC 'Regular Expression applied to responses from Store Permission Service to extract the initial Study Expiration Date. E.g. "expirationdate"\s*:\s*"([0-9]{8})". If absent, locally configured Study Retention Policy Rules will be applied.'
  EQUALITY caseExactIA5Match
  SYNTAX 1.3.6.1.4.1.1466.115.121.1.26
  SINGLE-VALUE )
attributeTypes: ( 1.2.40.0.13.1.15.110.3.114 NAME 'dcmShowPatientInfoInSystemLog'
  DESC 'Specifies if Patient Information is shown as plain text or hashed in system logs. Enumerated values. PLAIN_TEXT, HASH_NAME, HASH_NAME_AND_ID. PLAIN_TEXT if absent.'
  EQUALITY caseExactIA5Match
  SYNTAX 1.3.6.1.4.1.1466.115.121.1.26
  SINGLE-VALUE )
attributeTypes: ( 1.2.40.0.13.1.15.110.3.115 NAME 'dcmShowPatientInfoInAuditLog'
  DESC 'Specifies if Patient Information is shown as plain text or hashed in emitted audit messages. Enumerated values. PLAIN_TEXT, HASH_NAME, HASH_NAME_AND_ID. PLAIN_TEXT if absent.'
  EQUALITY caseExactIA5Match
  SYNTAX 1.3.6.1.4.1.1466.115.121.1.26
  SINGLE-VALUE )
attributeTypes: ( 1.2.40.0.13.1.15.110.3.116 NAME 'dcmFallbackCMoveSCPLeadingCFindSCP'
  DESC 'AE Title of external C-FIND SCP for Verification of Number of Instances retrieved from external C-MOVE SCP specified by dcmFallbackCMoveSCP.'
  EQUALITY caseExactIA5Match
  SYNTAX 1.3.6.1.4.1.1466.115.121.1.26
  SINGLE-VALUE )
attributeTypes: ( 1.2.40.0.13.1.15.110.3.117 NAME 'dcmStgCmtSCP'
  DESC 'AE Title of external Storage Commitment SCP used to verify export to another archive.'
  EQUALITY caseExactIA5Match
  SYNTAX 1.3.6.1.4.1.1466.115.121.1.26
  SINGLE-VALUE )
attributeTypes: ( 1.2.40.0.13.1.15.110.3.118 NAME 'dcmPurgeStgCmtCompletedDelay'
  DESC 'Delay in ISO-8601 duration format PnDTnHnMn.nS after which results of completed Storage Commitment requests are purged. If absent, there is no deletion.'
  EQUALITY caseExactIA5Match
  SYNTAX 1.3.6.1.4.1.1466.115.121.1.26
  SINGLE-VALUE )
attributeTypes: ( 1.2.40.0.13.1.15.110.3.119 NAME 'dcmPurgeStgCmtPollingInterval'
  DESC 'Polling Interval for purging Storage Commitment Results in ISO-8601 duration format PnDTnHnMn.nS. If absent, there is no deletion'
  EQUALITY caseExactIA5Match
  SYNTAX 1.3.6.1.4.1.1466.115.121.1.26
  SINGLE-VALUE )
attributeTypes: ( 1.2.40.0.13.1.15.110.3.120 NAME 'dcmDefaultCharacterSet'
  DESC 'Value of Specific Character Set (0008,0005) added to Data Sets of C-STORE RQs and pending C-FIND RSPs without Specific Character Set (0008,0005) attribute received by the Network AE.'
  EQUALITY caseExactIA5Match
  SYNTAX 1.3.6.1.4.1.1466.115.121.1.26
  SINGLE-VALUE )
attributeTypes: ( 1.2.40.0.13.1.15.110.3.121 NAME 'dcmStorePermissionServiceErrorCommentPattern'
  DESC 'Regular Expression applied to responses from Store Permission Service to extract Error Comment. E.g. "errorcomment"\s*:\s*"(.*)". If absent, the Error Comment will be "Storage denied".'
  EQUALITY caseExactIA5Match
  SYNTAX 1.3.6.1.4.1.1466.115.121.1.26
  SINGLE-VALUE )
attributeTypes: ( 1.2.40.0.13.1.15.110.3.122 NAME 'dcmStorePermissionServiceErrorCodePattern'
  DESC 'Regular Expression applied to responses from Store Permission Service to extract Error Code in hexadecimal. E.g. "errorcode"\s*:\s*"(\p{XDigit}{4})". If absent, the Error Code will be 0124H (Not Authorized).'
  EQUALITY caseExactIA5Match
  SYNTAX 1.3.6.1.4.1.1466.115.121.1.26
  SINGLE-VALUE )
attributeTypes: ( 1.2.40.0.13.1.15.110.3.123 NAME 'dcmExternalRetrieveAET'
  DESC 'Constrains deletion of Studies from the Storage System to Studies which objects are retrievable using this AE from an external C-MOVE SCP.'
  EQUALITY caseExactIA5Match
  SYNTAX 1.3.6.1.4.1.1466.115.121.1.26
  SINGLE-VALUE )
attributeTypes: ( 1.2.40.0.13.1.15.110.3.124 NAME 'dcmExternalRetrieveAEDestination'
  DESC 'AE Title of local C-STORE-SCP to be set as Move Destination in C-MOVE RQs forwarded to external retrieve AE.'
  EQUALITY caseExactIA5Match
  SYNTAX 1.3.6.1.4.1.1466.115.121.1.26
  SINGLE-VALUE )
attributeTypes: ( 1.2.40.0.13.1.15.110.3.125 NAME 'dcmMergeMWLMatchingKey'
  DESC 'Specifies attribute of received object to lookup MWL Item used to coerce request attributes. Enumerated values: AccessionNumber, StudyInstanceUID, ScheduledProcedureStepID. If absent, request attributes of received objects will not be coerced.'
  EQUALITY caseExactIA5Match
  SYNTAX 1.3.6.1.4.1.1466.115.121.1.26
  SINGLE-VALUE )
attributeTypes: ( 1.2.40.0.13.1.15.110.3.126 NAME 'dcmMergeMWLTemplateURI'
  DESC 'Specifies URI for the style sheet to coerce request attributes of received objects from matching DICOM MWL items. Only effective, if dcmMergeMWLMatchingKey is specified.'
  EQUALITY caseExactMatch
  SUBSTR caseExactSubstringsMatch
  SYNTAX 1.3.6.1.4.1.1466.115.121.1.15
  SINGLE-VALUE )
attributeTypes: ( 1.2.40.0.13.1.15.110.3.127 NAME 'dcmMergeMWLCacheStaleTimeout'
  DESC 'Maximal staleness of Request Attributes extracted from matching DICOM MWL items in ISO-8601 duration format PnDTnHnMn.nS. If absent, cached Request Attributes are only removed on reaching the maximal cache size.'
  EQUALITY caseExactIA5Match
  SYNTAX 1.3.6.1.4.1.1466.115.121.1.26
  SINGLE-VALUE )
attributeTypes: ( 1.2.40.0.13.1.15.110.3.128 NAME 'dcmMergeMWLCacheSize'
  DESC 'Maximum number of cached Request Attributes extracted from matching DICOM MWL items; 10 if absent'
  EQUALITY integerMatch
  SYNTAX 1.3.6.1.4.1.1466.115.121.1.27
  SINGLE-VALUE )
attributeTypes: ( 1.2.40.0.13.1.15.110.3.129 NAME 'dcmSeriesMetadataStorageID'
  DESC 'ID of Storage on which ZIP archives with aggregated Metadata of all instances of a Series is stored. Multiple Storage Systems may be configured. If absent, no aggregated Series Metadata will be stored.'
  EQUALITY caseExactIA5Match
  SYNTAX 1.3.6.1.4.1.1466.115.121.1.26 )
attributeTypes: ( 1.2.40.0.13.1.15.110.3.130 NAME 'dcmSeriesMetadataDelay'
  DESC 'Delay in ISO-8601 duration format PnDTnHnMn.nS for storing aggregated Series Metadata on storage. If absent, no aggregated Series Metadata will be stored.'
  EQUALITY caseExactIA5Match
  SYNTAX 1.3.6.1.4.1.1466.115.121.1.26
  SINGLE-VALUE )
attributeTypes: ( 1.2.40.0.13.1.15.110.3.131 NAME 'dcmSeriesMetadataPollingInterval'
  DESC 'Polling Interval for Series scheduled for Metadata update in ISO-8601 duration format PnDTnHnMn.nS. If absent, no aggregated Series Metadata will be stored.'
  EQUALITY caseExactIA5Match
  SYNTAX 1.3.6.1.4.1.1466.115.121.1.26
  SINGLE-VALUE )
attributeTypes: ( 1.2.40.0.13.1.15.110.3.132 NAME 'dcmSeriesMetadataFetchSize'
  DESC 'Maximal number of Series scheduled for Metadata update fetched by one query; 100 if absent'
  EQUALITY integerMatch
  SYNTAX 1.3.6.1.4.1.1466.115.121.1.27
  SINGLE-VALUE )
attributeTypes: ( 1.2.40.0.13.1.15.110.3.133 NAME 'dcmRSOperation'
  DESC 'Name of RESTful Operation which shall be forwarded to another archive instance. Enumerated values: CreatePatient, UpdatePatient, DeletePatient, ChangePatientID, MergePatient, MergePatients, UpdateStudy, DeleteStudy, RejectStudy, RejectSeries, RejectInstance, UpdateStudyExpirationDate, UpdateSeriesExpirationDate, ApplyRetentionPolicy, CreateMWL, UpdateMWL, DeleteMWL, UpdateStudyAccessControlID'
  EQUALITY caseExactIA5Match
  SYNTAX 1.3.6.1.4.1.1466.115.121.1.26 )
attributeTypes: ( 1.2.40.0.13.1.15.110.3.134 NAME 'dcmMetadataFilterName'
  DESC 'NO LONGER USED - MAY BE DECLARED OBSOLETE IN FUTURE VERSION'
  EQUALITY caseExactMatch
  SUBSTR caseExactSubstringsMatch
  SYNTAX 1.3.6.1.4.1.1466.115.121.1.15
  SINGLE-VALUE )
attributeTypes: ( 1.2.40.0.13.1.15.110.3.135 NAME 'dcmPurgeInstanceRecordsDelay'
  DESC 'Delay in ISO-8601 duration format PnDTnHnMn.nS for purging Instance Records from the DB. Only effective if dcmPurgeInstanceRecords = true.'
  EQUALITY caseExactIA5Match
  SYNTAX 1.3.6.1.4.1.1466.115.121.1.26
  SINGLE-VALUE )
attributeTypes: ( 1.2.40.0.13.1.15.110.3.136 NAME 'dcmPurgeInstanceRecordsPollingInterval'
  DESC 'Polling Interval for Series scheduled for purging Instance Records from the DB in ISO-8601 duration format PnDTnHnMn.nS. Only effective if dcmPurgeInstanceRecords = true.'
  EQUALITY caseExactIA5Match
  SYNTAX 1.3.6.1.4.1.1466.115.121.1.26
  SINGLE-VALUE )
attributeTypes: ( 1.2.40.0.13.1.15.110.3.137 NAME 'dcmPurgeInstanceRecordsFetchSize'
  DESC 'Maximal number of Series scheduled for purging Instance Records from the DB fetched by one query; 100 if absent. Only effective if dcmPurgeInstanceRecords = true.'
  EQUALITY integerMatch
  SYNTAX 1.3.6.1.4.1.1466.115.121.1.27
  SINGLE-VALUE )
attributeTypes: ( 1.2.40.0.13.1.15.110.3.138 NAME 'hl7OrderScheduledStationDeviceReference'
   DESC 'The DN of a dicomDeviceObject referenced by hl7OrderScheduledStation'
   EQUALITY distinguishedNameMatch
   SYNTAX 1.3.6.1.4.1.1466.115.121.1.12
   SINGLE-VALUE )
attributeTypes: ( 1.2.40.0.13.1.15.110.3.139 NAME 'dcmSPSStatus'
  DESC 'Scheduled Procedure Step Status code. Enumerated values: SCHEDULED, ARRIVED, READY, STARTED, DEPARTED, CANCELLED, DISCONTINUED, COMPLETED'
  EQUALITY caseExactIA5Match
  SYNTAX 1.3.6.1.4.1.1466.115.121.1.26
  SINGLE-VALUE )
attributeTypes: ( 1.2.40.0.13.1.15.110.3.140 NAME 'hl7OrderControlStatus'
  DESC 'HL7 Order Control Status Code. Enumerated values: NW_SC, NW_IP, CA_CA, DC_CA, XO_SC, XO_CM, SC_CM, SC_DC, SC_IP, SC_A'
  EQUALITY caseExactIA5Match
  SYNTAX 1.3.6.1.4.1.1466.115.121.1.26 )
attributeTypes: ( 1.2.40.0.13.1.15.110.3.141 NAME 'dcmRemapRetrieveURL'
  DESC 'Remap Retrieve URL used in QIDO-RS and WADO-RS Metadata responses. Optionally prefixed with "[<http-client-host>]". E.g.: "[cache-proxy]http://cache-proxy:8080". If absent or if the specified <http-client-host> does not match, scheme and server authority of the QIDO-RS or WADO-RS request URL are used.'
  EQUALITY caseExactIA5Match
  SYNTAX 1.3.6.1.4.1.1466.115.121.1.26
  SINGLE-VALUE )
attributeTypes: ( 1.2.40.0.13.1.15.110.3.142 NAME 'dcmAcceptedMoveDestination'
  DESC 'Accepted Move Destination in C-MOVE requests; any if absent.'
  EQUALITY caseExactIA5Match
  SYNTAX 1.3.6.1.4.1.1466.115.121.1.26 )
attributeTypes: ( 1.2.40.0.13.1.15.110.3.143 NAME 'dcmValidateCallingAEHostname'
  DESC 'Validate Calling AE Hostname or IP Address of Association requestors; disabled if absent'
  EQUALITY booleanMatch
  SYNTAX 1.3.6.1.4.1.1466.115.121.1.7
  SINGLE-VALUE )
attributeTypes: ( 1.2.40.0.13.1.15.110.3.144 NAME 'dcmStoreUpdateDBMaxRetryDelay'
  DESC 'Maximal delay in ms between retries to update the database on storage; 1000 if absent'
  EQUALITY integerMatch
  SYNTAX 1.3.6.1.4.1.1466.115.121.1.27
  SINGLE-VALUE )
attributeTypes: ( 1.2.40.0.13.1.15.110.3.145 NAME 'hl7PSUTaskPollingInterval'
  DESC 'Polling Interval for HL7 Procedure Status Update Tasks in ISO-8601 duration format PnDTnHnMn.nS. Disabled, if absent.'
  EQUALITY caseExactIA5Match
  SYNTAX 1.3.6.1.4.1.1466.115.121.1.26
  SINGLE-VALUE )
attributeTypes: ( 1.2.40.0.13.1.15.110.3.146 NAME 'hl7PSUTaskFetchSize'
  DESC 'Maximal number of HL7 Procedure Status Update Tasks fetched in one query; 100 if absent'
  EQUALITY integerMatch
  SYNTAX 1.3.6.1.4.1.1466.115.121.1.27
  SINGLE-VALUE )
attributeTypes: ( 1.2.40.0.13.1.15.110.3.147 NAME 'hl7PSUDelay'
  DESC 'Delay in ISO-8601 duration format PnDTnHnMn.nS after which an HL7 Procedure Status Update for a received study is sent to configured HL7 receivers. If absent, HL7 Procedure Status Update is triggered by received MPPS.'
  EQUALITY caseExactIA5Match
  SYNTAX 1.3.6.1.4.1.1466.115.121.1.26
  SINGLE-VALUE )
attributeTypes: ( 1.2.40.0.13.1.15.110.3.148 NAME 'hl7PSUTimeout'
  DESC 'Timeout in ISO-8601 duration format PnDTnHnMn.nS for waiting on receive of instances referenced in MPPS; check for completeness forever if absent.'
  EQUALITY caseExactIA5Match
  SYNTAX 1.3.6.1.4.1.1466.115.121.1.26
  SINGLE-VALUE )
attributeTypes: ( 1.2.40.0.13.1.15.110.3.149 NAME 'hl7PSUOnTimeout'
  DESC 'Specifies if the HL7 Procedure Status Update is sent if the timeout for waiting on receive of instances referenced is exceeded; just stop check for completeness on timeout if absent.'
  EQUALITY booleanMatch
  SYNTAX 1.3.6.1.4.1.1466.115.121.1.7
  SINGLE-VALUE )
attributeTypes: ( 1.2.40.0.13.1.15.110.3.150 NAME 'hl7PSUReceivingApplication'
  DESC 'Application|Facility name of Receiving Application for HL7 Procedure Status Update.'
  EQUALITY caseExactIA5Match
  SYNTAX 1.3.6.1.4.1.1466.115.121.1.26 )
attributeTypes: ( 1.2.40.0.13.1.15.110.3.151 NAME 'hl7PSUSendingApplication'
  DESC 'Application|Facility name of Sending Application for HL7 Procedure Status Update. HL7 Procedure Status Update disabled, if absent.'
  EQUALITY caseExactIA5Match
  SYNTAX 1.3.6.1.4.1.1466.115.121.1.26
  SINGLE-VALUE )
attributeTypes: ( 1.2.40.0.13.1.15.110.3.152 NAME 'hl7PSUMWL'
  DESC 'Specifies if the Status of MWL Items in the DB is updated to COMPLETED for a received study after the configured HL7 Procedure Status Update Delay. Disabled, if absent.'
  EQUALITY booleanMatch
  SYNTAX 1.3.6.1.4.1.1466.115.121.1.7
  SINGLE-VALUE )
attributeTypes: ( 1.2.40.0.13.1.15.110.3.153 NAME 'dcmExportPreviousEntity'
  DESC 'Specifies if the previous Entity of a replaced Instance shall be also exported. Disabled if absent.'
  EQUALITY booleanMatch
  SYNTAX 1.3.6.1.4.1.1466.115.121.1.7
  SINGLE-VALUE )
attributeTypes: ( 1.2.40.0.13.1.15.110.3.154 NAME 'dcmAcceptConflictingPatientID'
  DESC 'Indicates if objects with a Patient IDs which differs from the Patient ID in previous received objects of the Study shall be accepted. Enumerated values: YES, NO, MERGED(= accept prior Patient IDs). If absent, MERGED will be applied.'
  EQUALITY caseExactIA5Match
  SYNTAX 1.3.6.1.4.1.1466.115.121.1.26
  SINGLE-VALUE )
attributeTypes: ( 1.2.40.0.13.1.15.110.3.155 NAME 'dcmAuditRecordRepositoryURL'
  DESC 'Access URL of Audit Record Repository. E.g. http://kibana:5601'
  EQUALITY caseExactIA5Match
  SYNTAX 1.3.6.1.4.1.1466.115.121.1.26
  SINGLE-VALUE )
attributeTypes: ( 1.2.40.0.13.1.15.110.3.156 NAME 'dcmCopyMoveUpdatePolicy'
  DESC 'Specifies update policy for attributes of the destination Study on Copy/Move of Instances from another Study. Enumerated values: PRESERVE, SUPPLEMENT, MERGE, OVERWRITE, REPLACE. If absent, PRESERVE will be applied.'
  EQUALITY caseExactIA5Match
  SYNTAX 1.3.6.1.4.1.1466.115.121.1.26
  SINGLE-VALUE )
attributeTypes: ( 1.2.40.0.13.1.15.110.3.157 NAME 'hl7TrackChangedPatientID'
  DESC 'Enable to keep track of the prior Patient ID on a change of the Patient ID by HL7 ADT^A47 or by the RESTful Patient Update Service. Enabled if absent.'
  EQUALITY booleanMatch
  SYNTAX 1.3.6.1.4.1.1466.115.121.1.7
  SINGLE-VALUE )
attributeTypes: ( 1.2.40.0.13.1.15.110.3.158 NAME 'dcmXDSiImagingDocumentSourceAETitle'
  DESC 'AE Title of local Application Entity associated with XDS-I Imaging Document Source.'
  EQUALITY caseExactIA5Match
  SYNTAX 1.3.6.1.4.1.1466.115.121.1.26
  SINGLE-VALUE )
attributeTypes: ( 1.2.40.0.13.1.15.110.3.159 NAME 'dcmInvokeImageDisplayPatientURL'
  DESC 'URL to launch external Image Display for a Patient. {} will be replaced by the Patient ID formatted as HL7 CX data type. E.g.: http://display:8080/IHEInvokeImageDisplay?requestType=PATIENT&patientID={}'
  EQUALITY caseExactIA5Match
  SYNTAX 1.3.6.1.4.1.1466.115.121.1.26
  SINGLE-VALUE )
attributeTypes: ( 1.2.40.0.13.1.15.110.3.160 NAME 'dcmInvokeImageDisplayStudyURL'
  DESC 'URL to launch external Image Display for a Study. {} will be replaced by the Study Instance UID. E.g.: http://display:8080/IHEInvokeImageDisplay?requestType=STUDY&studyUID={}'
  EQUALITY caseExactIA5Match
  SYNTAX 1.3.6.1.4.1.1466.115.121.1.26
  SINGLE-VALUE )
attributeTypes: ( 1.2.40.0.13.1.15.110.3.161 NAME 'hl7ADTReceivingApplication'
  DESC 'Application|Facility name of Receiving Application for HL7 ADT messages to synchronize external systems about performed Patient Information updates. If absent, synchronization of external systems by HL7 ADT messages is disabled.'
  EQUALITY caseExactIA5Match
  SYNTAX 1.3.6.1.4.1.1466.115.121.1.26 )
attributeTypes: ( 1.2.40.0.13.1.15.110.3.162 NAME 'hl7ADTSendingApplication'
  DESC 'Application|Facility name of Sending Application for HL7 ADT messages to synchronize external systems about performed Patient Information updates. If absent, synchronization of external systems by HL7 ADT messages is disabled.'
  EQUALITY caseExactIA5Match
  SYNTAX 1.3.6.1.4.1.1466.115.121.1.26
  SINGLE-VALUE )
attributeTypes: ( 1.2.40.0.13.1.15.110.3.163 NAME 'dcmRetrieveLocationUID'
   DESC 'Retrieve Location UID.'
   EQUALITY  objectIdentifierMatch
   SYNTAX 1.3.6.1.4.1.1466.115.121.1.38
   SINGLE-VALUE )
attributeTypes: ( 1.2.40.0.13.1.15.110.3.164 NAME 'hl7ScheduledProtocolCodeInOrder'
  DESC 'Specifies location of Scheduled Protocol Code in received HL7 Order message. Enumerated values: OBR_4_1, OBR_4_4. If absent, OBR_4_4 will be applied.'
  EQUALITY caseExactIA5Match
  SYNTAX 1.3.6.1.4.1.1466.115.121.1.26
  SINGLE-VALUE )
attributeTypes: ( 1.2.40.0.13.1.15.110.3.165 NAME 'dcmAuditUnknownStudyInstanceUID'
  DESC 'Indicates study instance uid value to be sent in audit message when not known. If absent, "1.2.40.0.13.1.15.110.3.165.1" will be applied.'
  EQUALITY objectIdentifierMatch
  SYNTAX 1.3.6.1.4.1.1466.115.121.1.38
  SINGLE-VALUE )
attributeTypes: ( 1.2.40.0.13.1.15.110.3.166 NAME 'dcmAuditUnknownPatientID'
  DESC 'Indicates patient id value to be sent in audit message when not known. If absent, "<none>" will be applied.'
  EQUALITY caseExactIA5Match
  SYNTAX 1.3.6.1.4.1.1466.115.121.1.26
  SINGLE-VALUE )
attributeTypes: ( 1.2.40.0.13.1.15.110.3.167 NAME 'hl7ScheduledStationAETInOrder'
  DESC 'Specifies location of Scheduled Station AE Title in received HL7 Order message. Enumerated values: ORC_18. Should not be configured for HL7 v2.5.1 OMI^O23 with IPC segment. If absent or no value is provided in the configured field, the Scheduled Station AE Title is selected according configured rules.'
  EQUALITY caseExactIA5Match
  SYNTAX 1.3.6.1.4.1.1466.115.121.1.26
  SINGLE-VALUE )
attributeTypes: ( 1.2.40.0.13.1.15.110.3.168 NAME 'dcmElasticSearchURL'
  DESC 'NO LONGER USED - MAY BE DECLARED OBSOLETE IN FUTURE VERSION'
  EQUALITY caseExactIA5Match
  SYNTAX 1.3.6.1.4.1.1466.115.121.1.26
  SINGLE-VALUE )
attributeTypes: ( 1.2.40.0.13.1.15.110.3.169 NAME 'dcmAudit2JsonFhirTemplateURI'
  DESC 'Specifies URI for the style sheet to transcode Audit Message to a FHIR JSON Resource Audit Event'
  EQUALITY caseExactMatch
  SUBSTR caseExactSubstringsMatch
  SYNTAX 1.3.6.1.4.1.1466.115.121.1.15
  SINGLE-VALUE )
attributeTypes: ( 1.2.40.0.13.1.15.110.3.170 NAME 'dcmAudit2XmlFhirTemplateURI'
  DESC 'Specifies URI for the style sheet to transcode Audit Message to a FHIR XML Resource Audit Event'
  EQUALITY caseExactMatch
  SUBSTR caseExactSubstringsMatch
  SYNTAX 1.3.6.1.4.1.1466.115.121.1.15
  SINGLE-VALUE )
attributeTypes: ( 1.2.40.0.13.1.15.110.3.171 NAME 'dcmStorageThreshold'
  DESC 'Minimal Usable Space on Storage System. If the usable space fall below that value the Storage System will be removed from the list of configured Storage Systems of the Network AE requesting that Storage System. Format nnn(MB|GB|MiB|GiB)'
  EQUALITY caseExactIA5Match
  SYNTAX 1.3.6.1.4.1.1466.115.121.1.26
  SINGLE-VALUE )
attributeTypes: ( 1.2.40.0.13.1.15.110.3.172 NAME 'dcmObjectStorageID'
  DESC 'ID of Storage System on which received DICOM composite objects are stored. Multiple Storage Systems may be configured.'
  EQUALITY caseExactIA5Match
  SYNTAX 1.3.6.1.4.1.1466.115.121.1.26 )
attributeTypes: ( 1.2.40.0.13.1.15.110.3.173 NAME 'dcmObjectStorageCount'
  DESC 'Number of Storage Systems which are filled in parallel; 1 if absent.'
  EQUALITY integerMatch
  SYNTAX 1.3.6.1.4.1.1466.115.121.1.27
  SINGLE-VALUE )
attributeTypes: ( 1.2.40.0.13.1.15.110.3.174 NAME 'dcmQueryFetchSize'
  DESC 'Number of rows fetched from the database at once by the Query Service. 100 if absent'
  EQUALITY integerMatch
  SYNTAX 1.3.6.1.4.1.1466.115.121.1.27
  SINGLE-VALUE )
attributeTypes: ( 1.2.40.0.13.1.15.110.3.175 NAME 'dcmDiffStudiesIncludefieldAll'
  DESC 'NO LONGER USED - MAY BE DECLARED OBSOLETE IN FUTURE VERSION'
  EQUALITY caseExactIA5Match
  SYNTAX 1.3.6.1.4.1.1466.115.121.1.26 )
attributeTypes: ( 1.2.40.0.13.1.15.110.3.176 NAME 'hl7NoPatientCreateMessageType'
  DESC 'Message Type(s) (MessageType^TriggerEvent) of HL7 messages which are only processed, if there is already a Patient record in the database, which Patient ID matches the Patient ID in the PID or MRG segment of the message. Thus no new Patient record will be created by messages of the specified types.'
  EQUALITY caseExactMatch
  SUBSTR caseExactSubstringsMatch
  SYNTAX 1.3.6.1.4.1.1466.115.121.1.15 )
attributeTypes: ( 1.2.40.0.13.1.15.110.3.177 NAME 'dcmAttributeSetType'
  DESC 'Specifies if this Attribute Set is used by Query Parameter "includefields" of QIDO-RS and WADO-RS Metadata or by Query Parameter "comparefield" of DIFF-RS requests. Enumerated values: QIDO_RS, WADO_RS, DIFF_RS, LEADING_CFIND_SCP.'
  EQUALITY caseExactIA5Match
  SYNTAX 1.3.6.1.4.1.1466.115.121.1.26
  SINGLE-VALUE )
attributeTypes: ( 1.2.40.0.13.1.15.110.3.178 NAME 'dcmAttributeSetID'
  DESC 'Value used by Query Parameter "includefields" of QIDO-RS and WADO-RS Metadata requests and by Query Parameter "comparefield" of DIFF-RS requests to refer this Attribute Set.'
  EQUALITY caseExactIA5Match
  SYNTAX 1.3.6.1.4.1.1466.115.121.1.26
  SINGLE-VALUE )
attributeTypes: ( 1.2.40.0.13.1.15.110.3.179 NAME 'dcmQueryMaxNumberOfResults'
  DESC 'Maximal number of return results by C-FIND SCP. If the number of matches extends the limit, the C-FIND request will be refused. 0 (=unlimited) if absent'
  EQUALITY integerMatch
  SYNTAX 1.3.6.1.4.1.1466.115.121.1.27
  SINGLE-VALUE )
attributeTypes: ( 1.2.40.0.13.1.15.110.3.180 NAME 'dcmAttributeSetTitle'
  DESC 'Attribute Set Title'
  EQUALITY caseExactMatch
  SUBSTR caseExactSubstringsMatch
  SYNTAX 1.3.6.1.4.1.1466.115.121.1.15
  SINGLE-VALUE )
attributeTypes: ( 1.2.40.0.13.1.15.110.3.181 NAME 'dcmAttributeSetNumber'
  DESC 'Attribute Set Number used to order Attribute Sets.'
  EQUALITY integerMatch
  SYNTAX 1.3.6.1.4.1.1466.115.121.1.27
  SINGLE-VALUE )
attributeTypes: ( 1.2.40.0.13.1.15.110.3.182 NAME 'dcmSupplementFromDeviceReference'
   DESC 'The DN of a dicomDeviceObject from which Assigning Authorities and other information is taken to supplement received Composite Objects and MPPS.'
   EQUALITY distinguishedNameMatch
   SYNTAX 1.3.6.1.4.1.1466.115.121.1.12
   SINGLE-VALUE )
attributeTypes: ( 1.2.40.0.13.1.15.110.3.183 NAME 'dcmSpanningCFindSCP'
  DESC 'AE Title of external C-FIND SCP to forward C-FIND RQs and backward responses according configured Spanning C-Find SCP Policy.'
  EQUALITY caseExactIA5Match
  SYNTAX 1.3.6.1.4.1.1466.115.121.1.26
  SINGLE-VALUE )
attributeTypes: ( 1.2.40.0.13.1.15.110.3.184 NAME 'dcmSpanningCFindSCPPolicy'
  DESC 'Specifies policy for combining matches returned from configured Spanning C-Find SCP with matching entries from the archive DB. Enumerated values: SUPPLEMENT (= returns local matches before additional matches from Spanning C-Find SCP ), MERGE (= returns matches from Spanning C-Find SCP before additional local matches), REPLACE (= returns only matches from Spanning C-Find SCP).'
  EQUALITY caseExactIA5Match
  SYNTAX 1.3.6.1.4.1.1466.115.121.1.26
  SINGLE-VALUE )
attributeTypes: ( 1.2.40.0.13.1.15.110.3.185 NAME 'dcmSpanningCFindSCPRetrieveAET'
  DESC 'Specifies Retrieve AE Title(s) in returned matches from Spanning C-Find SCP. Keep original Retrieve AE Title(s) returned by Spanning C-Find SCP if absent.'
  EQUALITY caseExactIA5Match
  SYNTAX 1.3.6.1.4.1.1466.115.121.1.26 )
attributeTypes: ( 1.2.40.0.13.1.15.110.3.186 NAME 'dcmLinkMWLEntryUpdatePolicy'
  DESC 'Specifies update policy for Study attributes on Link of Instances of another Study with a MWL Entry referring an existing Study. Enumerated values: PRESERVE, SUPPLEMENT, MERGE, OVERWRITE, REPLACE. If absent, PRESERVE will be applied.'
  EQUALITY caseExactIA5Match
  SYNTAX 1.3.6.1.4.1.1466.115.121.1.26
  SINGLE-VALUE )
attributeTypes: ( 1.2.40.0.13.1.15.110.3.187 NAME 'dcmAuditSoftwareConfigurationVerbose'
  DESC 'Specifies if Child Objects and Attributes of created Objects should be included in Software Configuration Audit Message. Disabled if absent.'
  EQUALITY booleanMatch
  SYNTAX 1.3.6.1.4.1.1466.115.121.1.7
  SINGLE-VALUE )
attributeTypes: ( 1.2.40.0.13.1.15.110.3.188 NAME 'hl7OutgoingPatientUpdateTemplateURI'
  DESC 'Specifies URI for the style sheet to transcode DICOM object patient attributes to HL7 ADT messages.'
  EQUALITY caseExactMatch
  SUBSTR caseExactSubstringsMatch
  SYNTAX 1.3.6.1.4.1.1466.115.121.1.15
  SINGLE-VALUE )
attributeTypes: ( 1.2.40.0.13.1.15.110.3.189 NAME 'hl7UseNullValue'
  DESC 'Specifies if HL7 v2 null values (|""|) are used in sent HL7 messages for not present or empty entity attributes. Required to unset entity attributes at the remote HL7 Application. Disabled if absent.'
  EQUALITY booleanMatch
  SYNTAX 1.3.6.1.4.1.1466.115.121.1.7
  SINGLE-VALUE )
attributeTypes: ( 1.2.40.0.13.1.15.110.3.190 NAME 'dcmMaxQueueSize'
  DESC 'Maximal number of scheduled tasks in the queue. If the number of scheduled tasks reaches the limit, an attempt to schedule another tasks will fail. 0 = no limitation.'
  EQUALITY integerMatch
  SYNTAX 1.3.6.1.4.1.1466.115.121.1.27
  SINGLE-VALUE )
attributeTypes: ( 1.2.40.0.13.1.15.110.3.191 NAME 'dcmNullifyTag'
  DESC 'DICOM Tag of Attribute to be nullified as hex string'
  EQUALITY caseExactIA5Match
  SYNTAX 1.3.6.1.4.1.1466.115.121.1.26 )
attributeTypes: ( 1.2.40.0.13.1.15.110.3.192 NAME 'dcmExportPriority'
  DESC 'JMS Priority Level for processing the Export Task from 0 (lowest) to 9 (highest). 4 if absent.'
  EQUALITY integerMatch
  SYNTAX 1.3.6.1.4.1.1466.115.121.1.27
  SINGLE-VALUE )
attributeTypes: ( 1.2.40.0.13.1.15.110.3.193 NAME 'dcmQueueTasksFetchSize'
  DESC 'Maximal number of Tasks rescheduled or deleted or canceled in one transaction; 100 if absent'
  EQUALITY integerMatch
  SYNTAX 1.3.6.1.4.1.1466.115.121.1.27
  SINGLE-VALUE )
attributeTypes: ( 1.2.40.0.13.1.15.110.3.194 NAME 'dcmRejectionNoteStorageAET'
  DESC 'Title of Archive Application Entity, of which first configured Object Storage will be used for storing Rejection Notes generated either by IOCM-RS services or by Delete Expired Studies Scheduler. If absent, for IOCM services the Object Storage configured for Archive AE referred in the IOCM-RS request will be used, or for Delete Expired Studies Scheduler the Object Storage configured for Reject Expired Studies AE will be used.'
  EQUALITY caseExactIA5Match
  SYNTAX 1.3.6.1.4.1.1466.115.121.1.26
  SINGLE-VALUE )
attributeTypes: ( 1.2.40.0.13.1.15.110.3.195 NAME 'dcmXRoadProperty'
  DESC 'Properties for accessing Estonian National Patient Registry in format <name>=<value>'
  EQUALITY caseExactMatch
  SYNTAX 1.3.6.1.4.1.1466.115.121.1.15 )
attributeTypes: ( 1.2.40.0.13.1.15.110.3.196 NAME 'dcmUIConfigurationDeviceName'
  DESC 'Specifies the device name containing the Archive UI Configuration.'
  EQUALITY caseExactMatch
  SYNTAX 1.3.6.1.4.1.1466.115.121.1.15
  SINGLE-VALUE )
attributeTypes: ( 1.2.40.0.13.1.15.110.3.197 NAME 'dcmDeIdentification'
  DESC 'De-identify objects according the Basic Application Level Confidentiality Profile specified in DICOM PS3.15. Selecting any Option implicitly includes the Basic Application Level Confidentiality Profile. Enumerated values: BasicApplicationConfidentialityProfile, RetainLongitudinalTemporalInformationFullDatesOption, RetainDeviceIdentityOption, RetainUIDsOption, RetainInstitutionIdentityOption.'
  EQUALITY caseExactIA5Match
  SYNTAX 1.3.6.1.4.1.1466.115.121.1.26 )
attributeTypes: ( 1.2.40.0.13.1.15.110.3.198 NAME 'dcmNullifyIssuerOfPatientID'
  DESC 'Conditionally nullify Issuer of Patient ID (0010,0021) and Issuer of Patient ID Qualifiers Sequence (0010,0024) from received objects. Enumerated values: ALWAYS, MATCHING, NOT_MATCHING.'
  EQUALITY caseExactIA5Match
  SYNTAX 1.3.6.1.4.1.1466.115.121.1.26 )
attributeTypes: ( 1.2.40.0.13.1.15.110.3.199 NAME 'dcmIssuerOfPatientID'
  DESC 'Issuer of Patient ID (0010,0021), and optionally also values for the Universal Entity ID (0040,0032) and the Universal Entity ID Type (0040,0033) of the Item of the Issuer of Patient ID Qualifiers Sequence (0010,0024) against values in received objects are matched, if dcmNullifyIssuerOfPatientID is MATCHING or NOT_MATCHING. Format: <Issuer of Patient ID> [& <Universal Entity ID> & <Universal Entity ID Type>].'
  EQUALITY caseExactMatch
  SUBSTR caseExactSubstringsMatch
  SYNTAX 1.3.6.1.4.1.1466.115.121.1.15 )
attributeTypes: ( 1.2.40.0.13.1.15.110.3.200 NAME 'dcmStartRetentionPeriodOnStudyDate'
  DESC 'Indicates if retention period should be started on Study Date. Disabled if absent.'
  EQUALITY booleanMatch
  SYNTAX 1.3.6.1.4.1.1466.115.121.1.7
  SINGLE-VALUE )
attributeTypes: ( 1.2.40.0.13.1.15.110.3.201 NAME 'dcmKeycloakServerID'
  DESC 'Keycloak server identifier'
  EQUALITY caseExactMatch
  SYNTAX 1.3.6.1.4.1.1466.115.121.1.15
  SINGLE-VALUE )
attributeTypes: ( 1.2.40.0.13.1.15.110.3.208 NAME 'dcmExportStorageID'
  DESC 'Constrains deletion of Studies from the Storage System to Studies which objects are also accessible from the specified other storage.'
  EQUALITY caseExactIA5Match
  SYNTAX 1.3.6.1.4.1.1466.115.121.1.26
  SINGLE-VALUE )
attributeTypes: ( 1.2.40.0.13.1.15.110.3.209 NAME 'dcmNoDeletionConstraint'
  DESC 'Delete all Studies from cache/temporary Storage System, if no Deleter Threshold and no other deletion constraint is configured; false if absent.'
  EQUALITY booleanMatch
  SYNTAX 1.3.6.1.4.1.1466.115.121.1.7
  SINGLE-VALUE )
attributeTypes: ( 1.2.40.0.13.1.15.110.3.210 NAME 'dcmRetrieveCacheStorageID'
  DESC 'Specifies another Storage to which objects are copied in parallel on retrieve to increase the performance on accessing storage systems which provides more bandwidth using multiple connections in parallel.'
  EQUALITY caseExactIA5Match
  SYNTAX 1.3.6.1.4.1.1466.115.121.1.26
  SINGLE-VALUE )
attributeTypes: ( 1.2.40.0.13.1.15.110.3.211 NAME 'dcmRetrieveCacheMaxParallel'
  DESC 'Maximal number of parallel copies to cache storage on retrieve specified by dcmRetrieveCacheStorageID; 10 if absent.'
  EQUALITY integerMatch
  SYNTAX 1.3.6.1.4.1.1466.115.121.1.27
  SINGLE-VALUE )
attributeTypes: ( 1.2.40.0.13.1.15.110.3.212 NAME 'dcmPurgeInstanceRecords'
  DESC 'Indicates that Instance Records may be purged from the DB; disabled if absent'
  EQUALITY booleanMatch
  SYNTAX 1.3.6.1.4.1.1466.115.121.1.7
  SINGLE-VALUE )
attributeTypes: ( 1.2.40.0.13.1.15.110.3.213 NAME 'dcmAllowDeletePatient'
  DESC 'Allow permanent deletion of Patients. Enumerated values: NEVER, ALWAYS, WITHOUT_STUDIES. If absent, WITHOUT_STUDIES will be applied.'
  EQUALITY caseExactIA5Match
  SYNTAX 1.3.6.1.4.1.1466.115.121.1.26
  SINGLE-VALUE )
attributeTypes: ( 1.2.40.0.13.1.15.110.3.214 NAME 'dcmImpaxReportProperty'
  DESC 'Properties for accessing Agfa Impax Report Service in format <name>=<value>'
  EQUALITY caseExactMatch
  SYNTAX 1.3.6.1.4.1.1466.115.121.1.15 )
attributeTypes: ( 1.2.40.0.13.1.15.110.3.215 NAME 'dcmWadoZIPEntryNameFormat'
  DESC 'Format of entry names in ZIP archive returned by WADO-RS. "DICOM/{0020000D,hash}/{0020000E,hash}/{00080018,hash}", if absent.'
  EQUALITY caseExactIA5Match
  SYNTAX 1.3.6.1.4.1.1466.115.121.1.26
  SINGLE-VALUE )
attributeTypes: ( 1.2.40.0.13.1.15.110.3.216 NAME 'dcmStorageClusterID'
  DESC 'Identifies a Storage to belong to a Storage Cluster. Objects of one Study may be distributed over Storage Systems of one Storage Cluster. Used by threshold triggered deletion.'
  EQUALITY caseExactIA5Match
  SYNTAX 1.3.6.1.4.1.1466.115.121.1.26
  SINGLE-VALUE )
attributeTypes: ( 1.2.40.0.13.1.15.110.3.217 NAME 'dcmWadoCDA2HtmlTemplateURI'
  DESC 'URL to XSL style sheet inserted as <?xml-stylesheet type="text/xsl" href="<url>" > in CDA documents returned by WADO-URI service. If absent, the embedded CDI document is returned verbatim.'
  EQUALITY caseExactMatch
  SUBSTR caseExactSubstringsMatch
  SYNTAX 1.3.6.1.4.1.1466.115.121.1.15
  SINGLE-VALUE )
attributeTypes: ( 1.2.40.0.13.1.15.110.3.218 NAME 'dcmStgCmtPolicy'
  DESC 'NO LONGER USED - MAY BE DECLARED OBSOLETE IN FUTURE VERSION'
  EQUALITY caseExactIA5Match
  SYNTAX 1.3.6.1.4.1.1466.115.121.1.26
  SINGLE-VALUE )
attributeTypes: ( 1.2.40.0.13.1.15.110.3.219 NAME 'dcmStgCmtUpdateLocationStatus'
  DESC 'NO LONGER USED - MAY BE DECLARED OBSOLETE IN FUTURE VERSION'
  EQUALITY booleanMatch
  SYNTAX 1.3.6.1.4.1.1466.115.121.1.7
  SINGLE-VALUE )
attributeTypes: ( 1.2.40.0.13.1.15.110.3.220 NAME 'dcmStgCmtStorageID'
  DESC 'NO LONGER USED - MAY BE DECLARED OBSOLETE IN FUTURE VERSION'
  EQUALITY caseExactIA5Match
  SYNTAX 1.3.6.1.4.1.1466.115.121.1.26 )
attributeTypes: ( 1.2.40.0.13.1.15.110.3.221 NAME 'dcmURIPattern'
  DESC 'Only forward requests which match the given Regular Expression. If prefixed with !, only forward requests which does not match the given Regular Expression.'
  EQUALITY caseExactMatch
  SYNTAX 1.3.6.1.4.1.1466.115.121.1.15
  SINGLE-VALUE )
attributeTypes: ( 1.2.40.0.13.1.15.110.3.222 NAME 'dcmStorageVerificationPolicy'
  DESC 'Storage Verification Policy: DB_RECORD_EXISTS (= only check for existence of DB records), OBJECT_EXISTS (= check if object exists on Storage System), OBJECT_SIZE (= check size of object on Storage System), OBJECT_FETCH (= fetch object from Storage System), OBJECT_CHECKSUM (= recalculate checksum of object on Storage System) or S3_MD5SUM (= check MD5 checksum of object on S3 Storage System). OBJECT_CHECKSUM if absent.'
  EQUALITY caseExactIA5Match
  SYNTAX 1.3.6.1.4.1.1466.115.121.1.26
  SINGLE-VALUE )
attributeTypes: ( 1.2.40.0.13.1.15.110.3.223 NAME 'dcmStorageVerificationUpdateLocationStatus'
  DESC 'Indicates if the Status of the Location DB record shall be updated on Storage Verification accordingly. Not effective with Storage Verification Policy: DB_RECORD_EXISTS. False if absent.'
  EQUALITY booleanMatch
  SYNTAX 1.3.6.1.4.1.1466.115.121.1.7
  SINGLE-VALUE )
attributeTypes: ( 1.2.40.0.13.1.15.110.3.224 NAME 'dcmStorageVerificationStorageID'
  DESC 'Indicates that the object must be stored on (one of) the specified Storage System for successful Storage Verification. If absent, storage on any Storage System is sufficient. Not effective with Storage Validation Policy: DB_RECORD_EXISTS.'
  EQUALITY caseExactIA5Match
  SYNTAX 1.3.6.1.4.1.1466.115.121.1.26 )
attributeTypes: ( 1.2.40.0.13.1.15.110.3.225 NAME 'dcmStorageVerificationAETitle'
  DESC 'Archive AE Title used for scheduled Storage Verifications.'
  EQUALITY caseExactIA5Match
  SYNTAX 1.3.6.1.4.1.1466.115.121.1.26
  SINGLE-VALUE )
attributeTypes: ( 1.2.40.0.13.1.15.110.3.226 NAME 'dcmStorageVerificationBatchID'
  DESC 'Batch ID of Storage Verification Tasks triggered by scheduler.'
  EQUALITY caseExactMatch
  SYNTAX 1.3.6.1.4.1.1466.115.121.1.15
  SINGLE-VALUE )
attributeTypes: ( 1.2.40.0.13.1.15.110.3.227 NAME 'dcmStorageVerificationInitialDelay'
  DESC 'Delay in ISO-8601 duration format PnYnMnD or PnW of first Storage Verification of a Series after it was received.'
  EQUALITY caseExactIA5Match
  SYNTAX 1.3.6.1.4.1.1466.115.121.1.26
  SINGLE-VALUE )
attributeTypes: ( 1.2.40.0.13.1.15.110.3.228 NAME 'dcmStorageVerificationPeriod'
  DESC 'Period between successive Storage Verifications of one Series in ISO-8601 period format PnYnMnD or PnW.'
  EQUALITY caseExactIA5Match
  SYNTAX 1.3.6.1.4.1.1466.115.121.1.26
  SINGLE-VALUE )
attributeTypes: ( 1.2.40.0.13.1.15.110.3.229 NAME 'dcmStorageVerificationMaxScheduled'
  DESC 'Maximal number of scheduled Storage Verification tasks on this device. Shall be set > 0 to distribute tasks over nodes of a clustered archive. No limitation (=0) if absent.'
  EQUALITY integerMatch
  SYNTAX 1.3.6.1.4.1.1466.115.121.1.27
  SINGLE-VALUE )
attributeTypes: ( 1.2.40.0.13.1.15.110.3.230 NAME 'dcmStorageVerificationPollingInterval'
  DESC 'Polling Interval for Series scheduled for Storage Verification in ISO-8601 duration format PnDTnHnMn.nS.'
  EQUALITY caseExactIA5Match
  SYNTAX 1.3.6.1.4.1.1466.115.121.1.26
  SINGLE-VALUE )
attributeTypes: ( 1.2.40.0.13.1.15.110.3.231 NAME 'dcmStorageVerificationSchedule'
  DESC 'Limits Storage Verification to specified times in format "hour=[0-23] dayOfWeek=[0-6]" (0=Sunday).'
  EQUALITY caseExactIA5Match
  SYNTAX 1.3.6.1.4.1.1466.115.121.1.26 )
attributeTypes: ( 1.2.40.0.13.1.15.110.3.232 NAME 'dcmStorageVerificationFetchSize'
  DESC 'Maximal number of Series scheduled for Storage Verification fetched by one query.'
  EQUALITY integerMatch
  SYNTAX 1.3.6.1.4.1.1466.115.121.1.27
  SINGLE-VALUE )
attributeTypes: ( 1.2.40.0.13.1.15.110.3.233 NAME 'dcmCompressionPollingInterval'
  DESC 'Polling Interval for Series to be compressed in ISO-8601 duration format PnDTnHnMn.nS.'
  EQUALITY caseExactIA5Match
  SYNTAX 1.3.6.1.4.1.1466.115.121.1.26
  SINGLE-VALUE )
attributeTypes: ( 1.2.40.0.13.1.15.110.3.234 NAME 'dcmCompressionFetchSize'
  DESC 'Maximal number of Series fetched for compression by one query.'
  EQUALITY integerMatch
  SYNTAX 1.3.6.1.4.1.1466.115.121.1.27
  SINGLE-VALUE )
attributeTypes: ( 1.2.40.0.13.1.15.110.3.235 NAME 'dcmCompressionSchedule'
  DESC 'Limits compression to specified times in format "hour=[0-23] dayOfWeek=[0-6]" (0=Sunday).'
  EQUALITY caseExactIA5Match
  SYNTAX 1.3.6.1.4.1.1466.115.121.1.26 )
attributeTypes: ( 1.2.40.0.13.1.15.110.3.236 NAME 'dcmCompressionThreads'
  DESC 'Number of Threads used for Compression. 1 if absent.'
  EQUALITY integerMatch
  SYNTAX 1.3.6.1.4.1.1466.115.121.1.27
  SINGLE-VALUE )
attributeTypes: ( 1.2.40.0.13.1.15.110.3.237 NAME 'dcmCompressionAETitle'
  DESC 'Archive AE Title used for delayed Compression.'
  EQUALITY caseExactIA5Match
  SYNTAX 1.3.6.1.4.1.1466.115.121.1.26
  SINGLE-VALUE )
attributeTypes: ( 1.2.40.0.13.1.15.110.3.238 NAME 'dcmCompressionDelay'
  DESC 'Compression delay in ISO-8601 duration format PnDTnHnMn.nS. Compress on receive if absent.'
  EQUALITY caseExactIA5Match
  SYNTAX 1.3.6.1.4.1.1466.115.121.1.26
  SINGLE-VALUE )
attributeTypes: ( 1.2.40.0.13.1.15.110.3.239 NAME 'dcmDiffTaskProgressUpdateInterval'
  DESC 'Interval of updating Diff Tasks in process for progress monitoring in ISO-8601 duration format PnDTnHnMn.nS; disabled if absent.'
  EQUALITY caseExactIA5Match
  SYNTAX 1.3.6.1.4.1.1466.115.121.1.26
  SINGLE-VALUE )
attributeTypes: ( 1.2.40.0.13.1.15.110.3.240 NAME 'dcmEntitySelector'
  DESC 'Specifies matching keys used to select entities to prefetch. Format: {key}={value}][&{key}={value}]..., with {key} = "priors" | "StudyAge" | {attributeID}. Example: "priors=2&StudyAge=-5Y&ModalitiesInStudy=CT" => select at most 2 prior Studies not older than 5 years containing at least one CT Series.'
  EQUALITY caseExactMatch
  SYNTAX 1.3.6.1.4.1.1466.115.121.1.15 )
attributeTypes: ( 1.2.40.0.13.1.15.110.3.241 NAME 'dcmMaxRetentionPeriod'
  DESC 'Maximum Study Retention Period in ISO-8601 period format PnYnMnD or PnW.'
  EQUALITY caseExactIA5Match
  SYNTAX 1.3.6.1.4.1.1466.115.121.1.26
  SINGLE-VALUE )
attributeTypes: ( 1.2.40.0.13.1.15.110.3.242 NAME 'dcmPDQServiceID'
  DESC 'PDQ Service ID'
  EQUALITY caseExactIA5Match
  SYNTAX 1.3.6.1.4.1.1466.115.121.1.26
  SINGLE-VALUE )
attributeTypes: ( 1.2.40.0.13.1.15.110.3.243 NAME 'dcmPatientVerificationPDQServiceID'
  DESC 'ID of PDQ Service used for Verification of Patient Demographic. If absent, no Patient Verification will be performed.'
  EQUALITY caseExactIA5Match
  SYNTAX 1.3.6.1.4.1.1466.115.121.1.26
  SINGLE-VALUE )
attributeTypes: ( 1.2.40.0.13.1.15.110.3.244 NAME 'dcmPatientVerificationPollingInterval'
  DESC 'Patient Verification Polling Interval in ISO-8601 duration format PnDTnHnMn.nS. If absent, no Patient Verification will be performed.'
  EQUALITY caseExactIA5Match
  SYNTAX 1.3.6.1.4.1.1466.115.121.1.26
  SINGLE-VALUE )
attributeTypes: ( 1.2.40.0.13.1.15.110.3.245 NAME 'dcmPatientVerificationFetchSize'
  DESC 'Maximal number of Patients fetched for Patient Verification in one query; 100 if absent'
  EQUALITY integerMatch
  SYNTAX 1.3.6.1.4.1.1466.115.121.1.27
  SINGLE-VALUE )
attributeTypes: ( 1.2.40.0.13.1.15.110.3.246 NAME 'dcmPatientVerificationPeriod'
  DESC 'Period in ISO-8601 duration format PnYnMnD or PnW, in which Patient Demographic will be verified. If absent, Patient Verification will not be renewed for Patients verified in the past.'
  EQUALITY caseExactIA5Match
  SYNTAX 1.3.6.1.4.1.1466.115.121.1.26
  SINGLE-VALUE )
attributeTypes: ( 1.2.40.0.13.1.15.110.3.247 NAME 'dcmPatientVerificationPeriodOnNotFound'
  DESC 'Period in ISO-8601 duration format PnYnMnD or PnW, in which Patient Verification will be retried for Patients which were not found by the configured PDQ Service on last attempt. If absent, Patient Verification will not be retried for Patients not found in the past.'
  EQUALITY caseExactIA5Match
  SYNTAX 1.3.6.1.4.1.1466.115.121.1.26
  SINGLE-VALUE )
attributeTypes: ( 1.2.40.0.13.1.15.110.3.248 NAME 'dcmPatientVerificationRetryInterval'
  DESC 'Patient Verification Retry Interval in ISO-8601 duration format PnDTnHnMn.nS, in which failed attempts to verify Patient Demographics against the PDQ Service configured by dcmPatientVerificationPDQServiceID will be retried until the maximal number of retries specified by dcmPatientVerificationMaxRetries is reached. If absent, failed Patient Verification attempts will not be retried.'
  EQUALITY caseExactIA5Match
  SYNTAX 1.3.6.1.4.1.1466.115.121.1.26
  SINGLE-VALUE )
attributeTypes: ( 1.2.40.0.13.1.15.110.3.249 NAME 'dcmPatientVerificationMaxRetries'
  DESC 'Maximum number of retries to verify Patient Demographics against the PDQ Service configured by dcmPatientVerificationPDQServiceID. Only effective if dcmPatientVerificationRetryInterval is specified. -1 = forever. 0 if absent.'
  EQUALITY integerMatch
  SYNTAX 1.3.6.1.4.1.1466.115.121.1.27
  SINGLE-VALUE )
attributeTypes: ( 1.2.40.0.13.1.15.110.3.250 NAME 'dcmPatientVerificationMaxStaleness'
  DESC 'Indicates to renew the verification of Patient Demographics on receive of objects for a patient, if previous verification is longer ago as the specified Interval in ISO-8601 duration format PnDTnHnMn.nS. If absent, Patient Verification on receive of objects is disabled.'
  EQUALITY caseExactIA5Match
  SYNTAX 1.3.6.1.4.1.1466.115.121.1.26
  SINGLE-VALUE )
attributeTypes: ( 1.2.40.0.13.1.15.110.3.251 NAME 'dcmDeleterThreads'
  DESC 'Number of Threads used for deletion of objects from the Storage System. 1 if absent.'
  EQUALITY integerMatch
  SYNTAX 1.3.6.1.4.1.1466.115.121.1.27
  SINGLE-VALUE )
attributeTypes: ( 1.2.40.0.13.1.15.110.3.252 NAME 'dcmSeriesMetadataThreads'
  DESC 'Number of Threads used for creation and update of Series Metadata. 1 if absent.'
  EQUALITY integerMatch
  SYNTAX 1.3.6.1.4.1.1466.115.121.1.27
  SINGLE-VALUE )
attributeTypes: ( 1.2.40.0.13.1.15.110.3.253 NAME 'dcmPatientVerificationAdjustIssuerOfPatientID'
  DESC 'Indicates if the Issuer Of Patient ID shall be adjusted to the value returned by the PDQ Service. False if absent.'
  EQUALITY booleanMatch
  SYNTAX 1.3.6.1.4.1.1466.115.121.1.7
  SINGLE-VALUE )
attributeTypes: ( 1.2.40.0.13.1.15.110.3.254 NAME 'dcmPurgeQueueMessageFailedDelay'
  DESC 'Delay in ISO-8601 duration format PnDTnHnMn.nS after which failed queue messages are purged. If absent, there is no deletion for that particular queue'
  EQUALITY caseExactIA5Match
  SYNTAX 1.3.6.1.4.1.1466.115.121.1.26
  SINGLE-VALUE )
attributeTypes: ( 1.2.40.0.13.1.15.110.3.255 NAME 'dcmPurgeQueueMessageWarningDelay'
  DESC 'Delay in ISO-8601 duration format PnDTnHnMn.nS after which warning queue messages are purged. If absent, there is no deletion for that particular queue'
  EQUALITY caseExactIA5Match
  SYNTAX 1.3.6.1.4.1.1466.115.121.1.26
  SINGLE-VALUE )
attributeTypes: ( 1.2.40.0.13.1.15.110.3.256 NAME 'dcmPurgeQueueMessageCanceledDelay'
  DESC 'Delay in ISO-8601 duration format PnDTnHnMn.nS after which canceled queue messages are purged. If absent, there is no deletion for that particular queue'
  EQUALITY caseExactIA5Match
  SYNTAX 1.3.6.1.4.1.1466.115.121.1.26
  SINGLE-VALUE )
attributeTypes: ( 1.2.40.0.13.1.15.110.3.257 NAME 'dcmPrefetchCFindSCP'
  DESC 'AE Title of C-FIND SCP which is queried for Studies matching the specified Entity Selector.'
  EQUALITY caseExactIA5Match
  SYNTAX 1.3.6.1.4.1.1466.115.121.1.26
  SINGLE-VALUE )
attributeTypes: ( 1.2.40.0.13.1.15.110.3.258 NAME 'dcmPrefetchCMoveSCP'
  DESC 'AE Title of C-MOVE SCP from which selected Studies are retrieved.'
  EQUALITY caseExactIA5Match
  SYNTAX 1.3.6.1.4.1.1466.115.121.1.26
  SINGLE-VALUE )
attributeTypes: ( 1.2.40.0.13.1.15.110.3.259 NAME 'dcmPrefetchCStoreSCP'
  DESC 'AE Title of C-STORE SCP to which selected Studies are retrieved.'
  EQUALITY caseExactIA5Match
  SYNTAX 1.3.6.1.4.1.1466.115.121.1.26 )
attributeTypes: ( 1.2.40.0.13.1.15.110.3.260 NAME 'dcmFailedToDeletePollingInterval'
  DESC 'Polling Interval for resolving deletion failures in ISO-8601 duration format PnDTnHnMnS.'
  EQUALITY caseExactIA5Match
  SYNTAX 1.3.6.1.4.1.1466.115.121.1.26
  SINGLE-VALUE )
attributeTypes: ( 1.2.40.0.13.1.15.110.3.261 NAME 'dcmFailedToDeleteFetchSize'
  DESC 'Maximal number of Location records fetched for resolving deletion failures in one query; 100 if absent.'
  EQUALITY integerMatch
  SYNTAX 1.3.6.1.4.1.1466.115.121.1.27
  SINGLE-VALUE )
attributeTypes: ( 1.2.40.0.13.1.15.110.3.262 NAME 'dcmSeriesMetadataRetryInterval'
  DESC 'Interval in ISO-8601 duration format PnDTnHnMnS in which failed attempts to create/update aggregated Series Metadata will be retried. Only effective if dcmSeriesMetadataMaxRetries != 0. If absent, failed attempts will not be retried.'
  EQUALITY caseExactIA5Match
  SYNTAX 1.3.6.1.4.1.1466.115.121.1.26
  SINGLE-VALUE )
attributeTypes: ( 1.2.40.0.13.1.15.110.3.263 NAME 'dcmStorageDuration'
  DESC 'Indicates if the Storage is used as permanent (=PERMANENT), cache (=CACHE) or temporary (=TEMPORARY) storage. Objects get purged from cache and temporary storage according configured deleter thresholds or - if no deleter threshold is specified - all objects on the Storage will get purged. In the case of temporary storage, the studies which objects were purged are also deleted from the database. Enumerated values: PERMANENT, CACHE, TEMPORARY. If absent, PERMANENT will be applied.'
  EQUALITY caseExactIA5Match
  SYNTAX 1.3.6.1.4.1.1466.115.121.1.26
  SINGLE-VALUE )
attributeTypes: ( 1.2.40.0.13.1.15.110.3.264 NAME 'dcmDeleteStudyFromStorageID'
  DESC 'ID of Storage System from which the objects of the exported Study shall be deleted. Only effective for Export Tasks on Study level.'
  EQUALITY caseExactIA5Match
  SYNTAX 1.3.6.1.4.1.1466.115.121.1.26
  SINGLE-VALUE )
attributeTypes: ( 1.2.40.0.13.1.15.110.3.265 NAME 'dcmUpdateLocationStatusOnRetrieve'
  DESC 'Indicates if the Status of the Location DB record shall be updated for objects failed to get fetched from storage on retrieve to MISSING_OBJECT or FAILED_TO_FETCH_OBJECT. False if absent.'
  EQUALITY booleanMatch
  SYNTAX 1.3.6.1.4.1.1466.115.121.1.7
  SINGLE-VALUE )
attributeTypes: ( 1.2.40.0.13.1.15.110.3.266 NAME 'dcmReturnRetrieveAET'
  DESC 'Retrieve AE Title returned in C-FIND and QIDO responses. If absent, the Retrieve AET associated with the archived entity will be returned.'
  EQUALITY caseExactIA5Match
  SYNTAX 1.3.6.1.4.1.1466.115.121.1.26 )
attributeTypes: ( 1.2.40.0.13.1.15.110.3.267 NAME 'dcmRejectForDataRetentionExpiry'
  DESC 'Reject entity for Data Retention Expiry after export on completion of Export Task; false if absent'
  EQUALITY booleanMatch
  SYNTAX 1.3.6.1.4.1.1466.115.121.1.7
  SINGLE-VALUE )
attributeTypes: ( 1.2.40.0.13.1.15.110.3.268 NAME 'dcmRejectExpiredStudiesSchedule'
  DESC 'Limits Rejection of Expired Studies to specified times in format "hour=[0-23] dayOfWeek=[0-6]" (0=Sunday).'
  EQUALITY caseExactIA5Match
  SYNTAX 1.3.6.1.4.1.1466.115.121.1.26 )
attributeTypes: ( 1.2.40.0.13.1.15.110.3.269 NAME 'dcmFreezeExpirationDate'
  DESC 'Indicate to disable changes of the Expiration Date by following event; false if absent.'
  EQUALITY booleanMatch
  SYNTAX 1.3.6.1.4.1.1466.115.121.1.7
  SINGLE-VALUE )
attributeTypes: ( 1.2.40.0.13.1.15.110.3.270 NAME 'dcmRevokeExpiration'
  DESC 'Indicate to revoke a previous set Expiration Date; false if absent.'
  EQUALITY booleanMatch
  SYNTAX 1.3.6.1.4.1.1466.115.121.1.7
  SINGLE-VALUE )
attributeTypes: ( 1.2.40.0.13.1.15.110.3.271 NAME 'dcmRetrieveAsReceived'
  DESC 'Disables merge of DB information into the retrieved Composite Object, returning the objects as received. Only effective with dcmDIMSE=C_STORE_RQ and dicomTransferRole=SCP; false if absent.'
  EQUALITY booleanMatch
  SYNTAX 1.3.6.1.4.1.1466.115.121.1.7
  SINGLE-VALUE )
attributeTypes: ( 1.2.40.0.13.1.15.110.3.272 NAME 'dcmStorageVerificationOnRetrieve'
  DESC 'Indicates if failures to fetch an object from Storage on retrieve shall trigger a Storage Verification of the whole Series. False if absent.'
  EQUALITY booleanMatch
  SYNTAX 1.3.6.1.4.1.1466.115.121.1.7
  SINGLE-VALUE )
attributeTypes: ( 1.2.40.0.13.1.15.110.3.273 NAME 'hl7ImportReportTemplateParam'
  DESC 'XSLT parameters passed to style sheet specified by hl7ImportReportTemplateURI. Format: {name}={value}.'
  EQUALITY caseExactMatch
  SYNTAX 1.3.6.1.4.1.1466.115.121.1.15 )
attributeTypes: ( 1.2.40.0.13.1.15.110.3.274 NAME 'hl7OrderMissingStudyIUIDPolicy'
  DESC 'Specifies policy for missing Study Instance UID in incoming HL7 Order messages. Enumerated values: REJECT, GENERATE, ACCESSION_BASED. If absent, GENERATE will be applied.'
  EQUALITY caseExactIA5Match
  SYNTAX 1.3.6.1.4.1.1466.115.121.1.26
  SINGLE-VALUE )
attributeTypes: ( 1.2.40.0.13.1.15.110.3.275 NAME 'hl7DicomCharacterSet'
  DESC 'Indicates to use specified Value of Specific Character Set (0008,0005) in Data Sets transcoded from received HL7 messages. Use Value corresponding to Character Set of the HL7 message specified by MSH-18 if absent.'
  EQUALITY caseExactIA5Match
  SYNTAX 1.3.6.1.4.1.1466.115.121.1.26
  SINGLE-VALUE )
attributeTypes: ( 1.2.40.0.13.1.15.110.3.276 NAME 'hl7VeterinaryUsePatientName'
  DESC 'Indicates to force veterinary use of Patient Names on mapping HL7 PID fields to DICOM attributes: only use the first two components of PID.5 as DICOM Patient Name; if PID.5 only contains one component, use that value as given name, and the first component of PID.9 as family name of the DICOM Patient Name. Disabled if absent.'
  EQUALITY booleanMatch
  SYNTAX 1.3.6.1.4.1.1466.115.121.1.7
  SINGLE-VALUE )
attributeTypes: ( 1.2.40.0.13.1.15.110.3.277 NAME 'dcmSeriesMetadataMaxRetries'
  DESC 'Maximal number of retries to create/update aggregated Series Metadata. Only effective if dcmSeriesMetadataRetryInterval is specified. -1 = forever. 0 if absent.'
  EQUALITY integerMatch
  SYNTAX 1.3.6.1.4.1.1466.115.121.1.27
  SINGLE-VALUE )
attributeTypes: ( 1.2.40.0.13.1.15.110.3.278 NAME 'dcmCSVUploadChunkSize'
  DESC 'Number of CSV file upload tasks to be processed in one transaction; 100 if absent.'
  EQUALITY integerMatch
  SYNTAX 1.3.6.1.4.1.1466.115.121.1.27
  SINGLE-VALUE )
attributeTypes: ( 1.2.40.0.13.1.15.110.3.279 NAME 'dcmValidateUID'
  DESC 'Indicates if UIDs shall be validated or not. Enabled if absent.'
  EQUALITY booleanMatch
  SYNTAX 1.3.6.1.4.1.1466.115.121.1.7
  SINGLE-VALUE )
attributeTypes: ( 1.2.40.0.13.1.15.110.3.280 NAME 'dcmExportReoccurredInstances'
  DESC 'Indicates if the entity shall be exported on subsequent occurrence of instances. Enumerated values: NEVER, ALWAYS, REPLACE. If absent, REPLACE will be applied.'
  EQUALITY caseExactIA5Match
  SYNTAX 1.3.6.1.4.1.1466.115.121.1.26
  SINGLE-VALUE )
attributeTypes: ( 1.2.40.0.13.1.15.110.3.281 NAME 'dcmRejectConflictingPatientAttribute'
  DESC 'DICOM Tag of Patient Attribute which have to match in received objects with the value in previous received objects with equal Patient ID to be accepted.'
  EQUALITY caseExactIA5Match
  SYNTAX 1.3.6.1.4.1.1466.115.121.1.26 )
attributeTypes: ( 1.2.40.0.13.1.15.110.3.282 NAME 'dcmIssuerOfPatientIDFormat'
  DESC 'Format of Issuer of Patient ID (0010,0021) derived from other attributes. E.g. "{00100010,hash}-{00100030}": use hash value of Patient Name and Birth Date separated by "-". For coercion of existing values of Issuer of Patient ID in received objects also dcmNullifyIssuerOfPatientID must be set accordingly.'
  EQUALITY caseExactIA5Match
  SYNTAX 1.3.6.1.4.1.1466.115.121.1.26
  SINGLE-VALUE )
attributeTypes: ( 1.2.40.0.13.1.15.110.3.283 NAME 'dcmDeleteStudiesOlderThan'
  DESC 'Delete Studies from the Storage System configured for cache (dcmStorageDuration=CACHE) or temporary (dcmStorageDuration=TEMPORARY) storage, if their Study Date is longer ago than the specified value in ISO-8601 period format. Format [nn"["<schedule>"]"](PnYnMnD|PnW).'
  EQUALITY caseExactIA5Match
  SYNTAX 1.3.6.1.4.1.1466.115.121.1.26 )
attributeTypes: ( 1.2.40.0.13.1.15.110.3.284 NAME 'dcmDeleteStudiesReceivedBefore'
  DESC 'Delete Studies from the Storage System configured for cache (dcmStorageDuration=CACHE) or temporary (dcmStorageDuration=TEMPORARY) storage, if they were received longer ago than the specified value in ISO-8601 period format. Format [nn"["<schedule>"]"](PnYnMnD|PnW).'
  EQUALITY caseExactIA5Match
  SYNTAX 1.3.6.1.4.1.1466.115.121.1.26 )
attributeTypes: ( 1.2.40.0.13.1.15.110.3.285 NAME 'dcmDeleteStudiesNotUsedSince'
  DESC 'Delete Studies from the Storage System configured for cache (dcmStorageDuration=CACHE) or temporary (dcmStorageDuration=TEMPORARY) storage, if they were last accessed longer ago than the specified value in ISO-8601 period format. Format [nn"["<schedule>"]"](PnYnMnD|PnW).'
  EQUALITY caseExactIA5Match
  SYNTAX 1.3.6.1.4.1.1466.115.121.1.26 )
attributeTypes: ( 1.2.40.0.13.1.15.110.3.286 NAME 'dcmRelationalQueryNegotiationLenient'
  DESC 'Indicates to accept C-FIND RQs without unique keys for levels above the query level also if support for relational-queries was not negotiated; default is false.'
  EQUALITY booleanMatch
  SYNTAX 1.3.6.1.4.1.1466.115.121.1.7
  SINGLE-VALUE )
attributeTypes: ( 1.2.40.0.13.1.15.110.3.287 NAME 'dcmRelationalRetrieveNegotiationLenient'
  DESC 'Indicates to accept C-MOVE and C-GET RQs without unique keys for levels above the query level also if support for relational-queries was not negotiated; default is false.'
  EQUALITY booleanMatch
  SYNTAX 1.3.6.1.4.1.1466.115.121.1.7
  SINGLE-VALUE )
attributeTypes: ( 1.2.40.0.13.1.15.110.3.288 NAME 'dcmStoreUpdateDBMinRetryDelay'
  DESC 'Minimal delay in ms between retries to update the database on storage; 500 if absent'
  EQUALITY integerMatch
  SYNTAX 1.3.6.1.4.1.1466.115.121.1.27
  SINGLE-VALUE )
attributeTypes: ( 1.2.40.0.13.1.15.110.3.289 NAME 'dcmStowRetiredTransferSyntax'
  DESC 'Store received JPEG Full Progression, Non-Hierarchical JPEG images in DICOM images with corresponding (retired) Transfer Syntax UID 1.2.840.10008.1.2.4.55. Otherwise set 1.2.840.10008.1.2.4.50 (= JPEG Baseline) or 1.2.840.10008.1.2.4.51 (= JPEG Extended) as Transfer Syntax UID of the stored DICOM image, without transcoding to JPEG Baseline or JPEG Extended, but including the JPEG image as received; false if absent.'
  EQUALITY booleanMatch
  SYNTAX 1.3.6.1.4.1.1466.115.121.1.7
  SINGLE-VALUE )
attributeTypes: ( 1.2.40.0.13.1.15.110.3.290 NAME 'dcmSchedulerMinStartDelay'
  DESC 'Minimal delay in s to start schedulers on system start up; 60 if absent'
  EQUALITY integerMatch
  SYNTAX 1.3.6.1.4.1.1466.115.121.1.27
  SINGLE-VALUE )
attributeTypes: ( 1.2.40.0.13.1.15.110.3.291 NAME 'dcmMetricsName'
  DESC 'Metrics Name'
  EQUALITY caseExactIA5Match
  SYNTAX 1.3.6.1.4.1.1466.115.121.1.26
  SINGLE-VALUE )
attributeTypes: ( 1.2.40.0.13.1.15.110.3.292 NAME 'dcmMetricsRetentionPeriod'
  DESC 'Metrics Retention Period in minutes; 60 if absent'
  EQUALITY integerMatch
  SYNTAX 1.3.6.1.4.1.1466.115.121.1.27
  SINGLE-VALUE )
attributeTypes: ( 1.2.40.0.13.1.15.110.3.293 NAME 'dcmUnit'
  DESC 'Unit of metrics data'
  EQUALITY caseExactIA5Match
  SYNTAX 1.3.6.1.4.1.1466.115.121.1.26
  SINGLE-VALUE )
<<<<<<< HEAD
attributeTypes: ( 1.2.40.0.13.1.15.110.3.294 NAME 'dcmAcceptRejectionBeforeStorage'
  DESC 'Time interval in ISO-8601 duration format PnDTnHnMn.nS after receive of a Rejection Note, in which received object referenced by this Rejection Note are treated as rejected. Referenced objects received afterwards are treated as subsequent occurrence of an already rejected instance. If not present, Rejection Notes which refers not yet received objects will not be accepted.'
  EQUALITY caseExactIA5Match
  SYNTAX 1.3.6.1.4.1.1466.115.121.1.26
=======
attributeTypes: ( 1.2.40.0.13.1.15.110.3.294 NAME 'dcmStowExcludeAPPMarkers'
  DESC 'Indicates if APP markers in JPEG images received in STOW-RS Metadata and Bulkdata requests shall be excluded from the JPEG bit streams encapsulated in created DICOM instances; false if absent.'
  EQUALITY booleanMatch
  SYNTAX 1.3.6.1.4.1.1466.115.121.1.7
>>>>>>> d48788e8
  SINGLE-VALUE )
objectClasses: ( 1.2.40.0.13.1.15.110.4.4 NAME 'dcmArchiveDevice'
  DESC 'DICOM Archive Device related information'
  SUP top AUXILIARY
  MUST (
    dcmFuzzyAlgorithmClass )
  MAY (
    dcmBulkDataDescriptorID $
    dcmQueryRetrieveViewID $
    dcmRetrieveAET $
    dcmReturnRetrieveAET $
    dcmDefaultCharacterSet $
    dcmStorageID $
    dcmMetadataStorageID $
    dcmSeriesMetadataStorageID $
    dcmSeriesMetadataDelay $
    dcmSeriesMetadataPollingInterval $
    dcmSeriesMetadataFetchSize $
    dcmSeriesMetadataThreads $
    dcmSeriesMetadataRetryInterval $
    dcmSeriesMetadataMaxRetries $
    dcmPurgeInstanceRecords $
    dcmPurgeInstanceRecordsDelay $
    dcmPurgeInstanceRecordsPollingInterval $
    dcmPurgeInstanceRecordsFetchSize $
    dcmOverwritePolicy $
    dcmAcceptMissingPatientID $
    dcmAcceptConflictingPatientID $
    dcmRejectConflictingPatientAttribute $
    hl7TrackChangedPatientID $
    dcmBulkDataSpoolDirectory $
    dcmQueryMatchUnknown $
    dcmHideSPSWithStatusFromMWL $
    dcmValidateCallingAEHostname $
    dcmPersonNameComponentOrderInsensitiveMatching $
    dcmSendPendingCGet $
    dcmSendPendingCMoveInterval $
    dcmWadoSupportedSRClasses $
    dcmWadoSR2HtmlTemplateURI $
    dcmWadoSR2TextTemplateURI $
    dcmWadoCDA2HtmlTemplateURI $
    dcmWadoZIPEntryNameFormat $
    dcmQueryFetchSize $
    dcmQueryMaxNumberOfResults $
    dcmQidoMaxNumberOfResults $
    dcmFwdMppsDestination $
    dcmIanDestination $
    dcmIanDelay $
    dcmIanTimeout $
    dcmIanOnTimeout $
    dcmIanTaskPollingInterval $
    dcmIanTaskFetchSize $
    dcmSpanningCFindSCP $
    dcmSpanningCFindSCPPolicy $
    dcmSpanningCFindSCPRetrieveAET $
    dcmFallbackCMoveSCP $
    dcmFallbackCMoveSCPDestination $
    dcmFallbackCMoveSCPLeadingCFindSCP $
    dcmFallbackCMoveSCPLevel $
    dcmFallbackCMoveSCPRetries $
    dcmFallbackCMoveSCPStudyOlderThan $
    dcmExternalRetrieveAEDestination $
    dcmXDSiImagingDocumentSourceAETitle $
    dcmAltCMoveSCP $
    dcmDiffStudiesIncludefieldAll $
    dcmExportTaskPollingInterval $
    dcmExportTaskFetchSize $
    dcmPurgeStoragePollingInterval $
    dcmPurgeStorageFetchSize $
    dcmFailedToDeletePollingInterval $
    dcmFailedToDeleteFetchSize $
    dcmDeleteStudyBatchSize $
    dcmDeletePatientOnDeleteLastStudy $
    dcmDeleteRejectedPollingInterval $
    dcmDeleteRejectedFetchSize $
    dcmMaxAccessTimeStaleness $
    dcmAECacheStaleTimeout $
    dcmLeadingCFindSCPQueryCacheStaleTimeout $
    dcmLeadingCFindSCPQueryCacheSize $
    dcmAuditSpoolDirectory $
    dcmAuditPollingInterval $
    dcmAuditAggregateDuration $
    dcmAuditUnknownStudyInstanceUID $
    dcmAuditUnknownPatientID $
    dcmShowPatientInfoInSystemLog $
    dcmShowPatientInfoInAuditLog $
    dcmStowSpoolDirectory $
    dcmWadoSpoolDirectory $
    hl7PatientUpdateTemplateURI $
    hl7ImportReportTemplateURI $
    hl7ImportReportTemplateParam $
    hl7ScheduleProcedureTemplateURI $
    hl7OutgoingPatientUpdateTemplateURI $
    hl7ScheduledProtocolCodeInOrder $
    hl7ScheduledStationAETInOrder $
    hl7LogFilePattern $
    hl7ErrorLogFilePattern $
    hl7NoPatientCreateMessageType $
    dcmUnzipVendorDataToURI $
    dcmPurgeQueueMessagePollingInterval $
    dcmPurgeQueueMessageFetchSize $
    dcmPurgeStgCmtCompletedDelay $
    dcmPurgeStgCmtPollingInterval $
    dcmRejectExpiredStudiesPollingInterval $
    dcmRejectExpiredStudiesPollingStartTime $
    dcmRejectExpiredStudiesSchedule $
    dcmRejectExpiredStudiesFetchSize $
    dcmRejectExpiredSeriesFetchSize $
    dcmRejectExpiredStudiesAETitle $
    dcmStorePermissionServiceURL $
    dcmStorePermissionServiceResponsePattern $
    dcmStorePermissionServiceExpirationDatePattern $
    dcmStorePermissionServiceErrorCommentPattern $
    dcmStorePermissionServiceErrorCodePattern $
    dcmStorePermissionCacheStaleTimeout $
    dcmStorePermissionCacheSize $
    dcmMergeMWLCacheStaleTimeout $
    dcmMergeMWLCacheSize $
    dcmStoreUpdateDBMaxRetries $
    dcmStoreUpdateDBMinRetryDelay $
    dcmStoreUpdateDBMaxRetryDelay $
    dcmAllowRejectionForDataRetentionPolicyExpired $
    dcmAllowDeleteStudyPermanently $
    dcmAllowDeletePatient $
    dcmRemapRetrieveURL $
    dcmAuditRecordRepositoryURL $
    dcmElasticSearchURL $
    dcmAudit2JsonFhirTemplateURI $
    dcmAudit2XmlFhirTemplateURI $
    dcmInvokeImageDisplayPatientURL $
    dcmInvokeImageDisplayStudyURL $
    dcmCopyMoveUpdatePolicy $
    dcmLinkMWLEntryUpdatePolicy $
    dcmStgCmtPolicy $
    dcmStgCmtUpdateLocationStatus $
    dcmStgCmtStorageID $
    dcmUpdateLocationStatusOnRetrieve $
    dcmStorageVerificationOnRetrieve $
    dcmStorageVerificationPolicy $
    dcmStorageVerificationUpdateLocationStatus $
    dcmStorageVerificationStorageID $
    dcmStorageVerificationAETitle $
    dcmStorageVerificationBatchID $
    dcmStorageVerificationInitialDelay $
    dcmStorageVerificationPeriod $
    dcmStorageVerificationMaxScheduled $
    dcmStorageVerificationPollingInterval $
    dcmStorageVerificationSchedule $
    dcmStorageVerificationFetchSize $
    dcmCompressionPollingInterval $
    dcmCompressionFetchSize $
    dcmCompressionSchedule $
    dcmCompressionThreads $
    dcmCompressionAETitle $
    dcmDiffTaskProgressUpdateInterval $
    dcmPatientVerificationPDQServiceID $
    dcmPatientVerificationPollingInterval $
    dcmPatientVerificationFetchSize $
    dcmPatientVerificationPeriod $
    dcmPatientVerificationPeriodOnNotFound $
    dcmPatientVerificationRetryInterval $
    dcmPatientVerificationMaxRetries $
    dcmPatientVerificationMaxStaleness $
    dcmPatientVerificationAdjustIssuerOfPatientID $
    dcmAuditSoftwareConfigurationVerbose $
    dcmQueueTasksFetchSize $
    dcmRejectionNoteStorageAET $
    dcmXRoadProperty $
    dcmImpaxReportProperty $
    dcmUIConfigurationDeviceName $
    dcmCSVUploadChunkSize $
    dcmValidateUID $
    dcmRelationalQueryNegotiationLenient $
    dcmRelationalRetrieveNegotiationLenient $
    dcmStowRetiredTransferSyntax $
    dcmStowExcludeAPPMarkers $
    dcmSchedulerMinStartDelay $
    hl7ADTReceivingApplication $
    hl7ADTSendingApplication $
    hl7PSUReceivingApplication $
    hl7PSUSendingApplication $
    hl7PSUDelay $
    hl7PSUMWL $
    hl7PSUTimeout $
    hl7PSUOnTimeout $
    hl7PSUTaskPollingInterval $
    hl7PSUTaskFetchSize $
    hl7UseNullValue $
    hl7OrderMissingStudyIUIDPolicy $
    hl7DicomCharacterSet $
    hl7VeterinaryUsePatientName ))
objectClasses: ( 1.2.40.0.13.1.15.110.4.5 NAME 'dcmArchiveNetworkAE'
  DESC 'DICOM Archive Network AE related information'
  SUP top AUXILIARY
  MAY (
    dcmBulkDataDescriptorID $
    dcmRetrieveAET $
    dcmReturnRetrieveAET $
    dcmDefaultCharacterSet $
    dcmStorageID $
    dcmObjectStorageID $
    dcmObjectStorageCount $
    dcmMetadataStorageID $
    dcmSeriesMetadataDelay $
    dcmPurgeInstanceRecordsDelay $
    dcmStoreAccessControlID $
    dcmAccessControlID $
    dcmAcceptedMoveDestination $
    dcmOverwritePolicy $
    dcmAcceptMissingPatientID $
    dcmAcceptConflictingPatientID $
    dcmRejectConflictingPatientAttribute $
    dcmQueryRetrieveViewID $
    dcmBulkDataSpoolDirectory $
    dcmQueryMatchUnknown $
    dcmHideSPSWithStatusFromMWL $
    dcmValidateCallingAEHostname $
    dcmPersonNameComponentOrderInsensitiveMatching $
    dcmSendPendingCGet $
    dcmSendPendingCMoveInterval $
    dcmWadoSR2HtmlTemplateURI $
    dcmWadoSR2TextTemplateURI $
    dcmWadoCDA2HtmlTemplateURI $
    dcmWadoZIPEntryNameFormat $
    dcmQueryMaxNumberOfResults $
    dcmQidoMaxNumberOfResults $
    dcmFwdMppsDestination $
    dcmIanDestination $
    dcmIanDelay $
    dcmIanTimeout $
    dcmIanOnTimeout $
    dcmSpanningCFindSCP $
    dcmSpanningCFindSCPPolicy $
    dcmSpanningCFindSCPRetrieveAET $
    dcmFallbackCMoveSCP $
    dcmFallbackCMoveSCPDestination $
    dcmFallbackCMoveSCPLeadingCFindSCP $
    dcmFallbackCMoveSCPLevel $
    dcmFallbackCMoveSCPRetries $
    dcmFallbackCMoveSCPStudyOlderThan $
    dcmExternalRetrieveAEDestination $
    dcmAltCMoveSCP $
    dcmDiffStudiesIncludefieldAll $
    dcmStorePermissionServiceURL $
    dcmStorePermissionServiceResponsePattern $
    dcmStorePermissionServiceExpirationDatePattern $
    dcmStorePermissionServiceErrorCommentPattern $
    dcmStorePermissionServiceErrorCodePattern $
    dcmAllowRejectionForDataRetentionPolicyExpired $
    dcmAcceptedUserRole $
    dcmAllowDeleteStudyPermanently $
    dcmAllowDeletePatient $
    dcmInvokeImageDisplayPatientURL $
    dcmInvokeImageDisplayStudyURL $
    dcmCopyMoveUpdatePolicy $
    dcmLinkMWLEntryUpdatePolicy $
    dcmUpdateLocationStatusOnRetrieve $
    dcmStorageVerificationOnRetrieve $
    dcmStgCmtPolicy $
    dcmStgCmtUpdateLocationStatus $
    dcmStgCmtStorageID $
    dcmStorageVerificationPolicy $
    dcmStorageVerificationUpdateLocationStatus $
    dcmStorageVerificationStorageID $
    dcmStorageVerificationInitialDelay $
    dcmRelationalQueryNegotiationLenient $
    dcmRelationalRetrieveNegotiationLenient $
    dcmStowRetiredTransferSyntax $
    dcmStowExcludeAPPMarkers $
    hl7PSUDelay $
    hl7PSUMWL $
    hl7PSUTimeout $
    hl7PSUOnTimeout $
    hl7PSUReceivingApplication $
    hl7PSUSendingApplication ))
objectClasses: ( 1.2.40.0.13.1.15.110.4.10 NAME 'dcmAttributeFilter'
  DESC 'Attributes stored in the database'
  SUP top STRUCTURAL
  MUST (
    dcmEntity $
    dcmTag )
  MAY (
    dcmCustomAttribute1 $
    dcmCustomAttribute2 $
    dcmCustomAttribute3 $
    dcmAttributeUpdatePolicy ) )
objectClasses: ( 1.2.40.0.13.1.15.110.4.11 NAME 'dcmArchiveHL7Application'
  DESC 'DICOM Archive HL7 Application related information'
  SUP top AUXILIARY
  MAY (
     hl7PatientUpdateTemplateURI $
     hl7ImportReportTemplateURI $
     hl7ImportReportTemplateParam $
     hl7ScheduleProcedureTemplateURI $
     hl7ScheduledProtocolCodeInOrder $
     hl7ScheduledStationAETInOrder $
     hl7LogFilePattern $
     hl7ErrorLogFilePattern $
     hl7NoPatientCreateMessageType $
     hl7UseNullValue $
     hl7OrderMissingStudyIUIDPolicy $
     hl7DicomCharacterSet $
     hl7VeterinaryUsePatientName $
     dicomAETitle ) )
objectClasses: ( 1.2.40.0.13.1.15.110.4.12 NAME 'dcmStorage'
  DESC 'Storage Descriptor'
  SUP top STRUCTURAL
  MUST (
    dcmStorageID $
    dcmURI )
  MAY (
    dcmDigestAlgorithm $
    dcmRetrieveAET $
    dcmInstanceAvailability $
    dcmStorageClusterID $
    dcmStorageThreshold $
    dcmDeleterThreshold $
    dcmDeleteStudiesOlderThan $
    dcmDeleteStudiesReceivedBefore $
    dcmDeleteStudiesNotUsedSince $
    dcmDeleterThreads $
    dcmExternalRetrieveAET $
    dcmExportStorageID $
    dcmRetrieveCacheStorageID $
    dcmRetrieveCacheMaxParallel $
    dcmNoDeletionConstraint $
    dcmStorageDuration $
    dcmReadOnly $
    dcmProperty ) )
objectClasses: ( 1.2.40.0.13.1.15.110.4.13 NAME 'dcmQueryRetrieveView'
  DESC 'Specifies behavior on Rejection Note Stored'
  SUP top STRUCTURAL
  MUST (
    dcmQueryRetrieveViewID )
  MAY (
    dcmShowInstancesRejectedByCode $
    dcmHideRejectionNoteWithCode $
    dcmHideNotRejectedInstances ) )
objectClasses: ( 1.2.40.0.13.1.15.110.4.14 NAME 'dcmQueue'
  DESC 'Managed JMS Queue'
  SUP top STRUCTURAL
  MUST (
    dcmQueueName $
    dcmJndiName)
  MAY (
    dicomDescription $
    dcmMaxRetries $
    dcmRetryDelay $
    dcmMaxRetryDelay $
    dcmRetryDelayMultiplier $
    dcmRetryOnWarning $
    dcmPurgeQueueMessageCompletedDelay $
    dcmPurgeQueueMessageFailedDelay $
    dcmPurgeQueueMessageWarningDelay $
    dcmPurgeQueueMessageCanceledDelay $
    dcmMaxQueueSize ) )
objectClasses: ( 1.2.40.0.13.1.15.110.4.15 NAME 'dcmExporter'
  DESC 'Exporter Descriptor'
  SUP top STRUCTURAL
  MUST (
    dcmExporterID $
    dcmURI $
    dcmQueueName )
  MAY (
    dcmExportPriority $
    dicomDescription $
    dicomAETitle $
    dcmDeleteStudyFromStorageID $
    dcmRejectForDataRetentionExpiry $
    dcmStgCmtSCP $
    dcmIanDestination $
    dcmRetrieveAET $
    dcmRetrieveLocationUID $
    dcmInstanceAvailability $
    dcmSchedule $
    dcmProperty ) )
objectClasses: ( 1.2.40.0.13.1.15.110.4.16 NAME 'dcmExportRule'
  DESC 'Export Rule'
  SUP top STRUCTURAL
  MUST (
    cn $
    dcmEntity $
    dcmExporterID )
  MAY (
    dcmExportReoccurredInstances $
    dcmExportPreviousEntity $
    dcmProperty $
    dcmSchedule $
    dcmDuration ) )
objectClasses: ( 1.2.40.0.13.1.15.110.4.17 NAME 'dcmArchiveCompressionRule'
  DESC 'Archive Compression rule'
  SUP top STRUCTURAL
  MUST (
    cn $
    dicomTransferSyntax )
  MAY (
    dcmRulePriority $
    dcmCompressionDelay $
    dcmProperty $
    dcmImageWriteParam ) )
objectClasses: ( 1.2.40.0.13.1.15.110.4.18 NAME 'dcmArchiveAttributeCoercion'
  DESC 'Archive Attribute Coercion of received/sent DIMSE'
  SUP top STRUCTURAL
  MUST (
    cn $
    dcmDIMSE $
    dicomTransferRole )
  MAY (
    dcmRulePriority $
    dcmAETitle $
    dcmHostname $
    dcmSOPClass $
    dcmRetrieveAsReceived $
    dcmDeIdentification $
    dcmURI $
    dcmNoKeywords $
    dcmMergeMWLMatchingKey $
    dcmMergeMWLTemplateURI $
    dcmLeadingCFindSCP $
    dcmTag $
    dcmAttributeUpdatePolicy $
    dcmNullifyTag $
    dcmNullifyIssuerOfPatientID $
    dcmIssuerOfPatientID $
    dcmIssuerOfPatientIDFormat $
    dcmSupplementFromDeviceReference ) )
objectClasses: ( 1.2.40.0.13.1.15.110.4.19 NAME 'dcmRejectionNote'
  DESC 'Specifies behavior on Rejection Note Stored'
  SUP top STRUCTURAL
  MUST (
    dcmRejectionNoteLabel $
    dcmRejectionNoteCode )
  MAY (
    dcmRejectionNoteType $
    dcmRevokeRejection $
    dcmAcceptPreviousRejectedInstance $
    dcmOverwritePreviousRejection $
    dcmAcceptRejectionBeforeStorage $
    dcmDeleteRejectedInstanceDelay $
    dcmDeleteRejectionNoteDelay ) )
objectClasses: ( 1.2.40.0.13.1.15.110.4.20 NAME 'dcmStudyRetentionPolicy'
  DESC 'Study Retention Policy'
  SUP top STRUCTURAL
  MUST (
    cn $
    dcmRetentionPeriod )
  MAY (
    dcmRulePriority $
    dcmProperty $
    dcmStartRetentionPeriodOnStudyDate $
    dcmFreezeExpirationDate $
    dcmRevokeExpiration $
    dcmExpireSeriesIndividually $
    dcmExporterID ) )
objectClasses: ( 1.2.40.0.13.1.15.110.4.21 NAME 'dcmIDGenerator'
  DESC 'ID Generator'
  SUP top STRUCTURAL
  MUST (
    dcmIDGeneratorName $
    dcmIDGeneratorFormat )
  MAY (
    dcmIDGeneratorInitialValue ) )
objectClasses: ( 1.2.40.0.13.1.15.110.4.22 NAME 'hl7ForwardRule'
  DESC 'HL7 Forward Rule'
  SUP top STRUCTURAL
  MUST (
    cn $
    hl7FwdApplicationName )
  MAY (
    dcmProperty ) )
objectClasses: ( 1.2.40.0.13.1.15.110.4.23 NAME 'dcmStoreAccessControlIDRule'
  DESC 'Store Access Control ID Rule'
  SUP top STRUCTURAL
  MUST (
    cn $
    dcmStoreAccessControlID )
  MAY (
    dcmRulePriority $
    dcmProperty ) )
objectClasses: ( 1.2.40.0.13.1.15.110.4.25 NAME 'dcmRSForwardRule'
  DESC 'RESTful Forward Rule'
  SUP top STRUCTURAL
  MUST (
    cn $
    dcmWebAppName )
  MAY (
    dcmURI $
    dcmKeycloakServerID $
    dcmTLSAllowAnyHostname $
    dcmTLSDisableTrustManager $
    dcmURIPattern $
    dcmRSOperation ) )
objectClasses: ( 1.2.40.0.13.1.15.110.4.26 NAME 'dcmMetadataFilter'
  DESC 'NO LONGER USED - MAY BE DECLARED OBSOLETE IN FUTURE VERSION'
  SUP top STRUCTURAL
  MUST (
    dcmMetadataFilterName $
    dcmTag ) )
objectClasses: ( 1.2.40.0.13.1.15.110.4.27 NAME 'hl7OrderScheduledStation'
  DESC 'Scheduled Station selected on MWL HL7 Order Feed'
  SUP top STRUCTURAL
  MUST (
    cn $
    hl7OrderScheduledStationDeviceReference )
  MAY (
    dcmRulePriority $
    dcmProperty ) )
objectClasses: ( 1.2.40.0.13.1.15.110.4.28 NAME 'hl7OrderSPSStatus'
  DESC 'Specifies SPS Status of DICOM MWL items created/updated on received HL7 ORM^O01, OMI^O23, OMG^O19 messages.'
  SUP top STRUCTURAL
  MUST (
    dcmSPSStatus $
    hl7OrderControlStatus ) )
objectClasses: ( 1.2.40.0.13.1.15.110.4.29 NAME 'dcmAttributeSet'
  DESC 'Named Attribute Set for Query Parameter "includefields" of QIDO-RS and WADO-RS Metadata or by Query Parameter "comparefield" of DIFF-RS requests.'
  SUP top STRUCTURAL
  MUST (
    dcmAttributeSetType $
    dcmAttributeSetID $
    dcmTag )
  MAY (
    dcmAttributeSetNumber $
    dcmAttributeSetTitle $
    dicomDescription $
    dcmProperty $
    dicomInstalled ) )
objectClasses: ( 1.2.40.0.13.1.15.110.4.30 NAME 'dcmKeycloakServer'
  DESC 'Specifies Keycloak Server for token request'
  SUP top STRUCTURAL
  MUST (
    dcmKeycloakServerID $
    dcmURI $
    dcmKeycloakRealm $
    dcmKeycloakClientID )
  MAY (
    dcmKeycloakGrantType $
    dcmKeycloakClientSecret $
    dcmTLSAllowAnyHostname $
    dcmTLSDisableTrustManager $
    uid $
    userPassword ) )
objectClasses: ( 1.2.40.0.13.1.15.110.4.31 NAME 'dcmExportPriorsRule'
  DESC 'Export Priors Rule'
  SUP top STRUCTURAL
  MUST (
    cn $
    dcmExporterID )
  MAY (
    dcmExportReoccurredInstances $
    dcmEntitySelector $
    dcmProperty $
    dcmSchedule $
    dcmDuration ) )
objectClasses: ( 1.2.40.0.13.1.15.110.4.32 NAME 'hl7ExportRule'
  DESC 'HL7 Export Rule'
  SUP top STRUCTURAL
  MUST (
    cn $
    dcmExporterID )
  MAY (
    dcmEntitySelector $
    dcmProperty $
    dcmNullifyIssuerOfPatientID $
    dcmIssuerOfPatientID $
    dcmDuration ) )
objectClasses: ( 1.2.40.0.13.1.15.110.4.33 NAME 'hl7StudyRetentionPolicy'
  DESC 'Study Retention Policy'
  SUP top STRUCTURAL
  MUST (
    cn $
    dicomAETitle )
  MAY (
    dcmRetentionPeriod $
    dcmMaxRetentionPeriod $
    dcmRulePriority $
    dcmProperty $
    dcmStartRetentionPeriodOnStudyDate $
    dcmFreezeExpirationDate $
    dcmRevokeExpiration $
    dcmExporterID ) )
objectClasses: ( 1.2.40.0.13.1.15.110.4.34 NAME 'dcmPDQService'
  DESC 'PDQ Service Descriptor'
  SUP top STRUCTURAL
  MUST (
    dcmPDQServiceID $
    dcmURI )
  MAY (
    dicomDescription $
    dcmTag $
    dcmEntity $
    dcmDefaultCharacterSet $
    dcmProperty ) )
objectClasses: ( 1.2.40.0.13.1.15.110.4.35 NAME 'hl7PrefetchRule'
  DESC 'HL7 Prefetch Rule'
  SUP top STRUCTURAL
  MUST (
    cn $
    dcmQueueName $
    dicomAETitle $
    dcmPrefetchCFindSCP $
    dcmPrefetchCMoveSCP $
    dcmPrefetchCStoreSCP )
  MAY (
    dcmEntitySelector $
    dcmProperty $
    dcmSchedule $
    dcmNullifyIssuerOfPatientID $
    dcmIssuerOfPatientID $
    dcmDuration ) )
objectClasses: ( 1.2.40.0.13.1.15.110.4.36 NAME 'dcmMetrics'
  DESC 'Metrics'
  SUP top STRUCTURAL
  MUST (
    dcmMetricsName )
  MAY (
    dicomDescription $
    dcmMetricsRetentionPeriod $
    dcmUnit  ))<|MERGE_RESOLUTION|>--- conflicted
+++ resolved
@@ -1415,17 +1415,15 @@
   EQUALITY caseExactIA5Match
   SYNTAX 1.3.6.1.4.1.1466.115.121.1.26
   SINGLE-VALUE )
-<<<<<<< HEAD
 attributeTypes: ( 1.2.40.0.13.1.15.110.3.294 NAME 'dcmAcceptRejectionBeforeStorage'
   DESC 'Time interval in ISO-8601 duration format PnDTnHnMn.nS after receive of a Rejection Note, in which received object referenced by this Rejection Note are treated as rejected. Referenced objects received afterwards are treated as subsequent occurrence of an already rejected instance. If not present, Rejection Notes which refers not yet received objects will not be accepted.'
   EQUALITY caseExactIA5Match
   SYNTAX 1.3.6.1.4.1.1466.115.121.1.26
-=======
-attributeTypes: ( 1.2.40.0.13.1.15.110.3.294 NAME 'dcmStowExcludeAPPMarkers'
+  SINGLE-VALUE )
+attributeTypes: ( 1.2.40.0.13.1.15.110.3.295 NAME 'dcmStowExcludeAPPMarkers'
   DESC 'Indicates if APP markers in JPEG images received in STOW-RS Metadata and Bulkdata requests shall be excluded from the JPEG bit streams encapsulated in created DICOM instances; false if absent.'
   EQUALITY booleanMatch
   SYNTAX 1.3.6.1.4.1.1466.115.121.1.7
->>>>>>> d48788e8
   SINGLE-VALUE )
 objectClasses: ( 1.2.40.0.13.1.15.110.4.4 NAME 'dcmArchiveDevice'
   DESC 'DICOM Archive Device related information'

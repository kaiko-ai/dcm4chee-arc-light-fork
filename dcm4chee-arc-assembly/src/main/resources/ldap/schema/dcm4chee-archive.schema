# dcm4chee-arc extensions of the DICOM Application Configuration Data Model Hierarchy LDAP Schema

attributetype ( 1.2.40.0.13.1.15.110.3.1 NAME 'dcmFuzzyAlgorithmClass'
  DESC 'Specifies Fuzzy Algorithm Implementation Class: "org.dcm4che3.soundex.Soundex", "org.dcm4che3.soundex.ESoundex", "org.dcm4che3.soundex.ESoundex9", "org.dcm4che3.soundex.Metaphone", "org.dcm4che3.soundex.KPhonetik", "org.dcm4che3.soundex.Phonem"'
  EQUALITY caseExactIA5Match
  SYNTAX 1.3.6.1.4.1.1466.115.121.1.26
  SINGLE-VALUE )

attributetype ( 1.2.40.0.13.1.15.110.3.2 NAME 'dcmTag'
  DESC 'DICOM Tag as hex string'
  EQUALITY caseExactIA5Match
  SYNTAX 1.3.6.1.4.1.1466.115.121.1.26 )

attributetype ( 1.2.40.0.13.1.15.110.3.3 NAME 'dcmCustomAttribute1'
  DESC 'Custom Attribute 1'
  EQUALITY caseExactIA5Match
  SYNTAX 1.3.6.1.4.1.1466.115.121.1.26
  SINGLE-VALUE )

attributetype ( 1.2.40.0.13.1.15.110.3.4 NAME 'dcmCustomAttribute2'
  DESC 'Custom Attribute 2'
  EQUALITY caseExactIA5Match
  SYNTAX 1.3.6.1.4.1.1466.115.121.1.26
  SINGLE-VALUE )

attributetype ( 1.2.40.0.13.1.15.110.3.5 NAME 'dcmCustomAttribute3'
  DESC 'Custom Attribute 3'
  EQUALITY caseExactIA5Match
  SYNTAX 1.3.6.1.4.1.1466.115.121.1.26
  SINGLE-VALUE )

attributetype ( 1.2.40.0.13.1.15.110.3.6 NAME 'dcmEntity'
  DESC 'Entity of the Attribute Filter or Export Rule ("Patient", "Study", "Series", "Instance", "MPPS", "MWL").'
  EQUALITY caseExactIA5Match
  SYNTAX 1.3.6.1.4.1.1466.115.121.1.26
  SINGLE-VALUE )

attributetype ( 1.2.40.0.13.1.15.110.3.7 NAME 'dcmStorageID'
  DESC 'Storage ID'
  EQUALITY caseExactIA5Match
  SYNTAX 1.3.6.1.4.1.1466.115.121.1.26
  SINGLE-VALUE )

attributetype ( 1.2.40.0.13.1.15.110.3.8 NAME 'dcmBulkDataSpoolDirectory'
  DESC 'Path to Bulk Data Spool Directory'
  EQUALITY caseExactMatch
  SYNTAX 1.3.6.1.4.1.1466.115.121.1.15
  SINGLE-VALUE )

attributetype ( 1.2.40.0.13.1.15.110.3.9 NAME 'dcmDigestAlgorithm'
  DESC 'Algorithm for generation of check sums: "MD5" or "SHA-1"'
  EQUALITY caseExactIA5Match
  SYNTAX 1.3.6.1.4.1.1466.115.121.1.26
  SINGLE-VALUE )

attributetype ( 1.2.40.0.13.1.15.110.3.10 NAME 'dcmRetrieveAET'
  DESC 'AE Title associated with Network AE'
  EQUALITY caseExactIA5Match
  SYNTAX 1.3.6.1.4.1.1466.115.121.1.26 )

attributetype ( 1.2.40.0.13.1.15.110.3.11 NAME 'dcmInstanceAvailability'
  DESC 'Instance Availability: ONLINE, NEARLINE or OFFLINE. ONLINE if absent.'
  EQUALITY caseExactIA5Match
  SYNTAX 1.3.6.1.4.1.1466.115.121.1.26
  SINGLE-VALUE )

attributetype ( 1.2.40.0.13.1.15.110.3.12 NAME 'dcmQueryMatchUnknown'
  DESC 'NO LONGER USED - MAY BE DECLARED OBSOLETE IN FUTURE VERSION'
  EQUALITY booleanMatch
  SYNTAX 1.3.6.1.4.1.1466.115.121.1.7
  SINGLE-VALUE )

attributetype ( 1.2.40.0.13.1.15.110.3.13 NAME 'dcmPersonNameComponentOrderInsensitiveMatching'
  DESC 'Indicates if name component order insensitive matching is performed on fuzzy semantic matching of person names; disabled if absent'
  EQUALITY booleanMatch
  SYNTAX 1.3.6.1.4.1.1466.115.121.1.7
  SINGLE-VALUE )

attributetype ( 1.2.40.0.13.1.15.110.3.14 NAME 'dcmSendPendingCGet'
  DESC 'Enables pending C-GET responses; disabled if absent'
  EQUALITY booleanMatch
  SYNTAX 1.3.6.1.4.1.1466.115.121.1.7
  SINGLE-VALUE )

attributetype ( 1.2.40.0.13.1.15.110.3.15 NAME 'dcmSendPendingCMoveInterval'
  DESC 'Interval of pending C-MOVE responses in ISO-8601 duration format PnDTnHnMn.nS; disabled if absent'
  EQUALITY caseExactIA5Match
  SYNTAX 1.3.6.1.4.1.1466.115.121.1.26
  SINGLE-VALUE )

attributetype ( 1.2.40.0.13.1.15.110.3.16 NAME 'dcmQueryRetrieveViewID'
  DESC 'Query/Retrieve View Identifier'
  EQUALITY caseExactMatch
  SUBSTR caseExactSubstringsMatch
  SYNTAX 1.3.6.1.4.1.1466.115.121.1.15
  SINGLE-VALUE )

attributetype ( 1.2.40.0.13.1.15.110.3.17 NAME 'dcmShowInstancesRejectedByCode'
  DESC 'Indicates if the Q/R Services shall show instances rejected by the specified code in format (CV, CSD, "CM")'
  EQUALITY caseExactMatch
  SUBSTR caseExactSubstringsMatch
  SYNTAX 1.3.6.1.4.1.1466.115.121.1.15 )

attributetype ( 1.2.40.0.13.1.15.110.3.18 NAME 'dcmHideRejectionNoteWithCode'
  DESC 'Indicates if the Q/R Services shall hide Rejection Notes with the specified code in format (CV, CSD, "CM")'
  EQUALITY caseExactMatch
  SUBSTR caseExactSubstringsMatch
  SYNTAX 1.3.6.1.4.1.1466.115.121.1.15 )

attributetype ( 1.2.40.0.13.1.15.110.3.19 NAME 'dcmHideNotRejectedInstances'
  DESC 'Indicates if the Q/R Services shall hide instances not rejected by any reason; disabled if absent'
  EQUALITY booleanMatch
  SYNTAX 1.3.6.1.4.1.1466.115.121.1.7
  SINGLE-VALUE )

attributetype ( 1.2.40.0.13.1.15.110.3.20 NAME 'dcmWadoSupportedSRClasses'
  DESC 'Supported SR SOP classes for WADO retrieval'
  EQUALITY caseExactIA5Match
  SYNTAX 1.3.6.1.4.1.1466.115.121.1.26 )

attributetype ( 1.2.40.0.13.1.15.110.3.21 NAME 'dcmWadoSR2HtmlTemplateURI'
  DESC 'Specifies URI for the style sheet used to render structured reports to html'
  EQUALITY caseExactMatch
  SUBSTR caseExactSubstringsMatch
  SYNTAX 1.3.6.1.4.1.1466.115.121.1.15
  SINGLE-VALUE )

attributetype ( 1.2.40.0.13.1.15.110.3.22 NAME 'dcmWadoSR2TextTemplateURI'
  DESC 'Specifies URI for the style sheet used to render structured reports to plain text'
  EQUALITY caseExactMatch
  SUBSTR caseExactSubstringsMatch
  SYNTAX 1.3.6.1.4.1.1466.115.121.1.15
  SINGLE-VALUE )

attributetype ( 1.2.40.0.13.1.15.110.3.23 NAME 'dcmQidoMaxNumberOfResults'
  DESC 'Maximal number of return results by QIDO-RS Service. 0 (=unlimited) if absent'
  EQUALITY integerMatch
  SYNTAX 1.3.6.1.4.1.1466.115.121.1.27
  SINGLE-VALUE )

attributetype ( 1.2.40.0.13.1.15.110.3.24 NAME 'hl7PatientUpdateTemplateURI'
  DESC 'Specifies URI for the style sheet used by HL7v2 Patient Update Service.'
  EQUALITY caseIgnoreMatch
  SUBSTR caseIgnoreSubstringsMatch
  SYNTAX 1.3.6.1.4.1.1466.115.121.1.15
  SINGLE-VALUE )

attributetype ( 1.2.40.0.13.1.15.110.3.25 NAME 'dcmFwdMppsDestination'
  DESC 'Destination to forward MPPS N-CREATE RQ and N-SET RQ'
  EQUALITY caseExactIA5Match
  SYNTAX 1.3.6.1.4.1.1466.115.121.1.26 )

attributetype ( 1.2.40.0.13.1.15.110.3.26 NAME 'dcmQueueName'
  DESC 'Task Queue Name'
  EQUALITY caseExactIA5Match
  SYNTAX 1.3.6.1.4.1.1466.115.121.1.26
  SINGLE-VALUE )

attributetype ( 1.2.40.0.13.1.15.110.3.27 NAME 'dcmJndiName'
  DESC 'NO LONGER USED - MAY BE DECLARED OBSOLETE IN FUTURE VERSION'
  EQUALITY caseExactIA5Match
  SYNTAX 1.3.6.1.4.1.1466.115.121.1.26
  SINGLE-VALUE )

attributetype ( 1.2.40.0.13.1.15.110.3.28 NAME 'dcmExporterID'
  DESC 'Exporter ID'
  EQUALITY caseExactIA5Match
  SYNTAX 1.3.6.1.4.1.1466.115.121.1.26 )

attributetype ( 1.2.40.0.13.1.15.110.3.29 NAME 'dcmSchedule'
  DESC 'Schedule Expression in format "hour=[0-23] dayOfWeek=[0-6]" (0=Sunday)'
  EQUALITY caseExactIA5Match
  SYNTAX 1.3.6.1.4.1.1466.115.121.1.26 )

attributetype ( 1.2.40.0.13.1.15.110.3.30 NAME 'dcmDuration'
  DESC 'Duration in ISO-8601 duration format PnDTnHnMnS.'
  EQUALITY caseExactIA5Match
  SYNTAX 1.3.6.1.4.1.1466.115.121.1.26
  SINGLE-VALUE )

attributetype ( 1.2.40.0.13.1.15.110.3.31 NAME 'dcmExportTaskPollingInterval'
  DESC 'NO LONGER USED - MAY BE DECLARED OBSOLETE IN FUTURE VERSION'
  EQUALITY caseExactIA5Match
  SYNTAX 1.3.6.1.4.1.1466.115.121.1.26
  SINGLE-VALUE )

attributetype ( 1.2.40.0.13.1.15.110.3.32 NAME 'dcmExportTaskFetchSize'
  DESC 'NO LONGER USED - MAY BE DECLARED OBSOLETE IN FUTURE VERSION'
  EQUALITY integerMatch
  SYNTAX 1.3.6.1.4.1.1466.115.121.1.27
  SINGLE-VALUE )

attributetype ( 1.2.40.0.13.1.15.110.3.33 NAME 'dcmMaxRetries'
  DESC 'Maximal number of retries to process tasks scheduled in a specific queue. 0 if absent.'
  EQUALITY integerMatch
  SYNTAX 1.3.6.1.4.1.1466.115.121.1.27
  SINGLE-VALUE )

attributetype ( 1.2.40.0.13.1.15.110.3.34 NAME 'dcmRetryDelay'
  DESC 'Delay to retry to process tasks scheduled in a specific queue in ISO-8601 duration format PnDTnHnMn.nS. PT1M if absent.'
  EQUALITY caseExactIA5Match
  SYNTAX 1.3.6.1.4.1.1466.115.121.1.26
  SINGLE-VALUE )

attributetype ( 1.2.40.0.13.1.15.110.3.35 NAME 'dcmMaxRetryDelay'
  DESC 'Maximal Delay to retry to process tasks scheduled in a specific queue in ISO-8601 duration format PnDTnHnMn.nS. Infinite if absent.'
  EQUALITY caseExactIA5Match
  SYNTAX 1.3.6.1.4.1.1466.115.121.1.26
  SINGLE-VALUE )

attributetype ( 1.2.40.0.13.1.15.110.3.36 NAME 'dcmRetryDelayMultiplier'
  DESC 'Multiplier in % that will take effect on top of dcmRetryDelay with dcmMaxRetryDelay to be taken into account. 100 if absent.'
  EQUALITY integerMatch
  SYNTAX 1.3.6.1.4.1.1466.115.121.1.27
  SINGLE-VALUE )

attributetype ( 1.2.40.0.13.1.15.110.3.37 NAME 'dcmRulePriority'
  DESC 'Rule Priority. 0 if absent.'
  EQUALITY integerMatch
  SYNTAX 1.3.6.1.4.1.1466.115.121.1.27
  SINGLE-VALUE )

attributetype ( 1.2.40.0.13.1.15.110.3.38 NAME 'dcmUnzipVendorDataToURI'
  DESC 'Specifies URI of directory into which ZIP stream in Device Vendor Data attribute will be extracted'
  EQUALITY caseExactMatch
  SUBSTR caseExactSubstringsMatch
  SYNTAX 1.3.6.1.4.1.1466.115.121.1.15
  SINGLE-VALUE )

attributetype ( 1.2.840.10008.15.110.3.39 NAME 'dcmHostname'
   DESC 'DNS hostname'
   EQUALITY caseIgnoreMatch
   SUBSTR caseIgnoreSubstringsMatch
   SYNTAX 1.3.6.1.4.1.1466.115.121.1.15 )

attributetype ( 1.2.40.0.13.1.15.110.3.40 NAME 'dcmNoKeywords'
  DESC 'Indicates if keywords shall be omitted in generated DICOM XML or JSON presentations; false if absent'
  EQUALITY booleanMatch
  SYNTAX 1.3.6.1.4.1.1466.115.121.1.7
  SINGLE-VALUE )

attributetype ( 1.2.40.0.13.1.15.110.3.41 NAME 'dcmPurgeStoragePollingInterval'
  DESC 'Polling Interval for deleting objects in ISO-8601 duration format PnDTnHnMnS.'
  EQUALITY caseExactIA5Match
  SYNTAX 1.3.6.1.4.1.1466.115.121.1.26
  SINGLE-VALUE )

attributetype ( 1.2.40.0.13.1.15.110.3.42 NAME 'dcmPurgeStorageFetchSize'
  DESC 'Maximal number of objects to delete in one task; 100 if absent'
  EQUALITY integerMatch
  SYNTAX 1.3.6.1.4.1.1466.115.121.1.27
  SINGLE-VALUE )

attributetype ( 1.2.40.0.13.1.15.110.3.43 NAME 'dcmOverwritePolicy'
  DESC 'Overwrite Policy: NEVER, ALWAYS, SAME_SOURCE, SAME_SERIES or SAME_SOURCE_AND_SERIES. NEVER if absent.'
  EQUALITY caseExactIA5Match
  SYNTAX 1.3.6.1.4.1.1466.115.121.1.26
  SINGLE-VALUE )

attributetype ( 1.2.40.0.13.1.15.110.3.44 NAME 'dcmRejectionNoteLabel'
  DESC 'Rejection Note Label'
  EQUALITY caseExactIA5Match
  SYNTAX 1.3.6.1.4.1.1466.115.121.1.26
  SINGLE-VALUE )

attributetype ( 1.2.40.0.13.1.15.110.3.45 NAME 'dcmRejectionNoteCode'
  DESC 'Specifies Document Title of Rejection Note in format (CV, CSD, "CM")'
  EQUALITY caseExactMatch
  SUBSTR caseExactSubstringsMatch
  SYNTAX 1.3.6.1.4.1.1466.115.121.1.15
  SINGLE-VALUE )

attributetype ( 1.2.40.0.13.1.15.110.3.46 NAME 'dcmAcceptPreviousRejectedInstance'
  DESC 'Specifies behavior on subsequent occurrence of instances rejected by a particular Rejection Note. Enumerated values: REJECT, RESTORE, IGNORE. REJECT if absent.'
  EQUALITY caseExactMatch
  SUBSTR caseExactSubstringsMatch
  SYNTAX 1.3.6.1.4.1.1466.115.121.1.15
  SINGLE-VALUE )

attributetype ( 1.2.40.0.13.1.15.110.3.47 NAME 'dcmOverwritePreviousRejection'
  DESC 'Specifies Document Title of previous Rejection Note in format (CV, CSD, "CM") which may be overwritten by that Rejection Note'
  EQUALITY caseExactMatch
  SUBSTR caseExactSubstringsMatch
  SYNTAX 1.3.6.1.4.1.1466.115.121.1.15 )

attributetype ( 1.2.40.0.13.1.15.110.3.48 NAME 'dcmRevokeRejection'
  DESC 'NO LONGER USED - MAY BE DECLARED OBSOLETE IN FUTURE VERSION'
  EQUALITY booleanMatch
  SYNTAX 1.3.6.1.4.1.1466.115.121.1.7
  SINGLE-VALUE )

attributetype ( 1.2.40.0.13.1.15.110.3.49 NAME 'dcmDeleteRejectedInstanceDelay'
  DESC 'Delay in ISO-8601 duration format PnDTnHnMn.nS after which instances rejected by a particular Rejection Note are deleted. Infinite if absent.'
  EQUALITY caseExactIA5Match
  SYNTAX 1.3.6.1.4.1.1466.115.121.1.26
  SINGLE-VALUE )

attributetype ( 1.2.40.0.13.1.15.110.3.50 NAME 'dcmDeleteRejectionNoteDelay'
  DESC 'Delay in ISO-8601 duration format PnDTnHnMn.nS after which particular Rejection Notes are deleted. Infinite if absent.'
  EQUALITY caseExactIA5Match
  SYNTAX 1.3.6.1.4.1.1466.115.121.1.26
  SINGLE-VALUE )

attributetype ( 1.2.40.0.13.1.15.110.3.51 NAME 'dcmDeleteRejectedPollingInterval'
  DESC 'Polling Interval for deleting rejected instances from the DB in ISO-8601 duration format PnDTnHnMnS.'
  EQUALITY caseExactIA5Match
  SYNTAX 1.3.6.1.4.1.1466.115.121.1.26
  SINGLE-VALUE )

attributetype ( 1.2.40.0.13.1.15.110.3.52 NAME 'dcmDeleteRejectedFetchSize'
  DESC 'Maximal number of rejected instances to delete from the DB in one task; 100 if absent'
  EQUALITY integerMatch
  SYNTAX 1.3.6.1.4.1.1466.115.121.1.27
  SINGLE-VALUE )

attributetype ( 1.2.40.0.13.1.15.110.3.53 NAME 'dcmFallbackCMoveSCP'
  DESC 'AE Title of external C-MOVE SCP to forward C-MOVE RQs if the requested Entities are not managed by this archive'
  EQUALITY caseExactIA5Match
  SYNTAX 1.3.6.1.4.1.1466.115.121.1.26
  SINGLE-VALUE )

attributetype ( 1.2.40.0.13.1.15.110.3.54 NAME 'dcmAltCMoveSCP'
  DESC 'AE Title of alternative C-MOVE SCP to forward C-MOVE RQs if the requested Entities are not located on a local attached Storage'
  EQUALITY caseExactIA5Match
  SYNTAX 1.3.6.1.4.1.1466.115.121.1.26
  SINGLE-VALUE )

attributetype ( 1.2.40.0.13.1.15.110.3.55 NAME 'dcmFallbackCMoveSCPDestination'
  DESC 'AE Title of local C-STORE-SCP to be set as Move Destination in C-MOVE RQs forwarded to the external C-MOVE SCP specified by dcmFallbackCMoveSCP'
  EQUALITY caseExactIA5Match
  SYNTAX 1.3.6.1.4.1.1466.115.121.1.26
  SINGLE-VALUE )

attributetype ( 1.2.40.0.13.1.15.110.3.56 NAME 'dcmFallbackCMoveSCPLevel'
  DESC 'NO LONGER USED - MAY BE DECLARED OBSOLETE IN FUTURE VERSION'
  EQUALITY caseExactIA5Match
  SYNTAX 1.3.6.1.4.1.1466.115.121.1.26
  SINGLE-VALUE )

attributetype ( 1.2.40.0.13.1.15.110.3.57 NAME 'dcmDeleterThreshold'
  DESC 'Minimal Usable Space on Storage System to trigger deletion. If present, studies are deleted from the Storage System configured for cache (dcmStorageDuration=CACHE) or temporary (dcmStorageDuration=TEMPORARY) storage, if the usable space fall below that value. Format [nn"["<schedule>"]"]nnn(MB|GB|MiB|GiB).'
  EQUALITY caseExactIA5Match
  SYNTAX 1.3.6.1.4.1.1466.115.121.1.26 )

attributetype ( 1.2.40.0.13.1.15.110.3.58 NAME 'dcmDeleteStudyBatchSize'
  DESC 'Number of Studies to delete from the Storage System, if the usable space fall below configured Usable Space, before checking the usable space again; 10 if absent'
  EQUALITY integerMatch
  SYNTAX 1.3.6.1.4.1.1466.115.121.1.27
  SINGLE-VALUE )

attributetype ( 1.2.40.0.13.1.15.110.3.59 NAME 'dcmMaxAccessTimeStaleness'
  DESC 'Maximal staleness of recorded study accession time in ISO-8601 duration format PnDTnHnMn.nS. update of the access time disabled, if absent.'
  EQUALITY caseExactIA5Match
  SYNTAX 1.3.6.1.4.1.1466.115.121.1.26
  SINGLE-VALUE )

attributetype ( 1.2.40.0.13.1.15.110.3.60 NAME 'dcmDeletePatientOnDeleteLastStudy'
  DESC 'Specifies if a Patient shall be deleted on deletion of its last study; disabled if absent.'
  EQUALITY booleanMatch
  SYNTAX 1.3.6.1.4.1.1466.115.121.1.7
  SINGLE-VALUE )

attributetype ( 1.2.40.0.13.1.15.110.3.61 NAME 'dcmStoreAccessControlID'
  DESC 'AccessControlID assigned to Studies received by this AE'
  EQUALITY caseExactIA5Match
  SYNTAX 1.3.6.1.4.1.1466.115.121.1.26
  SINGLE-VALUE )

attributetype ( 1.2.40.0.13.1.15.110.3.62 NAME 'dcmAccessControlID'
  DESC 'AccessControlIDs assigned to Query/Retrieve requests received by this AE'
  EQUALITY caseExactIA5Match
  SYNTAX 1.3.6.1.4.1.1466.115.121.1.26)

attributetype ( 1.2.40.0.13.1.15.110.3.63 NAME 'dcmAuditSpoolDirectory'
  DESC 'Path to Audit Service Spool Directory used to aggregate Audit Messages. If absent, audit messages written to temporary location in server.'
  EQUALITY caseExactMatch
  SYNTAX 1.3.6.1.4.1.1466.115.121.1.15
  SINGLE-VALUE )

attributetype ( 1.2.40.0.13.1.15.110.3.64 NAME 'dcmAuditPollingInterval'
  DESC 'Polling Interval for aggregating Audit Messages in ISO-8601 duration format PnDTnHnMn.nS. Audit Message aggregation disabled, if absent.'
  EQUALITY caseExactIA5Match
  SYNTAX 1.3.6.1.4.1.1466.115.121.1.26
  SINGLE-VALUE )

attributetype ( 1.2.40.0.13.1.15.110.3.65 NAME 'dcmAuditAggregateDuration'
  DESC 'Audit Message Aggregation Duration in ISO-8601 duration format PnDTnHnMn.nS. Audit Message aggregation disabled, if absent.'
  EQUALITY caseExactIA5Match
  SYNTAX 1.3.6.1.4.1.1466.115.121.1.26
  SINGLE-VALUE )

attributetype ( 1.2.40.0.13.1.15.110.3.66 NAME 'dcmReadOnly'
  DESC 'Indicates if a Storage System is read only; false if absent'
  EQUALITY booleanMatch
  SYNTAX 1.3.6.1.4.1.1466.115.121.1.7
  SINGLE-VALUE )

attributetype ( 1.2.40.0.13.1.15.110.3.67 NAME 'dcmFallbackCMoveSCPRetries'
  DESC 'Maximal number of retries to retrieve not available objects from C-MOVE SCP configured by dcmFallbackCMoveSCP. -1 = forever. 0 if absent.'
  EQUALITY integerMatch
  SYNTAX 1.3.6.1.4.1.1466.115.121.1.27
  SINGLE-VALUE )

attributetype ( 1.2.40.0.13.1.15.110.3.68 NAME 'dcmStowSpoolDirectory'
  DESC 'Path to Directory used by STOW-RS Service to spool Bulkdata of XML/JSON Metadata and Bulk Data Request Messages.'
  EQUALITY caseExactMatch
  SYNTAX 1.3.6.1.4.1.1466.115.121.1.15
  SINGLE-VALUE )

attributetype ( 1.2.40.0.13.1.15.110.3.69 NAME 'dcmIanDestination'
  DESC 'Destination to send IAN N-CREATE RQ'
  EQUALITY caseExactIA5Match
  SYNTAX 1.3.6.1.4.1.1466.115.121.1.26 )

attributetype ( 1.2.40.0.13.1.15.110.3.70 NAME 'dcmIanDelay'
  DESC 'Delay in ISO-8601 duration format PnDTnHnMn.nS after which an IAN for a received study is sent to configured IAN destinations. If absent, IANs are triggered by received MPPS.'
  EQUALITY caseExactIA5Match
  SYNTAX 1.3.6.1.4.1.1466.115.121.1.26
  SINGLE-VALUE )

attributetype ( 1.2.40.0.13.1.15.110.3.71 NAME 'dcmIanTimeout'
  DESC 'Timeout in ISO-8601 duration format PnDTnHnMn.nS for waiting on receive of instances referenced in MPPS; check for completeness forever if absent.'
  EQUALITY caseExactIA5Match
  SYNTAX 1.3.6.1.4.1.1466.115.121.1.26
  SINGLE-VALUE )

attributetype ( 1.2.40.0.13.1.15.110.3.72 NAME 'dcmIanOnTimeout'
  DESC 'Specifies if the IAN is sent if the timeout for waiting on receive of instances referenced is exceeded; just stop check for completeness on timeout if absent.'
  EQUALITY booleanMatch
  SYNTAX 1.3.6.1.4.1.1466.115.121.1.7
  SINGLE-VALUE )

attributetype ( 1.2.40.0.13.1.15.110.3.73 NAME 'dcmIanTaskPollingInterval'
  DESC 'Polling Interval for IAN Tasks in ISO-8601 duration format PnDTnHnMn.nS. IAN disabled, if absent.'
  EQUALITY caseExactIA5Match
  SYNTAX 1.3.6.1.4.1.1466.115.121.1.26
  SINGLE-VALUE )

attributetype ( 1.2.40.0.13.1.15.110.3.74 NAME 'dcmIanTaskFetchSize'
  DESC 'Maximal number of IAN Tasks fetched in one query; 100 if absent'
  EQUALITY integerMatch
  SYNTAX 1.3.6.1.4.1.1466.115.121.1.27
  SINGLE-VALUE )

attributetype ( 1.2.40.0.13.1.15.110.3.75 NAME 'dcmPurgeQueueMessageCompletedDelay'
  DESC 'Delay in ISO-8601 duration format PnDTnHnMn.nS after which completed queue messages are purged. If absent, there is no deletion for that particular queue'
  EQUALITY caseExactIA5Match
  SYNTAX 1.3.6.1.4.1.1466.115.121.1.26
  SINGLE-VALUE )

attributetype ( 1.2.40.0.13.1.15.110.3.76 NAME 'dcmPurgeQueueMessagePollingInterval'
  DESC 'Polling Interval for purging queue messages in ISO-8601 duration format PnDTnHnMn.nS. If absent, there is no deletion'
  EQUALITY caseExactIA5Match
  SYNTAX 1.3.6.1.4.1.1466.115.121.1.26
  SINGLE-VALUE )

attributetype ( 1.2.40.0.13.1.15.110.3.77 NAME 'dcmPurgeQueueMessageFetchSize'
  DESC 'NO LONGER USED - MAY BE DECLARED OBSOLETE IN FUTURE VERSION'
  EQUALITY integerMatch
  SYNTAX 1.3.6.1.4.1.1466.115.121.1.27
  SINGLE-VALUE )

attributetype ( 1.2.40.0.13.1.15.110.3.78 NAME 'dcmAttributeUpdatePolicy'
  DESC 'Specifies update policy for extracted attributes into the DB on Series, Study & Patient level on receive of further instance of the entity. Enumerated values: PRESERVE, SUPPLEMENT, MERGE, OVERWRITE, REPLACE. If absent, PRESERVE will be applied.'
  EQUALITY caseExactIA5Match
  SYNTAX 1.3.6.1.4.1.1466.115.121.1.26
  SINGLE-VALUE )

attributetype ( 1.2.40.0.13.1.15.110.3.79 NAME 'dcmWadoSpoolDirectory'
  DESC 'Path to Wado-RS spool directory used to aggregate uncompressed frames. If absent, aggregation done in temp directory.'
  EQUALITY caseExactMatch
  SYNTAX 1.3.6.1.4.1.1466.115.121.1.15
  SINGLE-VALUE )

attributetype ( 1.2.40.0.13.1.15.110.3.80 NAME 'hl7ImportReportTemplateURI'
  DESC 'Specifies URI for the style sheet to transcode received HL7 ORU^R01 to DICOM SR.'
  EQUALITY caseExactMatch
  SUBSTR caseExactSubstringsMatch
  SYNTAX 1.3.6.1.4.1.1466.115.121.1.15
  SINGLE-VALUE )

attributetype ( 1.2.40.0.13.1.15.110.3.81 NAME 'dcmAECacheStaleTimeout'
  DESC 'Maximal staleness of cached AE in ISO-8601 duration format PnDTnHnMn.nS. If absent, cached AE entries will not be refetched from LDAP.'
  EQUALITY caseExactIA5Match
  SYNTAX 1.3.6.1.4.1.1466.115.121.1.26
  SINGLE-VALUE )

attributetype ( 1.2.40.0.13.1.15.110.3.82 NAME 'dcmLeadingCFindSCP'
  DESC 'AE Title of external C-FIND SCP for Attribute Coercion with Patient and Study attributes fetched from this AE. If no particular Attribute Set is specified for the C-FIND SCP, all Attributes of the configured Patient and Study Attribute Filter will be fetched.'
  EQUALITY caseExactIA5Match
  SYNTAX 1.3.6.1.4.1.1466.115.121.1.26
  SINGLE-VALUE )

attributetype ( 1.2.40.0.13.1.15.110.3.83 NAME 'dcmLeadingCFindSCPQueryCacheStaleTimeout'
  DESC 'Maximal staleness of cached Patient and Study attributes fetched from leading C-Find SCP in ISO-8601 duration format PnDTnHnMn.nS. If absent, cache Study attributes are only removed on reaching the maximal cache size.'
  EQUALITY caseExactIA5Match
  SYNTAX 1.3.6.1.4.1.1466.115.121.1.26
  SINGLE-VALUE )

attributetype ( 1.2.40.0.13.1.15.110.3.84 NAME 'dcmLeadingCFindSCPQueryCacheSize'
  DESC 'Maximum number of cached Patient and Study attributes fetched from leading C-Find SCP; 10 if absent'
  EQUALITY integerMatch
  SYNTAX 1.3.6.1.4.1.1466.115.121.1.27
  SINGLE-VALUE )

attributetype ( 1.2.40.0.13.1.15.110.3.85 NAME 'hl7ScheduleProcedureTemplateURI'
  DESC 'Specifies URI for the style sheet to transcode received HL7 ORM^O01, OMI^O23, OMG^O19 to DICOM MWL items.'
  EQUALITY caseExactMatch
  SUBSTR caseExactSubstringsMatch
  SYNTAX 1.3.6.1.4.1.1466.115.121.1.15
  SINGLE-VALUE )

attributetype ( 1.2.40.0.13.1.15.110.3.86 NAME 'dcmHideSPSWithStatusFromMWL'
  DESC 'Scheduled Procedure Step Status codes of MWL items which shall not be returned by the MWL SCP. Enumerated values: SCHEDULED, ARRIVED, READY, STARTED, DEPARTED, CANCELED, DISCONTINUED, COMPLETED'
  EQUALITY caseExactIA5Match
  SYNTAX 1.3.6.1.4.1.1466.115.121.1.26 )

attributetype ( 1.2.40.0.13.1.15.110.3.87 NAME 'hl7LogFilePattern'
  DESC 'Path to HL7 messages which will be captured exactly as received. If absent, there is no logging.'
  EQUALITY caseExactMatch
  SYNTAX 1.3.6.1.4.1.1466.115.121.1.15
  SINGLE-VALUE )

attributetype ( 1.2.40.0.13.1.15.110.3.88 NAME 'hl7ErrorLogFilePattern'
  DESC 'Path to HL7 messages which will be captured exactly as received, when processing of HL7 messages fails. If absent, there is no logging.'
  EQUALITY caseExactMatch
  SYNTAX 1.3.6.1.4.1.1466.115.121.1.15
  SINGLE-VALUE )

attributetype ( 1.2.40.0.13.1.15.110.3.89 NAME 'dcmRetentionPeriod'
  DESC 'Minimum Study Retention Period in ISO-8601 period format PnYnMnD or PnW.'
  EQUALITY caseExactIA5Match
  SYNTAX 1.3.6.1.4.1.1466.115.121.1.26
  SINGLE-VALUE )

attributetype ( 1.2.40.0.13.1.15.110.3.90 NAME 'dcmExpireSeriesIndividually'
  DESC 'Indicates if series should be expired individually or not. If absent, it is false.'
  EQUALITY booleanMatch
  SYNTAX 1.3.6.1.4.1.1466.115.121.1.7
  SINGLE-VALUE )

attributetype ( 1.2.40.0.13.1.15.110.3.91 NAME 'dcmRejectExpiredStudiesPollingInterval'
  DESC 'Polling Interval for rejecting expired Studies and Series in ISO-8601 duration format PnDTnHnMn.nS. If absent, neither expired Studies nor Series will be rejected automatically'
  EQUALITY caseExactIA5Match
  SYNTAX 1.3.6.1.4.1.1466.115.121.1.26
  SINGLE-VALUE )

attributetype ( 1.2.40.0.13.1.15.110.3.92 NAME 'dcmRejectExpiredStudiesPollingStartTime'
  DESC 'NO LONGER USED - MAY BE DECLARED OBSOLETE IN FUTURE VERSION'
  EQUALITY caseExactIA5Match
  SYNTAX 1.3.6.1.4.1.1466.115.121.1.26
  SINGLE-VALUE )

attributetype ( 1.2.40.0.13.1.15.110.3.93 NAME 'dcmRejectExpiredStudiesFetchSize'
  DESC 'Maximal number of expired Studies fetched in one query; If absent, expired Studies will not be rejected automatically'
  EQUALITY integerMatch
  SYNTAX 1.3.6.1.4.1.1466.115.121.1.27
  SINGLE-VALUE )

attributetype ( 1.2.40.0.13.1.15.110.3.94 NAME 'dcmRejectExpiredSeriesFetchSize'
  DESC 'Maximal number of expired Series fetched in one query; If absent, expired Series will not be rejected automatically'
  EQUALITY integerMatch
  SYNTAX 1.3.6.1.4.1.1466.115.121.1.27
  SINGLE-VALUE )

attributetype ( 1.2.40.0.13.1.15.110.3.95 NAME 'dcmRejectExpiredStudiesAETitle'
  DESC 'AE Title of Local Application Entity performing the automatic rejection of expired Studies and Series. If absent, neither expired Studies nor Series will be rejected automatically'
  EQUALITY caseExactIA5Match
  SYNTAX 1.3.6.1.4.1.1466.115.121.1.26
  SINGLE-VALUE )

attributetype ( 1.2.40.0.13.1.15.110.3.96 NAME 'dcmRejectionNoteType'
  DESC 'Type of Rejection Note. Enumerated values: REJECTED_FOR_QUALITY_REASONS, REJECTED_FOR_PATIENT_SAFETY_REASONS, INCORRECT_MODALITY_WORKLIST_ENTRY, DATA_RETENTION_POLICY_EXPIRED, REVOKE_REJECTION'
  EQUALITY caseExactIA5Match
  SYNTAX 1.3.6.1.4.1.1466.115.121.1.26
  SINGLE-VALUE )

attributetype ( 1.2.40.0.13.1.15.110.3.97 NAME 'dcmFallbackCMoveSCPStudyOlderThan'
  DESC 'Specifies threshold for Study Date in format YYYYMMDD for marking received Studies as (potential) incomplete to enforce the retrieve from configured dcmFallbackCMoveSCP'
  EQUALITY caseExactIA5Match
  SYNTAX 1.3.6.1.4.1.1466.115.121.1.26
  SINGLE-VALUE )

attributetype ( 1.2.40.0.13.1.15.110.3.98 NAME 'dcmIDGeneratorName'
  DESC 'ID Generator Name. Defined values: PatientID, AccessionNumber, RequestedProcedureID, ScheduledProcedureStepID'
  EQUALITY caseExactIA5Match
  SYNTAX 1.3.6.1.4.1.1466.115.121.1.26
  SINGLE-VALUE )

attributetype ( 1.2.40.0.13.1.15.110.3.99 NAME 'dcmIDGeneratorFormat'
  DESC 'Format string used by this ID Generator. %0<width>d will be replaced by a sequential number with leading zeros according the given width'
  EQUALITY caseExactIA5Match
  SYNTAX 1.3.6.1.4.1.1466.115.121.1.26
  SINGLE-VALUE )

attributetype ( 1.2.40.0.13.1.15.110.3.100 NAME 'dcmIDGeneratorInitialValue'
  DESC 'Initial value for sequence used by this ID Generator; 1 if absent'
  EQUALITY integerMatch
  SYNTAX 1.3.6.1.4.1.1466.115.121.1.27
  SINGLE-VALUE )

attributetype ( 1.2.40.0.13.1.15.110.3.101 NAME 'dcmStorePermissionServiceURL'
  DESC 'URL of Store Permission Service which will be invoked on receive of the first object of a study. {<attributeID>} will be replaced by the value of the attribute in the object. E.g. http://host.name/storage-permission/study/{0020000D}?patientId={00100020}&patientIdIssuer={00100021}&studyDescription={00081030}'
  EQUALITY caseExactIA5Match
  SYNTAX 1.3.6.1.4.1.1466.115.121.1.26
  SINGLE-VALUE )

attributetype ( 1.2.40.0.13.1.15.110.3.102 NAME 'dcmStorePermissionServiceResponsePattern'
  DESC 'Regular Expression applied to responses from Store Permission Service to determine agreement for storage. E.g. "validation"\s*:\s*"true" . If absent, every success response will be treated as agreement for storage.'
  EQUALITY caseExactIA5Match
  SYNTAX 1.3.6.1.4.1.1466.115.121.1.26
  SINGLE-VALUE )

attributetype ( 1.2.40.0.13.1.15.110.3.103 NAME 'dcmStorePermissionCacheStaleTimeout'
  DESC 'Maximal staleness of cached responses from Storage Permission Service in ISO-8601 duration format PnDTnHnMn.nS. If absent, cached responses are only removed on reaching the maximal cache size.'
  EQUALITY caseExactIA5Match
  SYNTAX 1.3.6.1.4.1.1466.115.121.1.26
  SINGLE-VALUE )

attributetype ( 1.2.40.0.13.1.15.110.3.104 NAME 'dcmStorePermissionCacheSize'
  DESC 'Maximum number of cached responses from Storage Permission Service; 10 if absent'
  EQUALITY integerMatch
  SYNTAX 1.3.6.1.4.1.1466.115.121.1.27
  SINGLE-VALUE )

attributetype ( 1.2.40.0.13.1.15.110.3.105 NAME 'dcmAllowRejectionForDataRetentionPolicyExpired'
  DESC 'Allow Rejection For Data Retention Policy Expired. Enumerated values: NEVER, ALWAYS, EXPIRED_UNSET, ONLY_EXPIRED. If absent, EXPIRED_UNSET will be applied.'
  EQUALITY caseExactIA5Match
  SYNTAX 1.3.6.1.4.1.1466.115.121.1.26
  SINGLE-VALUE )

attributetype ( 1.2.40.0.13.1.15.110.3.106 NAME 'dcmRetryOnWarning'
  DESC 'Enables retries to process tasks not only on failure but also on a warning outcome status in a specific queue; disabled if absent'
  EQUALITY booleanMatch
  SYNTAX 1.3.6.1.4.1.1466.115.121.1.7
  SINGLE-VALUE )

attributetype ( 1.2.40.0.13.1.15.110.3.107 NAME 'dcmStoreUpdateDBMaxRetries'
  DESC 'Maximum number of retries to update the database on storage; 3 if absent'
  EQUALITY integerMatch
  SYNTAX 1.3.6.1.4.1.1466.115.121.1.27
  SINGLE-VALUE )

attributetype ( 1.2.40.0.13.1.15.110.3.108 NAME 'dcmMetadataStorageID'
  DESC 'ID of Storage on which Metadata is stored in JSON format - additionally to the complete DICOM composite object. Multiple Storage Systems may be configured. If absent, metadata is not stored additionally.'
  EQUALITY caseExactIA5Match
  SYNTAX 1.3.6.1.4.1.1466.115.121.1.26 )

attributetype ( 1.2.40.0.13.1.15.110.3.109 NAME 'hl7FwdApplicationName'
  DESC 'HL7 Forward Destination Application and Facility name (Application^Facility)'
  EQUALITY caseExactMatch
  SUBSTR caseExactSubstringsMatch
  SYNTAX 1.3.6.1.4.1.1466.115.121.1.15 )

attributetype ( 1.2.40.0.13.1.15.110.3.110 NAME 'dcmAcceptedUserRole'
  DESC 'Roles of users from which web requests are accepted; any if absent.'
  EQUALITY caseExactIA5Match
  SYNTAX 1.3.6.1.4.1.1466.115.121.1.26 )

attributetype ( 1.2.40.0.13.1.15.110.3.111 NAME 'dcmAcceptMissingPatientID'
  DESC 'Indicates if objects without Patient IDs shall be accepted and if a Patient ID shall be created. Enumerated values: YES, NO, CREATE. If absent, CREATE will be applied.'
  EQUALITY caseExactIA5Match
  SYNTAX 1.3.6.1.4.1.1466.115.121.1.26
  SINGLE-VALUE )

attributetype ( 1.2.40.0.13.1.15.110.3.112 NAME 'dcmAllowDeleteStudyPermanently'
  DESC 'Allow to delete Study permanently. Enumerated values: ALWAYS, REJECTED (= only already rejected Studies). If absent, REJECTED will be applied.'
  EQUALITY caseExactIA5Match
  SYNTAX 1.3.6.1.4.1.1466.115.121.1.26
  SINGLE-VALUE )

attributetype ( 1.2.40.0.13.1.15.110.3.113 NAME 'dcmStorePermissionServiceExpirationDatePattern'
  DESC 'Regular Expression applied to responses from Store Permission Service to extract the initial Study Expiration Date. E.g. "expirationdate"\s*:\s*"([0-9]{8})". If absent, locally configured Study Retention Policy Rules will be applied.'
  EQUALITY caseExactIA5Match
  SYNTAX 1.3.6.1.4.1.1466.115.121.1.26
  SINGLE-VALUE )

attributetype ( 1.2.40.0.13.1.15.110.3.114 NAME 'dcmShowPatientInfoInSystemLog'
  DESC 'Specifies if Patient Information is shown as plain text or hashed in system logs. Enumerated values. PLAIN_TEXT, HASH_NAME, HASH_NAME_AND_ID. PLAIN_TEXT if absent.'
  EQUALITY caseExactIA5Match
  SYNTAX 1.3.6.1.4.1.1466.115.121.1.26
  SINGLE-VALUE )

attributetype ( 1.2.40.0.13.1.15.110.3.115 NAME 'dcmShowPatientInfoInAuditLog'
  DESC 'Specifies if Patient Information is shown as plain text or hashed in emitted audit messages. Enumerated values. PLAIN_TEXT, HASH_NAME, HASH_NAME_AND_ID. PLAIN_TEXT if absent.'
  EQUALITY caseExactIA5Match
  SYNTAX 1.3.6.1.4.1.1466.115.121.1.26
  SINGLE-VALUE )

attributetype ( 1.2.40.0.13.1.15.110.3.116 NAME 'dcmFallbackCMoveSCPLeadingCFindSCP'
  DESC 'AE Title of external C-FIND SCP for Verification of Number of Instances retrieved from external C-MOVE SCP specified by dcmFallbackCMoveSCP.'
  EQUALITY caseExactIA5Match
  SYNTAX 1.3.6.1.4.1.1466.115.121.1.26
  SINGLE-VALUE )

attributetype ( 1.2.40.0.13.1.15.110.3.117 NAME 'dcmStgCmtSCP'
  DESC 'AE Title of external Storage Commitment SCP used to verify export to another archive.'
  EQUALITY caseExactIA5Match
  SYNTAX 1.3.6.1.4.1.1466.115.121.1.26
  SINGLE-VALUE )

attributetype ( 1.2.40.0.13.1.15.110.3.118 NAME 'dcmPurgeStgCmtCompletedDelay'
  DESC 'Delay in ISO-8601 duration format PnDTnHnMn.nS after which results of completed Storage Commitment requests are purged. If absent, there is no deletion.'
  EQUALITY caseExactIA5Match
  SYNTAX 1.3.6.1.4.1.1466.115.121.1.26
  SINGLE-VALUE )

attributetype ( 1.2.40.0.13.1.15.110.3.119 NAME 'dcmPurgeStgCmtPollingInterval'
  DESC 'Polling Interval for purging Storage Commitment Results in ISO-8601 duration format PnDTnHnMn.nS. If absent, there is no deletion'
  EQUALITY caseExactIA5Match
  SYNTAX 1.3.6.1.4.1.1466.115.121.1.26
  SINGLE-VALUE )

attributetype ( 1.2.40.0.13.1.15.110.3.120 NAME 'dcmDefaultCharacterSet'
  DESC 'Value of Specific Character Set (0008,0005) added to Data Sets of C-STORE RQs and pending C-FIND RSPs without Specific Character Set (0008,0005) attribute received by the Network AE.'
  EQUALITY caseExactIA5Match
  SYNTAX 1.3.6.1.4.1.1466.115.121.1.26
  SINGLE-VALUE )

attributetype ( 1.2.40.0.13.1.15.110.3.121 NAME 'dcmStorePermissionServiceErrorCommentPattern'
  DESC 'Regular Expression applied to responses from Store Permission Service to extract Error Comment. E.g. "errorcomment"\s*:\s*"(.*)". If absent, the Error Comment will be "Storage denied".'
  EQUALITY caseExactIA5Match
  SYNTAX 1.3.6.1.4.1.1466.115.121.1.26
  SINGLE-VALUE )

attributetype ( 1.2.40.0.13.1.15.110.3.122 NAME 'dcmStorePermissionServiceErrorCodePattern'
  DESC 'Regular Expression applied to responses from Store Permission Service to extract Error Code in hexadecimal. E.g. "errorcode"\s*:\s*"(\p{XDigit}{4})". If absent, the Error Code will be 0124H (Not Authorized).'
  EQUALITY caseExactIA5Match
  SYNTAX 1.3.6.1.4.1.1466.115.121.1.26
  SINGLE-VALUE )

attributetype ( 1.2.40.0.13.1.15.110.3.123 NAME 'dcmExternalRetrieveAET'
  DESC 'Constrains deletion of Studies from the Storage System to Studies which objects are retrievable using this AE from an external C-MOVE SCP.'
  EQUALITY caseExactIA5Match
  SYNTAX 1.3.6.1.4.1.1466.115.121.1.26 )

attributetype ( 1.2.40.0.13.1.15.110.3.124 NAME 'dcmExternalRetrieveAEDestination'
  DESC 'AE Title of local C-STORE-SCP to be set as Move Destination in C-MOVE RQs forwarded to external retrieve AE.'
  EQUALITY caseExactIA5Match
  SYNTAX 1.3.6.1.4.1.1466.115.121.1.26
  SINGLE-VALUE )

attributetype ( 1.2.40.0.13.1.15.110.3.125 NAME 'dcmMergeMWLMatchingKey'
  DESC 'Specifies attribute of received object to lookup MWL Item used to coerce request attributes. Enumerated values: PatientID, AccessionNumber, StudyInstanceUID, ScheduledProcedureStepID. If absent, request attributes of received objects will not be coerced.'
  EQUALITY caseExactIA5Match
  SYNTAX 1.3.6.1.4.1.1466.115.121.1.26
  SINGLE-VALUE )

attributetype ( 1.2.40.0.13.1.15.110.3.126 NAME 'dcmMergeMWLTemplateURI'
  DESC 'Specifies URI for the style sheet to coerce request attributes of received objects from matching DICOM MWL items. Only effective, if dcmMergeMWLMatchingKey is specified.'
  EQUALITY caseExactMatch
  SUBSTR caseExactSubstringsMatch
  SYNTAX 1.3.6.1.4.1.1466.115.121.1.15
  SINGLE-VALUE )

attributetype ( 1.2.40.0.13.1.15.110.3.127 NAME 'dcmMergeMWLCacheStaleTimeout'
  DESC 'Maximal staleness of Request Attributes extracted from matching DICOM MWL items in ISO-8601 duration format PnDTnHnMn.nS. If absent, cached Request Attributes are only removed on reaching the maximal cache size.'
  EQUALITY caseExactIA5Match
  SYNTAX 1.3.6.1.4.1.1466.115.121.1.26
  SINGLE-VALUE )

attributetype ( 1.2.40.0.13.1.15.110.3.128 NAME 'dcmMergeMWLCacheSize'
  DESC 'Maximum number of cached Request Attributes extracted from matching DICOM MWL items; 10 if absent'
  EQUALITY integerMatch
  SYNTAX 1.3.6.1.4.1.1466.115.121.1.27
  SINGLE-VALUE )

attributetype ( 1.2.40.0.13.1.15.110.3.129 NAME 'dcmSeriesMetadataStorageID'
  DESC 'ID of Storage on which ZIP archives with aggregated Metadata of all instances of a Series is stored. Multiple Storage Systems may be configured. If absent, no aggregated Series Metadata will be stored.'
  EQUALITY caseExactIA5Match
  SYNTAX 1.3.6.1.4.1.1466.115.121.1.26 )

attributetype ( 1.2.40.0.13.1.15.110.3.130 NAME 'dcmSeriesMetadataDelay'
  DESC 'Delay in ISO-8601 duration format PnDTnHnMn.nS for storing aggregated Series Metadata on storage. If absent, no aggregated Series Metadata will be stored.'
  EQUALITY caseExactIA5Match
  SYNTAX 1.3.6.1.4.1.1466.115.121.1.26
  SINGLE-VALUE )

attributetype ( 1.2.40.0.13.1.15.110.3.131 NAME 'dcmSeriesMetadataPollingInterval'
  DESC 'Polling Interval for Series scheduled for Metadata update in ISO-8601 duration format PnDTnHnMn.nS. If absent, no aggregated Series Metadata will be stored.'
  EQUALITY caseExactIA5Match
  SYNTAX 1.3.6.1.4.1.1466.115.121.1.26
  SINGLE-VALUE )

attributetype ( 1.2.40.0.13.1.15.110.3.132 NAME 'dcmSeriesMetadataFetchSize'
  DESC 'Maximal number of Series scheduled for Metadata update fetched by one query; 100 if absent'
  EQUALITY integerMatch
  SYNTAX 1.3.6.1.4.1.1466.115.121.1.27
  SINGLE-VALUE )

attributetype ( 1.2.40.0.13.1.15.110.3.133 NAME 'dcmRSOperation'
  DESC 'Name of RESTful Operation which shall be forwarded to another archive instance. Enumerated values: CreatePatient, UpdatePatient, DeletePatient, ChangePatientID, MergePatient, MergePatients, UpdateStudy, DeleteStudy, RejectStudy, RejectSeries, RejectInstance, UpdateStudyExpirationDate, UpdateSeriesExpirationDate, ApplyRetentionPolicy, CreateMWL, UpdateMWL, DeleteMWL, UpdateStudyAccessControlID'
  EQUALITY caseExactIA5Match
  SYNTAX 1.3.6.1.4.1.1466.115.121.1.26 )

attributetype ( 1.2.40.0.13.1.15.110.3.134 NAME 'dcmMetadataFilterName'
  DESC 'NO LONGER USED - MAY BE DECLARED OBSOLETE IN FUTURE VERSION'
  EQUALITY caseExactMatch
  SUBSTR caseExactSubstringsMatch
  SYNTAX 1.3.6.1.4.1.1466.115.121.1.15
  SINGLE-VALUE )

attributetype ( 1.2.40.0.13.1.15.110.3.135 NAME 'dcmPurgeInstanceRecordsDelay'
  DESC 'Delay in ISO-8601 duration format PnDTnHnMn.nS for purging Instance Records from the DB. Only effective if dcmPurgeInstanceRecords = true.'
  EQUALITY caseExactIA5Match
  SYNTAX 1.3.6.1.4.1.1466.115.121.1.26
  SINGLE-VALUE )

attributetype ( 1.2.40.0.13.1.15.110.3.136 NAME 'dcmPurgeInstanceRecordsPollingInterval'
  DESC 'Polling Interval for Series scheduled for purging Instance Records from the DB in ISO-8601 duration format PnDTnHnMn.nS. Only effective if dcmPurgeInstanceRecords = true.'
  EQUALITY caseExactIA5Match
  SYNTAX 1.3.6.1.4.1.1466.115.121.1.26
  SINGLE-VALUE )

attributetype ( 1.2.40.0.13.1.15.110.3.137 NAME 'dcmPurgeInstanceRecordsFetchSize'
  DESC 'Maximal number of Series scheduled for purging Instance Records from the DB fetched by one query; 100 if absent. Only effective if dcmPurgeInstanceRecords = true.'
  EQUALITY integerMatch
  SYNTAX 1.3.6.1.4.1.1466.115.121.1.27
  SINGLE-VALUE )

attributetype ( 1.2.40.0.13.1.15.110.3.138 NAME 'hl7OrderScheduledStationDeviceReference'
   DESC 'The DN of a dicomDeviceObject referenced by hl7OrderScheduledStation'
   EQUALITY distinguishedNameMatch
   SYNTAX 1.3.6.1.4.1.1466.115.121.1.12
   SINGLE-VALUE )

attributetype ( 1.2.40.0.13.1.15.110.3.139 NAME 'dcmSPSStatus'
  DESC 'Scheduled Procedure Step Status code. Enumerated values: SCHEDULED, ARRIVED, READY, STARTED, DEPARTED, CANCELED, DISCONTINUED, COMPLETED'
  EQUALITY caseExactIA5Match
  SYNTAX 1.3.6.1.4.1.1466.115.121.1.26
  SINGLE-VALUE )

attributetype ( 1.2.40.0.13.1.15.110.3.140 NAME 'hl7OrderControlStatus'
  DESC 'HL7 Order Control Status Code. Enumerated values: NW_SC, NW_IP, CA_CA, DC_CA, XO_SC, XO_CM, SC_CM, SC_DC, SC_IP, SC_A'
  EQUALITY caseExactIA5Match
  SYNTAX 1.3.6.1.4.1.1466.115.121.1.26 )

attributetype ( 1.2.40.0.13.1.15.110.3.141 NAME 'dcmRemapRetrieveURL'
  DESC 'Remap Retrieve URL used in QIDO-RS and WADO-RS Metadata responses. Optionally prefixed with "[<http-client-host>]". E.g.: "[cache-proxy]http://cache-proxy:8080". If absent or if the specified <http-client-host> does not match, scheme and server authority of the QIDO-RS or WADO-RS request URL are used.'
  EQUALITY caseExactIA5Match
  SYNTAX 1.3.6.1.4.1.1466.115.121.1.26
  SINGLE-VALUE )

attributetype ( 1.2.40.0.13.1.15.110.3.142 NAME 'dcmAcceptedMoveDestination'
  DESC 'Accepted Move Destination in C-MOVE requests; any if absent.'
  EQUALITY caseExactIA5Match
  SYNTAX 1.3.6.1.4.1.1466.115.121.1.26 )

attributetype ( 1.2.40.0.13.1.15.110.3.143 NAME 'dcmValidateCallingAEHostname'
  DESC 'Validate Calling AE Hostname or IP Address of Association requestors; disabled if absent'
  EQUALITY booleanMatch
  SYNTAX 1.3.6.1.4.1.1466.115.121.1.7
  SINGLE-VALUE )

attributetype ( 1.2.40.0.13.1.15.110.3.144 NAME 'dcmStoreUpdateDBMaxRetryDelay'
  DESC 'Maximal delay in ms between retries to update the database on storage; 1000 if absent'
  EQUALITY integerMatch
  SYNTAX 1.3.6.1.4.1.1466.115.121.1.27
  SINGLE-VALUE )

attributetype ( 1.2.40.0.13.1.15.110.3.145 NAME 'hl7PSUTaskPollingInterval'
  DESC 'Polling Interval for HL7 Procedure Status Update Tasks in ISO-8601 duration format PnDTnHnMn.nS. Disabled, if absent.'
  EQUALITY caseExactIA5Match
  SYNTAX 1.3.6.1.4.1.1466.115.121.1.26
  SINGLE-VALUE )

attributetype ( 1.2.40.0.13.1.15.110.3.146 NAME 'hl7PSUTaskFetchSize'
  DESC 'Maximal number of HL7 Procedure Status Update Tasks fetched in one query; 100 if absent'
  EQUALITY integerMatch
  SYNTAX 1.3.6.1.4.1.1466.115.121.1.27
  SINGLE-VALUE )

attributetype ( 1.2.40.0.13.1.15.110.3.147 NAME 'hl7PSUDelay'
  DESC 'Delay in ISO-8601 duration format PnDTnHnMn.nS after which an HL7 Procedure Status Update for a received study is sent to configured HL7 receivers. If absent, HL7 Procedure Status Update is triggered by received MPPS.'
  EQUALITY caseExactIA5Match
  SYNTAX 1.3.6.1.4.1.1466.115.121.1.26
  SINGLE-VALUE )

attributetype ( 1.2.40.0.13.1.15.110.3.148 NAME 'hl7PSUTimeout'
  DESC 'Timeout in ISO-8601 duration format PnDTnHnMn.nS for waiting on receive of instances referenced in MPPS; check for completeness forever if absent.'
  EQUALITY caseExactIA5Match
  SYNTAX 1.3.6.1.4.1.1466.115.121.1.26
  SINGLE-VALUE )

attributetype ( 1.2.40.0.13.1.15.110.3.149 NAME 'hl7PSUOnTimeout'
  DESC 'Specifies if the HL7 Procedure Status Update is sent if the timeout for waiting on receive of instances referenced is exceeded; just stop check for completeness on timeout if absent.'
  EQUALITY booleanMatch
  SYNTAX 1.3.6.1.4.1.1466.115.121.1.7
  SINGLE-VALUE )

attributetype ( 1.2.40.0.13.1.15.110.3.150 NAME 'hl7PSUReceivingApplication'
  DESC 'Application|Facility name of Receiving Application for HL7 Procedure Status Update.'
  EQUALITY caseExactIA5Match
  SYNTAX 1.3.6.1.4.1.1466.115.121.1.26 )

attributetype ( 1.2.40.0.13.1.15.110.3.151 NAME 'hl7PSUSendingApplication'
  DESC 'Application|Facility name of Sending Application for HL7 Procedure Status Update. HL7 Procedure Status Update disabled, if absent.'
  EQUALITY caseExactIA5Match
  SYNTAX 1.3.6.1.4.1.1466.115.121.1.26
  SINGLE-VALUE )

attributetype ( 1.2.40.0.13.1.15.110.3.152 NAME 'hl7PSUMWL'
  DESC 'Specifies if the Status of MWL Items in the DB is updated to COMPLETED for a received study after the configured HL7 Procedure Status Update Delay only if no notification to HL7 receivers is configured. Disabled, if absent.'
  EQUALITY booleanMatch
  SYNTAX 1.3.6.1.4.1.1466.115.121.1.7
  SINGLE-VALUE )

attributetype ( 1.2.40.0.13.1.15.110.3.153 NAME 'dcmExportPreviousEntity'
  DESC 'Specifies if the previous Entity of a replaced Instance shall be also exported. Disabled if absent.'
  EQUALITY booleanMatch
  SYNTAX 1.3.6.1.4.1.1466.115.121.1.7
  SINGLE-VALUE )

attributetype ( 1.2.40.0.13.1.15.110.3.154 NAME 'dcmAcceptConflictingPatientID'
  DESC 'Indicates if objects with a Patient IDs which differs from the Patient ID in previous received objects of the Study shall be accepted. Enumerated values: YES, NO, MERGED(= accept prior Patient IDs). If absent, MERGED will be applied.'
  EQUALITY caseExactIA5Match
  SYNTAX 1.3.6.1.4.1.1466.115.121.1.26
  SINGLE-VALUE )

attributetype ( 1.2.40.0.13.1.15.110.3.155 NAME 'dcmAuditRecordRepositoryURL'
  DESC 'NO LONGER USED - MAY BE DECLARED OBSOLETE IN FUTURE VERSION'
  EQUALITY caseExactIA5Match
  SYNTAX 1.3.6.1.4.1.1466.115.121.1.26
  SINGLE-VALUE )

attributetype ( 1.2.40.0.13.1.15.110.3.156 NAME 'dcmCopyMoveUpdatePolicy'
  DESC 'Specifies update policy for attributes of the destination Study on Copy/Move of Instances from another Study. Enumerated values: PRESERVE, SUPPLEMENT, MERGE, OVERWRITE, REPLACE. If absent, PRESERVE will be applied.'
  EQUALITY caseExactIA5Match
  SYNTAX 1.3.6.1.4.1.1466.115.121.1.26
  SINGLE-VALUE )

attributetype ( 1.2.40.0.13.1.15.110.3.157 NAME 'hl7TrackChangedPatientID'
  DESC 'Enable to keep track of the prior Patient ID on a change of the Patient ID by HL7 ADT^A47 or by the RESTful Patient Update Service. Enabled if absent.'
  EQUALITY booleanMatch
  SYNTAX 1.3.6.1.4.1.1466.115.121.1.7
  SINGLE-VALUE )

attributetype ( 1.2.40.0.13.1.15.110.3.158 NAME 'dcmXDSiImagingDocumentSourceAETitle'
  DESC 'AE Title of local Application Entity associated with XDS-I Imaging Document Source.'
  EQUALITY caseExactIA5Match
  SYNTAX 1.3.6.1.4.1.1466.115.121.1.26
  SINGLE-VALUE )

attributetype ( 1.2.40.0.13.1.15.110.3.159 NAME 'dcmInvokeImageDisplayPatientURL'
  DESC 'NO LONGER USED - MAY BE DECLARED OBSOLETE IN FUTURE VERSION'
  EQUALITY caseExactIA5Match
  SYNTAX 1.3.6.1.4.1.1466.115.121.1.26
  SINGLE-VALUE )

attributetype ( 1.2.40.0.13.1.15.110.3.160 NAME 'dcmInvokeImageDisplayStudyURL'
  DESC 'NO LONGER USED - MAY BE DECLARED OBSOLETE IN FUTURE VERSION'
  EQUALITY caseExactIA5Match
  SYNTAX 1.3.6.1.4.1.1466.115.121.1.26
  SINGLE-VALUE )

attributetype ( 1.2.40.0.13.1.15.110.3.161 NAME 'hl7ADTReceivingApplication'
  DESC 'Application|Facility name of Receiving Application for HL7 ADT messages to synchronize external systems about performed Patient Information updates. If absent, synchronization of external systems by HL7 ADT messages is disabled.'
  EQUALITY caseExactIA5Match
  SYNTAX 1.3.6.1.4.1.1466.115.121.1.26 )

attributetype ( 1.2.40.0.13.1.15.110.3.162 NAME 'hl7ADTSendingApplication'
  DESC 'Application|Facility name of Sending Application for HL7 ADT messages to synchronize external systems about performed Patient Information updates. If absent, synchronization of external systems by HL7 ADT messages is disabled.'
  EQUALITY caseExactIA5Match
  SYNTAX 1.3.6.1.4.1.1466.115.121.1.26
  SINGLE-VALUE )

attributetype ( 1.2.40.0.13.1.15.110.3.163 NAME 'dcmRetrieveLocationUID'
   DESC 'Retrieve Location UID.'
   EQUALITY  objectIdentifierMatch
   SYNTAX 1.3.6.1.4.1.1466.115.121.1.38
   SINGLE-VALUE )

attributetype ( 1.2.40.0.13.1.15.110.3.164 NAME 'hl7ScheduledProtocolCodeInOrder'
  DESC 'Specifies location of Scheduled Protocol Code in received HL7 Order message. Enumerated values: OBR_4_1, OBR_4_4. If absent, OBR_4_4 will be applied.'
  EQUALITY caseExactIA5Match
  SYNTAX 1.3.6.1.4.1.1466.115.121.1.26
  SINGLE-VALUE )

attributetype ( 1.2.40.0.13.1.15.110.3.165 NAME 'dcmAuditUnknownStudyInstanceUID'
  DESC 'Indicates study instance uid value to be sent in audit message when not known. If absent, "1.2.40.0.13.1.15.110.3.165.1" will be applied.'
  EQUALITY objectIdentifierMatch
  SYNTAX 1.3.6.1.4.1.1466.115.121.1.38
  SINGLE-VALUE )

attributetype ( 1.2.40.0.13.1.15.110.3.166 NAME 'dcmAuditUnknownPatientID'
  DESC 'Indicates patient id value to be sent in audit message when not known. If absent, "<none>" will be applied.'
  EQUALITY caseExactIA5Match
  SYNTAX 1.3.6.1.4.1.1466.115.121.1.26
  SINGLE-VALUE )

attributetype ( 1.2.40.0.13.1.15.110.3.167 NAME 'hl7ScheduledStationAETInOrder'
  DESC 'Specifies location of Scheduled Station AE Title in received HL7 Order message. Enumerated values: ORC_18. Should not be configured for HL7 v2.5.1 OMI^O23 with IPC segment. If absent or no value is provided in the configured field, the Scheduled Station AE Title is selected according configured rules.'
  EQUALITY caseExactIA5Match
  SYNTAX 1.3.6.1.4.1.1466.115.121.1.26
  SINGLE-VALUE )

attributetype ( 1.2.40.0.13.1.15.110.3.168 NAME 'dcmElasticSearchURL'
  DESC 'NO LONGER USED - MAY BE DECLARED OBSOLETE IN FUTURE VERSION'
  EQUALITY caseExactIA5Match
  SYNTAX 1.3.6.1.4.1.1466.115.121.1.26
  SINGLE-VALUE )

attributetype ( 1.2.40.0.13.1.15.110.3.169 NAME 'dcmAudit2JsonFhirTemplateURI'
  DESC 'Specifies URI for the style sheet to transcode Audit Message to a FHIR JSON Resource Audit Event'
  EQUALITY caseExactMatch
  SUBSTR caseExactSubstringsMatch
  SYNTAX 1.3.6.1.4.1.1466.115.121.1.15
  SINGLE-VALUE )

attributetype ( 1.2.40.0.13.1.15.110.3.170 NAME 'dcmAudit2XmlFhirTemplateURI'
  DESC 'Specifies URI for the style sheet to transcode Audit Message to a FHIR XML Resource Audit Event'
  EQUALITY caseExactMatch
  SUBSTR caseExactSubstringsMatch
  SYNTAX 1.3.6.1.4.1.1466.115.121.1.15
  SINGLE-VALUE )

attributetype ( 1.2.40.0.13.1.15.110.3.171 NAME 'dcmStorageThreshold'
  DESC 'Minimal Usable Space on Storage System. If the usable space falls below that value the Storage System will be marked as full by setting dmcStorageThresholdExceeds to the current time and - if dcmStorageThresholdExceedsPermanently is true or absent - the Storage System will be removed from the list of configured Storage Systems of the Network AE requesting that Storage System. Format nnn(MB|GB|MiB|GiB)'
  EQUALITY caseExactIA5Match
  SYNTAX 1.3.6.1.4.1.1466.115.121.1.26
  SINGLE-VALUE )

attributetype ( 1.2.40.0.13.1.15.110.3.172 NAME 'dcmObjectStorageID'
  DESC 'ID of Storage System on which received DICOM composite objects are stored. Multiple Storage Systems may be configured.'
  EQUALITY caseExactIA5Match
  SYNTAX 1.3.6.1.4.1.1466.115.121.1.26 )

attributetype ( 1.2.40.0.13.1.15.110.3.173 NAME 'dcmObjectStorageCount'
  DESC 'Number of Storage Systems which are filled in parallel; 1 if absent.'
  EQUALITY integerMatch
  SYNTAX 1.3.6.1.4.1.1466.115.121.1.27
  SINGLE-VALUE )

attributetype ( 1.2.40.0.13.1.15.110.3.174 NAME 'dcmQueryFetchSize'
  DESC 'Number of rows fetched from the database at once by the Query Service. 100 if absent'
  EQUALITY integerMatch
  SYNTAX 1.3.6.1.4.1.1466.115.121.1.27
  SINGLE-VALUE )

attributetype ( 1.2.40.0.13.1.15.110.3.175 NAME 'dcmDiffStudiesIncludefieldAll'
  DESC 'NO LONGER USED - MAY BE DECLARED OBSOLETE IN FUTURE VERSION'
  EQUALITY caseExactIA5Match
  SYNTAX 1.3.6.1.4.1.1466.115.121.1.26 )

attributetype ( 1.2.40.0.13.1.15.110.3.176 NAME 'hl7NoPatientCreateMessageType'
  DESC 'Message Type(s) (MessageType^TriggerEvent) of HL7 messages which are only processed, if there is already a Patient record in the database, which Patient ID matches the Patient ID in the PID or MRG segment of the message. Thus no new Patient record will be created by messages of the specified types.'
  EQUALITY caseExactMatch
  SUBSTR caseExactSubstringsMatch
  SYNTAX 1.3.6.1.4.1.1466.115.121.1.15 )

attributetype ( 1.2.40.0.13.1.15.110.3.177 NAME 'dcmAttributeSetType'
  DESC 'Specifies if this Attribute Set is used by Query Parameter "includefields" of QIDO-RS and WADO-RS Metadata or by Query Parameter "comparefield" of DIFF-RS requests. Enumerated values: QIDO_RS, WADO_RS, DIFF_RS, LEADING_CFIND_SCP.'
  EQUALITY caseExactIA5Match
  SYNTAX 1.3.6.1.4.1.1466.115.121.1.26
  SINGLE-VALUE )

attributetype ( 1.2.40.0.13.1.15.110.3.178 NAME 'dcmAttributeSetID'
  DESC 'Value used by Query Parameter "includefields" of QIDO-RS and WADO-RS Metadata requests and by Query Parameter "comparefield" of DIFF-RS requests to refer this Attribute Set.'
  EQUALITY caseExactIA5Match
  SYNTAX 1.3.6.1.4.1.1466.115.121.1.26
  SINGLE-VALUE )

attributetype ( 1.2.40.0.13.1.15.110.3.179 NAME 'dcmQueryMaxNumberOfResults'
  DESC 'Maximal number of return results by C-FIND SCP. If the number of matches extends the limit, the C-FIND request will be refused. 0 (=unlimited) if absent'
  EQUALITY integerMatch
  SYNTAX 1.3.6.1.4.1.1466.115.121.1.27
  SINGLE-VALUE )

attributetype ( 1.2.40.0.13.1.15.110.3.180 NAME 'dcmAttributeSetTitle'
  DESC 'Attribute Set Title'
  EQUALITY caseExactMatch
  SUBSTR caseExactSubstringsMatch
  SYNTAX 1.3.6.1.4.1.1466.115.121.1.15
  SINGLE-VALUE )

attributetype ( 1.2.40.0.13.1.15.110.3.181 NAME 'dcmAttributeSetNumber'
  DESC 'Attribute Set Number used to order Attribute Sets.'
  EQUALITY integerMatch
  SYNTAX 1.3.6.1.4.1.1466.115.121.1.27
  SINGLE-VALUE )

attributetype ( 1.2.40.0.13.1.15.110.3.182 NAME 'dcmSupplementFromDeviceReference'
   DESC 'The DN of a dicomDeviceObject from which Assigning Authorities and other information is taken to supplement received Composite Objects and MPPS.'
   EQUALITY distinguishedNameMatch
   SYNTAX 1.3.6.1.4.1.1466.115.121.1.12
   SINGLE-VALUE )

attributetype ( 1.2.40.0.13.1.15.110.3.183 NAME 'dcmSpanningCFindSCP'
  DESC 'AE Title of external C-FIND SCP to forward C-FIND RQs and backward responses according configured Spanning C-Find SCP Policy.'
  EQUALITY caseExactIA5Match
  SYNTAX 1.3.6.1.4.1.1466.115.121.1.26
  SINGLE-VALUE )

attributetype ( 1.2.40.0.13.1.15.110.3.184 NAME 'dcmSpanningCFindSCPPolicy'
  DESC 'Specifies policy for combining matches returned from configured Spanning C-Find SCP with matching entries from the archive DB. Enumerated values: SUPPLEMENT (= returns local matches before additional matches from Spanning C-Find SCP ), MERGE (= returns matches from Spanning C-Find SCP before additional local matches), REPLACE (= returns only matches from Spanning C-Find SCP).'
  EQUALITY caseExactIA5Match
  SYNTAX 1.3.6.1.4.1.1466.115.121.1.26
  SINGLE-VALUE )

attributetype ( 1.2.40.0.13.1.15.110.3.185 NAME 'dcmSpanningCFindSCPRetrieveAET'
  DESC 'Specifies Retrieve AE Title(s) in returned matches from Spanning C-Find SCP. Keep original Retrieve AE Title(s) returned by Spanning C-Find SCP if absent.'
  EQUALITY caseExactIA5Match
  SYNTAX 1.3.6.1.4.1.1466.115.121.1.26 )

attributetype ( 1.2.40.0.13.1.15.110.3.186 NAME 'dcmLinkMWLEntryUpdatePolicy'
  DESC 'Specifies update policy for Study attributes on Link of Instances of another Study with a MWL Entry referring an existing Study. Enumerated values: PRESERVE, SUPPLEMENT, MERGE, OVERWRITE, REPLACE. If absent, PRESERVE will be applied.'
  EQUALITY caseExactIA5Match
  SYNTAX 1.3.6.1.4.1.1466.115.121.1.26
  SINGLE-VALUE )

attributetype ( 1.2.40.0.13.1.15.110.3.187 NAME 'dcmAuditSoftwareConfigurationVerbose'
  DESC 'Specifies if Child Objects and Attributes of created Objects should be included in Software Configuration Audit Message. Disabled if absent.'
  EQUALITY booleanMatch
  SYNTAX 1.3.6.1.4.1.1466.115.121.1.7
  SINGLE-VALUE )

attributetype ( 1.2.40.0.13.1.15.110.3.188 NAME 'hl7OutgoingPatientUpdateTemplateURI'
  DESC 'Specifies URI for the style sheet to transcode DICOM object patient attributes to HL7 ADT messages.'
  EQUALITY caseExactMatch
  SUBSTR caseExactSubstringsMatch
  SYNTAX 1.3.6.1.4.1.1466.115.121.1.15
  SINGLE-VALUE )

attributetype ( 1.2.40.0.13.1.15.110.3.189 NAME 'hl7UseNullValue'
  DESC 'Specifies if HL7 v2 null values (|""|) are used in sent HL7 messages for not present or empty entity attributes. Required to unset entity attributes at the remote HL7 Application. Disabled if absent.'
  EQUALITY booleanMatch
  SYNTAX 1.3.6.1.4.1.1466.115.121.1.7
  SINGLE-VALUE )

attributetype ( 1.2.40.0.13.1.15.110.3.190 NAME 'dcmMaxQueueSize'
  DESC 'NO LONGER USED - MAY BE DECLARED OBSOLETE IN FUTURE VERSION'
  EQUALITY integerMatch
  SYNTAX 1.3.6.1.4.1.1466.115.121.1.27
  SINGLE-VALUE )

attributetype ( 1.2.40.0.13.1.15.110.3.191 NAME 'dcmNullifyTag'
  DESC 'DICOM Tag of Attribute to be nullified as hex string'
  EQUALITY caseExactIA5Match
  SYNTAX 1.3.6.1.4.1.1466.115.121.1.26 )

attributetype ( 1.2.40.0.13.1.15.110.3.192 NAME 'dcmExportPriority'
  DESC 'NO LONGER USED - MAY BE DECLARED OBSOLETE IN FUTURE VERSION'
  EQUALITY integerMatch
  SYNTAX 1.3.6.1.4.1.1466.115.121.1.27
  SINGLE-VALUE )

attributetype ( 1.2.40.0.13.1.15.110.3.193 NAME 'dcmQueueTasksFetchSize'
  DESC 'Maximal number of Tasks rescheduled or deleted or canceled in one transaction; 100 if absent'
  EQUALITY integerMatch
  SYNTAX 1.3.6.1.4.1.1466.115.121.1.27
  SINGLE-VALUE )

attributetype ( 1.2.40.0.13.1.15.110.3.194 NAME 'dcmRejectionNoteStorageAET'
  DESC 'Title of Archive Application Entity, of which first configured Object Storage will be used for storing Rejection Notes generated either by IOCM-RS services or by Delete Expired Studies Scheduler. If absent, for IOCM services the Object Storage configured for Archive AE referred in the IOCM-RS request will be used, or for Delete Expired Studies Scheduler the Object Storage configured for Reject Expired Studies AE will be used.'
  EQUALITY caseExactIA5Match
  SYNTAX 1.3.6.1.4.1.1466.115.121.1.26
  SINGLE-VALUE )

attributetype ( 1.2.40.0.13.1.15.110.3.195 NAME 'dcmXRoadProperty'
  DESC 'Properties for accessing Estonian National Patient Registry in format <name>=<value>'
  EQUALITY caseExactMatch
  SYNTAX 1.3.6.1.4.1.1466.115.121.1.15 )

attributetype ( 1.2.40.0.13.1.15.110.3.196 NAME 'dcmUIConfigurationDeviceName'
  DESC 'Specifies the device name containing the Archive UI Configuration.'
  EQUALITY caseExactMatch
  SYNTAX 1.3.6.1.4.1.1466.115.121.1.15
  SINGLE-VALUE )

attributetype ( 1.2.40.0.13.1.15.110.3.197 NAME 'dcmDeIdentification'
  DESC 'De-identify objects according the Basic Application Level Confidentiality Profile specified in DICOM PS3.15. Selecting any Option implicitly includes the Basic Application Level Confidentiality Profile. Enumerated values: BasicApplicationConfidentialityProfile, RetainLongitudinalTemporalInformationFullDatesOption, RetainDeviceIdentityOption, RetainUIDsOption, RetainInstitutionIdentityOption.'
  EQUALITY caseExactIA5Match
  SYNTAX 1.3.6.1.4.1.1466.115.121.1.26 )

attributetype ( 1.2.40.0.13.1.15.110.3.198 NAME 'dcmNullifyIssuerOfPatientID'
  DESC 'Conditionally nullify Issuer of Patient ID (0010,0021) and Issuer of Patient ID Qualifiers Sequence (0010,0024) from received objects. Enumerated values: ALWAYS, MATCHING, NOT_MATCHING.'
  EQUALITY caseExactIA5Match
  SYNTAX 1.3.6.1.4.1.1466.115.121.1.26 )

attributetype ( 1.2.40.0.13.1.15.110.3.199 NAME 'dcmIssuerOfPatientID'
  DESC 'Issuer of Patient ID (0010,0021), and optionally also values for the Universal Entity ID (0040,0032) and the Universal Entity ID Type (0040,0033) of the Item of the Issuer of Patient ID Qualifiers Sequence (0010,0024) against values in received objects are matched, if dcmNullifyIssuerOfPatientID is MATCHING or NOT_MATCHING. Format: <Issuer of Patient ID> [& <Universal Entity ID> & <Universal Entity ID Type>].'
  EQUALITY caseExactMatch
  SUBSTR caseExactSubstringsMatch
  SYNTAX 1.3.6.1.4.1.1466.115.121.1.15 )

attributetype ( 1.2.40.0.13.1.15.110.3.200 NAME 'dcmStartRetentionPeriodOnStudyDate'
  DESC 'Indicates if retention period should be started on Study Date. Disabled if absent.'
  EQUALITY booleanMatch
  SYNTAX 1.3.6.1.4.1.1466.115.121.1.7
  SINGLE-VALUE )

attributetype ( 1.2.40.0.13.1.15.110.3.201 NAME 'dcmKeycloakServerID'
  DESC 'Keycloak server identifier'
  EQUALITY caseExactMatch
  SYNTAX 1.3.6.1.4.1.1466.115.121.1.15
  SINGLE-VALUE )

attributetype ( 1.2.40.0.13.1.15.110.3.208 NAME 'dcmExportStorageID'
  DESC 'Constrains deletion of Studies from the Storage System to Studies which objects are also accessible from the specified other storage.'
  EQUALITY caseExactIA5Match
  SYNTAX 1.3.6.1.4.1.1466.115.121.1.26 )

attributetype ( 1.2.40.0.13.1.15.110.3.209 NAME 'dcmNoDeletionConstraint'
  DESC 'Delete all Studies from cache/temporary Storage System, if no Deleter Threshold and no other deletion constraint is configured; false if absent.'
  EQUALITY booleanMatch
  SYNTAX 1.3.6.1.4.1.1466.115.121.1.7
  SINGLE-VALUE )

attributetype ( 1.2.40.0.13.1.15.110.3.210 NAME 'dcmRetrieveCacheStorageID'
  DESC 'Specifies another Storage to which objects are copied in parallel on retrieve to increase the performance on accessing storage systems which provides more bandwidth using multiple connections in parallel.'
  EQUALITY caseExactIA5Match
  SYNTAX 1.3.6.1.4.1.1466.115.121.1.26
  SINGLE-VALUE )

attributetype ( 1.2.40.0.13.1.15.110.3.211 NAME 'dcmRetrieveCacheMaxParallel'
  DESC 'Maximal number of parallel copies to cache storage on retrieve specified by dcmRetrieveCacheStorageID; 10 if absent.'
  EQUALITY integerMatch
  SYNTAX 1.3.6.1.4.1.1466.115.121.1.27
  SINGLE-VALUE )

attributetype ( 1.2.40.0.13.1.15.110.3.212 NAME 'dcmPurgeInstanceRecords'
  DESC 'Indicates that Instance Records may be purged from the DB; disabled if absent'
  EQUALITY booleanMatch
  SYNTAX 1.3.6.1.4.1.1466.115.121.1.7
  SINGLE-VALUE )

attributetype ( 1.2.40.0.13.1.15.110.3.213 NAME 'dcmAllowDeletePatient'
  DESC 'Allow permanent deletion of Patients. Enumerated values: NEVER, ALWAYS, WITHOUT_STUDIES. If absent, WITHOUT_STUDIES will be applied.'
  EQUALITY caseExactIA5Match
  SYNTAX 1.3.6.1.4.1.1466.115.121.1.26
  SINGLE-VALUE )

attributetype ( 1.2.40.0.13.1.15.110.3.214 NAME 'dcmImpaxReportProperty'
  DESC 'Properties for accessing Agfa Impax Report Service in format <name>=<value>'
  EQUALITY caseExactMatch
  SYNTAX 1.3.6.1.4.1.1466.115.121.1.15 )

attributetype ( 1.2.40.0.13.1.15.110.3.215 NAME 'dcmWadoZIPEntryNameFormat'
  DESC 'Format of entry names in ZIP archive returned by WADO-RS. "DICOM/{0020000D,hash}/{0020000E,hash}/{00080018,hash}", if absent.'
  EQUALITY caseExactIA5Match
  SYNTAX 1.3.6.1.4.1.1466.115.121.1.26
  SINGLE-VALUE )

attributetype ( 1.2.40.0.13.1.15.110.3.216 NAME 'dcmStorageClusterID'
  DESC 'Identifies a Storage to belong to a Storage Cluster. Objects of one Study may be distributed over Storage Systems of one Storage Cluster. Used by threshold triggered deletion.'
  EQUALITY caseExactIA5Match
  SYNTAX 1.3.6.1.4.1.1466.115.121.1.26
  SINGLE-VALUE )

attributetype ( 1.2.40.0.13.1.15.110.3.217 NAME 'dcmWadoCDA2HtmlTemplateURI'
  DESC 'URL to XSL style sheet inserted as <?xml-stylesheet type="text/xsl" href="<url>" > in CDA documents returned by WADO-URI service. If absent, the embedded CDI document is returned verbatim.'
  EQUALITY caseExactMatch
  SUBSTR caseExactSubstringsMatch
  SYNTAX 1.3.6.1.4.1.1466.115.121.1.15
  SINGLE-VALUE )

attributetype ( 1.2.40.0.13.1.15.110.3.218 NAME 'dcmStgCmtPolicy'
  DESC 'NO LONGER USED - MAY BE DECLARED OBSOLETE IN FUTURE VERSION'
  EQUALITY caseExactIA5Match
  SYNTAX 1.3.6.1.4.1.1466.115.121.1.26
  SINGLE-VALUE )

attributetype ( 1.2.40.0.13.1.15.110.3.219 NAME 'dcmStgCmtUpdateLocationStatus'
  DESC 'NO LONGER USED - MAY BE DECLARED OBSOLETE IN FUTURE VERSION'
  EQUALITY booleanMatch
  SYNTAX 1.3.6.1.4.1.1466.115.121.1.7
  SINGLE-VALUE )

attributetype ( 1.2.40.0.13.1.15.110.3.220 NAME 'dcmStgCmtStorageID'
  DESC 'NO LONGER USED - MAY BE DECLARED OBSOLETE IN FUTURE VERSION'
  EQUALITY caseExactIA5Match
  SYNTAX 1.3.6.1.4.1.1466.115.121.1.26 )

attributetype ( 1.2.40.0.13.1.15.110.3.221 NAME 'dcmURIPattern'
  DESC 'Only forward requests which match the given Regular Expression. If prefixed with !, only forward requests which does not match the given Regular Expression.'
  EQUALITY caseExactMatch
  SYNTAX 1.3.6.1.4.1.1466.115.121.1.15
  SINGLE-VALUE )

attributetype ( 1.2.40.0.13.1.15.110.3.222 NAME 'dcmStorageVerificationPolicy'
  DESC 'Storage Verification Policy: DB_RECORD_EXISTS (= only check for existence of DB records), OBJECT_EXISTS (= check if object exists on Storage System), OBJECT_SIZE (= check size of object on Storage System), OBJECT_FETCH (= fetch object from Storage System), OBJECT_CHECKSUM (= recalculate checksum of object on Storage System) or S3_MD5SUM (= check MD5 checksum of object on S3 Storage System). OBJECT_CHECKSUM if absent.'
  EQUALITY caseExactIA5Match
  SYNTAX 1.3.6.1.4.1.1466.115.121.1.26
  SINGLE-VALUE )

attributetype ( 1.2.40.0.13.1.15.110.3.223 NAME 'dcmStorageVerificationUpdateLocationStatus'
  DESC 'Indicates if the Status of the Location DB record shall be updated on Storage Verification accordingly. Not effective with Storage Verification Policy: DB_RECORD_EXISTS. False if absent.'
  EQUALITY booleanMatch
  SYNTAX 1.3.6.1.4.1.1466.115.121.1.7
  SINGLE-VALUE )

attributetype ( 1.2.40.0.13.1.15.110.3.224 NAME 'dcmStorageVerificationStorageID'
  DESC 'Indicates that the object must be stored on (one of) the specified Storage System for successful Storage Verification. If absent, storage on any Storage System is sufficient. Not effective with Storage Validation Policy: DB_RECORD_EXISTS.'
  EQUALITY caseExactIA5Match
  SYNTAX 1.3.6.1.4.1.1466.115.121.1.26 )

attributetype ( 1.2.40.0.13.1.15.110.3.225 NAME 'dcmStorageVerificationAETitle'
  DESC 'Archive AE Title used for scheduled Storage Verifications.'
  EQUALITY caseExactIA5Match
  SYNTAX 1.3.6.1.4.1.1466.115.121.1.26
  SINGLE-VALUE )

attributetype ( 1.2.40.0.13.1.15.110.3.226 NAME 'dcmStorageVerificationBatchID'
  DESC 'Batch ID of Storage Verification Tasks triggered by scheduler.'
  EQUALITY caseExactMatch
  SYNTAX 1.3.6.1.4.1.1466.115.121.1.15
  SINGLE-VALUE )

attributetype ( 1.2.40.0.13.1.15.110.3.227 NAME 'dcmStorageVerificationInitialDelay'
  DESC 'Delay in ISO-8601 duration format PnYnMnD or PnW of first Storage Verification of a Series after it was received.'
  EQUALITY caseExactIA5Match
  SYNTAX 1.3.6.1.4.1.1466.115.121.1.26
  SINGLE-VALUE )

attributetype ( 1.2.40.0.13.1.15.110.3.228 NAME 'dcmStorageVerificationPeriod'
  DESC 'Period between successive Storage Verifications of one Series in ISO-8601 period format PnYnMnD or PnW.'
  EQUALITY caseExactIA5Match
  SYNTAX 1.3.6.1.4.1.1466.115.121.1.26
  SINGLE-VALUE )

attributetype ( 1.2.40.0.13.1.15.110.3.229 NAME 'dcmStorageVerificationMaxScheduled'
  DESC 'Maximal number of scheduled Storage Verification tasks on this device. Shall be set > 0 to distribute tasks over nodes of a clustered archive. No limitation (=0) if absent.'
  EQUALITY integerMatch
  SYNTAX 1.3.6.1.4.1.1466.115.121.1.27
  SINGLE-VALUE )

attributetype ( 1.2.40.0.13.1.15.110.3.230 NAME 'dcmStorageVerificationPollingInterval'
  DESC 'Polling Interval for Series scheduled for Storage Verification in ISO-8601 duration format PnDTnHnMn.nS.'
  EQUALITY caseExactIA5Match
  SYNTAX 1.3.6.1.4.1.1466.115.121.1.26
  SINGLE-VALUE )

attributetype ( 1.2.40.0.13.1.15.110.3.231 NAME 'dcmStorageVerificationSchedule'
  DESC 'Limits Storage Verification to specified times in format "hour=[0-23] dayOfWeek=[0-6]" (0=Sunday).'
  EQUALITY caseExactIA5Match
  SYNTAX 1.3.6.1.4.1.1466.115.121.1.26 )

attributetype ( 1.2.40.0.13.1.15.110.3.232 NAME 'dcmStorageVerificationFetchSize'
  DESC 'Maximal number of Series scheduled for Storage Verification fetched by one query.'
  EQUALITY integerMatch
  SYNTAX 1.3.6.1.4.1.1466.115.121.1.27
  SINGLE-VALUE )

attributetype ( 1.2.40.0.13.1.15.110.3.233 NAME 'dcmCompressionPollingInterval'
  DESC 'Polling Interval for Series to be compressed in ISO-8601 duration format PnDTnHnMn.nS.'
  EQUALITY caseExactIA5Match
  SYNTAX 1.3.6.1.4.1.1466.115.121.1.26
  SINGLE-VALUE )

attributetype ( 1.2.40.0.13.1.15.110.3.234 NAME 'dcmCompressionFetchSize'
  DESC 'Maximal number of Series fetched for compression by one query.'
  EQUALITY integerMatch
  SYNTAX 1.3.6.1.4.1.1466.115.121.1.27
  SINGLE-VALUE )

attributetype ( 1.2.40.0.13.1.15.110.3.235 NAME 'dcmCompressionSchedule'
  DESC 'Limits compression to specified times in format "hour=[0-23] dayOfWeek=[0-6]" (0=Sunday).'
  EQUALITY caseExactIA5Match
  SYNTAX 1.3.6.1.4.1.1466.115.121.1.26 )

attributetype ( 1.2.40.0.13.1.15.110.3.236 NAME 'dcmCompressionThreads'
  DESC 'Number of Threads used for Compression. 1 if absent.'
  EQUALITY integerMatch
  SYNTAX 1.3.6.1.4.1.1466.115.121.1.27
  SINGLE-VALUE )

attributetype ( 1.2.40.0.13.1.15.110.3.237 NAME 'dcmCompressionAETitle'
  DESC 'Archive AE Title used for delayed Compression.'
  EQUALITY caseExactIA5Match
  SYNTAX 1.3.6.1.4.1.1466.115.121.1.26
  SINGLE-VALUE )

attributetype ( 1.2.40.0.13.1.15.110.3.238 NAME 'dcmCompressionDelay'
  DESC 'Compression delay in ISO-8601 duration format PnDTnHnMn.nS. Compress on receive if absent.'
  EQUALITY caseExactIA5Match
  SYNTAX 1.3.6.1.4.1.1466.115.121.1.26
  SINGLE-VALUE )

attributetype ( 1.2.40.0.13.1.15.110.3.239 NAME 'dcmDiffTaskProgressUpdateInterval'
  DESC 'Interval of updating Diff Tasks in process for progress monitoring in ISO-8601 duration format PnDTnHnMn.nS; disabled if absent.'
  EQUALITY caseExactIA5Match
  SYNTAX 1.3.6.1.4.1.1466.115.121.1.26
  SINGLE-VALUE )

attributetype ( 1.2.40.0.13.1.15.110.3.240 NAME 'dcmEntitySelector'
  DESC 'Specifies matching keys used to select entities to prefetch. Format: {key}={value}[&{key}={value}]..., with {key} = "priors" | "StudyAge" | {attributeID}. Example: "priors=2&StudyAge=-5Y&ModalitiesInStudy=CT" => select at most 2 prior Studies not older than 5 years containing at least one CT Series.'
  EQUALITY caseExactMatch
  SYNTAX 1.3.6.1.4.1.1466.115.121.1.15 )

attributetype ( 1.2.40.0.13.1.15.110.3.241 NAME 'dcmMaxRetentionPeriod'
  DESC 'Maximum Study Retention Period in ISO-8601 period format PnYnMnD or PnW.'
  EQUALITY caseExactIA5Match
  SYNTAX 1.3.6.1.4.1.1466.115.121.1.26
  SINGLE-VALUE )

attributetype ( 1.2.40.0.13.1.15.110.3.242 NAME 'dcmPDQServiceID'
  DESC 'PDQ Service ID'
  EQUALITY caseExactIA5Match
  SYNTAX 1.3.6.1.4.1.1466.115.121.1.26
  SINGLE-VALUE )

attributetype ( 1.2.40.0.13.1.15.110.3.243 NAME 'dcmPatientVerificationPDQServiceID'
  DESC 'ID of PDQ Service used for Verification of Patient Demographic. If absent, no Patient Verification will be performed.'
  EQUALITY caseExactIA5Match
  SYNTAX 1.3.6.1.4.1.1466.115.121.1.26
  SINGLE-VALUE )

attributetype ( 1.2.40.0.13.1.15.110.3.244 NAME 'dcmPatientVerificationPollingInterval'
  DESC 'Patient Verification Polling Interval in ISO-8601 duration format PnDTnHnMn.nS. If absent, no Patient Verification will be performed.'
  EQUALITY caseExactIA5Match
  SYNTAX 1.3.6.1.4.1.1466.115.121.1.26
  SINGLE-VALUE )

attributetype ( 1.2.40.0.13.1.15.110.3.245 NAME 'dcmPatientVerificationFetchSize'
  DESC 'Maximal number of Patients fetched for Patient Verification in one query; 100 if absent'
  EQUALITY integerMatch
  SYNTAX 1.3.6.1.4.1.1466.115.121.1.27
  SINGLE-VALUE )

attributetype ( 1.2.40.0.13.1.15.110.3.246 NAME 'dcmPatientVerificationPeriod'
  DESC 'Period in ISO-8601 duration format PnYnMnD or PnW, in which Patient Demographic will be verified. If absent, Patient Verification will not be renewed for Patients verified in the past.'
  EQUALITY caseExactIA5Match
  SYNTAX 1.3.6.1.4.1.1466.115.121.1.26
  SINGLE-VALUE )

attributetype ( 1.2.40.0.13.1.15.110.3.247 NAME 'dcmPatientVerificationPeriodOnNotFound'
  DESC 'Period in ISO-8601 duration format PnYnMnD or PnW, in which Patient Verification will be retried for Patients which were not found by the configured PDQ Service on last attempt. If absent, Patient Verification will not be retried for Patients not found in the past.'
  EQUALITY caseExactIA5Match
  SYNTAX 1.3.6.1.4.1.1466.115.121.1.26
  SINGLE-VALUE )

attributetype ( 1.2.40.0.13.1.15.110.3.248 NAME 'dcmPatientVerificationRetryInterval'
  DESC 'Patient Verification Retry Interval in ISO-8601 duration format PnDTnHnMn.nS, in which failed attempts to verify Patient Demographics against the PDQ Service configured by dcmPatientVerificationPDQServiceID will be retried until the maximal number of retries specified by dcmPatientVerificationMaxRetries is reached. If absent, failed Patient Verification attempts will not be retried.'
  EQUALITY caseExactIA5Match
  SYNTAX 1.3.6.1.4.1.1466.115.121.1.26
  SINGLE-VALUE )

attributetype ( 1.2.40.0.13.1.15.110.3.249 NAME 'dcmPatientVerificationMaxRetries'
  DESC 'Maximum number of retries to verify Patient Demographics against the PDQ Service configured by dcmPatientVerificationPDQServiceID. Only effective if dcmPatientVerificationRetryInterval is specified. -1 = forever. 0 if absent.'
  EQUALITY integerMatch
  SYNTAX 1.3.6.1.4.1.1466.115.121.1.27
  SINGLE-VALUE )

attributetype ( 1.2.40.0.13.1.15.110.3.250 NAME 'dcmPatientVerificationMaxStaleness'
  DESC 'Indicates to renew the verification of Patient Demographics on receive of objects for a patient, if previous verification is longer ago as the specified Interval in ISO-8601 duration format PnDTnHnMn.nS. If absent, Patient Verification on receive of objects is disabled.'
  EQUALITY caseExactIA5Match
  SYNTAX 1.3.6.1.4.1.1466.115.121.1.26
  SINGLE-VALUE )

attributetype ( 1.2.40.0.13.1.15.110.3.251 NAME 'dcmDeleterThreads'
  DESC 'Number of Threads used for deletion of objects from the Storage System. 1 if absent.'
  EQUALITY integerMatch
  SYNTAX 1.3.6.1.4.1.1466.115.121.1.27
  SINGLE-VALUE )

attributetype ( 1.2.40.0.13.1.15.110.3.252 NAME 'dcmSeriesMetadataThreads'
  DESC 'Number of Threads used for creation and update of Series Metadata. 1 if absent.'
  EQUALITY integerMatch
  SYNTAX 1.3.6.1.4.1.1466.115.121.1.27
  SINGLE-VALUE )

attributetype ( 1.2.40.0.13.1.15.110.3.253 NAME 'dcmPatientVerificationAdjustIssuerOfPatientID'
  DESC 'Indicates if the Issuer Of Patient ID shall be adjusted to the value returned by the PDQ Service. False if absent.'
  EQUALITY booleanMatch
  SYNTAX 1.3.6.1.4.1.1466.115.121.1.7
  SINGLE-VALUE )

attributetype ( 1.2.40.0.13.1.15.110.3.254 NAME 'dcmPurgeQueueMessageFailedDelay'
  DESC 'Delay in ISO-8601 duration format PnDTnHnMn.nS after which failed queue messages are purged. If absent, there is no deletion for that particular queue'
  EQUALITY caseExactIA5Match
  SYNTAX 1.3.6.1.4.1.1466.115.121.1.26
  SINGLE-VALUE )

attributetype ( 1.2.40.0.13.1.15.110.3.255 NAME 'dcmPurgeQueueMessageWarningDelay'
  DESC 'Delay in ISO-8601 duration format PnDTnHnMn.nS after which warning queue messages are purged. If absent, there is no deletion for that particular queue'
  EQUALITY caseExactIA5Match
  SYNTAX 1.3.6.1.4.1.1466.115.121.1.26
  SINGLE-VALUE )

attributetype ( 1.2.40.0.13.1.15.110.3.256 NAME 'dcmPurgeQueueMessageCanceledDelay'
  DESC 'Delay in ISO-8601 duration format PnDTnHnMn.nS after which canceled queue messages are purged. If absent, there is no deletion for that particular queue'
  EQUALITY caseExactIA5Match
  SYNTAX 1.3.6.1.4.1.1466.115.121.1.26
  SINGLE-VALUE )

attributetype ( 1.2.40.0.13.1.15.110.3.257 NAME 'dcmPrefetchCFindSCP'
  DESC 'AE Title of C-FIND SCP which is queried for Studies matching the specified Entity Selector.'
  EQUALITY caseExactIA5Match
  SYNTAX 1.3.6.1.4.1.1466.115.121.1.26
  SINGLE-VALUE )

attributetype ( 1.2.40.0.13.1.15.110.3.258 NAME 'dcmPrefetchCMoveSCP'
  DESC 'AE Title of C-MOVE SCP from which selected Studies are retrieved.'
  EQUALITY caseExactIA5Match
  SYNTAX 1.3.6.1.4.1.1466.115.121.1.26
  SINGLE-VALUE )

attributetype ( 1.2.40.0.13.1.15.110.3.259 NAME 'dcmPrefetchCStoreSCP'
  DESC 'AE Title of C-STORE SCP to which selected Studies are retrieved.'
  EQUALITY caseExactIA5Match
  SYNTAX 1.3.6.1.4.1.1466.115.121.1.26 )

attributetype ( 1.2.40.0.13.1.15.110.3.260 NAME 'dcmFailedToDeletePollingInterval'
  DESC 'Polling Interval for resolving deletion failures in ISO-8601 duration format PnDTnHnMnS.'
  EQUALITY caseExactIA5Match
  SYNTAX 1.3.6.1.4.1.1466.115.121.1.26
  SINGLE-VALUE )

attributetype ( 1.2.40.0.13.1.15.110.3.261 NAME 'dcmFailedToDeleteFetchSize'
  DESC 'Maximal number of Location records fetched for resolving deletion failures in one query; 100 if absent.'
  EQUALITY integerMatch
  SYNTAX 1.3.6.1.4.1.1466.115.121.1.27
  SINGLE-VALUE )

attributetype ( 1.2.40.0.13.1.15.110.3.262 NAME 'dcmSeriesMetadataRetryInterval'
  DESC 'Interval in ISO-8601 duration format PnDTnHnMnS in which failed attempts to create/update aggregated Series Metadata will be retried. Only effective if dcmSeriesMetadataMaxRetries != 0. If absent, failed attempts will not be retried.'
  EQUALITY caseExactIA5Match
  SYNTAX 1.3.6.1.4.1.1466.115.121.1.26
  SINGLE-VALUE )

attributetype ( 1.2.40.0.13.1.15.110.3.263 NAME 'dcmStorageDuration'
  DESC 'Indicates if the Storage is used as permanent (=PERMANENT), cache (=CACHE) or temporary (=TEMPORARY) storage. Objects get purged from cache and temporary storage according configured deleter thresholds or - if no deleter threshold is specified - all objects on the Storage will get purged. In the case of temporary storage, the studies which objects were purged are also deleted from the database. Enumerated values: PERMANENT, CACHE, TEMPORARY. If absent, PERMANENT will be applied.'
  EQUALITY caseExactIA5Match
  SYNTAX 1.3.6.1.4.1.1466.115.121.1.26
  SINGLE-VALUE )

attributetype ( 1.2.40.0.13.1.15.110.3.264 NAME 'dcmDeleteStudyFromStorageID'
  DESC 'ID of Storage System from which the objects of the exported Study shall be deleted. Only effective for Export Tasks on Study level.'
  EQUALITY caseExactIA5Match
  SYNTAX 1.3.6.1.4.1.1466.115.121.1.26
  SINGLE-VALUE )

attributetype ( 1.2.40.0.13.1.15.110.3.265 NAME 'dcmUpdateLocationStatusOnRetrieve'
  DESC 'Indicates if the Status of the Location DB record shall be updated for objects failed to get fetched from storage on retrieve to MISSING_OBJECT or FAILED_TO_FETCH_OBJECT. False if absent.'
  EQUALITY booleanMatch
  SYNTAX 1.3.6.1.4.1.1466.115.121.1.7
  SINGLE-VALUE )

attributetype ( 1.2.40.0.13.1.15.110.3.266 NAME 'dcmReturnRetrieveAET'
  DESC 'Retrieve AE Title returned in C-FIND and QIDO responses. If absent, the Retrieve AET associated with the archived entity will be returned.'
  EQUALITY caseExactIA5Match
  SYNTAX 1.3.6.1.4.1.1466.115.121.1.26 )

attributetype ( 1.2.40.0.13.1.15.110.3.267 NAME 'dcmRejectForDataRetentionExpiry'
  DESC 'Reject entity for Data Retention Expiry after export on completion of Export Task; false if absent'
  EQUALITY booleanMatch
  SYNTAX 1.3.6.1.4.1.1466.115.121.1.7
  SINGLE-VALUE )

attributetype ( 1.2.40.0.13.1.15.110.3.268 NAME 'dcmRejectExpiredStudiesSchedule'
  DESC 'Limits Rejection of Expired Studies to specified times in format "hour=[0-23] dayOfWeek=[0-6]" (0=Sunday).'
  EQUALITY caseExactIA5Match
  SYNTAX 1.3.6.1.4.1.1466.115.121.1.26 )

attributetype ( 1.2.40.0.13.1.15.110.3.269 NAME 'dcmFreezeExpirationDate'
  DESC 'Indicate to disable changes of the Expiration Date by following event; false if absent.'
  EQUALITY booleanMatch
  SYNTAX 1.3.6.1.4.1.1466.115.121.1.7
  SINGLE-VALUE )

attributetype ( 1.2.40.0.13.1.15.110.3.270 NAME 'dcmRevokeExpiration'
  DESC 'Indicate to revoke a previous set Expiration Date; false if absent.'
  EQUALITY booleanMatch
  SYNTAX 1.3.6.1.4.1.1466.115.121.1.7
  SINGLE-VALUE )

attributetype ( 1.2.40.0.13.1.15.110.3.271 NAME 'dcmRetrieveAsReceived'
  DESC 'Disables merge of DB information into the retrieved Composite Object, returning the objects as received. Only effective with dcmDIMSE=C_STORE_RQ and dicomTransferRole=SCP; false if absent.'
  EQUALITY booleanMatch
  SYNTAX 1.3.6.1.4.1.1466.115.121.1.7
  SINGLE-VALUE )

attributetype ( 1.2.40.0.13.1.15.110.3.272 NAME 'dcmStorageVerificationOnRetrieve'
  DESC 'Indicates if failures to fetch an object from Storage on retrieve shall trigger a Storage Verification of the whole Series. False if absent.'
  EQUALITY booleanMatch
  SYNTAX 1.3.6.1.4.1.1466.115.121.1.7
  SINGLE-VALUE )

attributetype ( 1.2.40.0.13.1.15.110.3.273 NAME 'hl7ImportReportTemplateParam'
  DESC 'XSLT parameters passed to style sheet specified by hl7ImportReportTemplateURI. Format: {name}={value}.'
  EQUALITY caseExactMatch
  SYNTAX 1.3.6.1.4.1.1466.115.121.1.15 )

attributetype ( 1.2.40.0.13.1.15.110.3.274 NAME 'hl7OrderMissingStudyIUIDPolicy'
  DESC 'Specifies policy for missing Study Instance UID in incoming HL7 Order messages. Enumerated values: REJECT, GENERATE, ACCESSION_BASED. If absent, GENERATE will be applied.'
  EQUALITY caseExactIA5Match
  SYNTAX 1.3.6.1.4.1.1466.115.121.1.26
  SINGLE-VALUE )

attributetype ( 1.2.40.0.13.1.15.110.3.275 NAME 'hl7DicomCharacterSet'
  DESC 'Indicates to use specified Value of Specific Character Set (0008,0005) in Data Sets transcoded from received HL7 messages. Use Value corresponding to Character Set of the HL7 message specified by MSH-18 if absent.'
  EQUALITY caseExactIA5Match
  SYNTAX 1.3.6.1.4.1.1466.115.121.1.26
  SINGLE-VALUE )

attributetype ( 1.2.40.0.13.1.15.110.3.276 NAME 'hl7VeterinaryUsePatientName'
  DESC 'Indicates to force veterinary use of Patient Names on mapping HL7 PID fields to DICOM attributes: only use the first two components of PID.5 as DICOM Patient Name; if PID.5 only contains one component, use that value as given name, and the first component of PID.9 as family name of the DICOM Patient Name. Disabled if absent.'
  EQUALITY booleanMatch
  SYNTAX 1.3.6.1.4.1.1466.115.121.1.7
  SINGLE-VALUE )

attributetype ( 1.2.40.0.13.1.15.110.3.277 NAME 'dcmSeriesMetadataMaxRetries'
  DESC 'Maximal number of retries to create/update aggregated Series Metadata. Only effective if dcmSeriesMetadataRetryInterval is specified. -1 = forever. 0 if absent.'
  EQUALITY integerMatch
  SYNTAX 1.3.6.1.4.1.1466.115.121.1.27
  SINGLE-VALUE )

attributetype ( 1.2.40.0.13.1.15.110.3.278 NAME 'dcmCSVUploadChunkSize'
  DESC 'Number of CSV file upload tasks to be processed in one transaction; 100 if absent.'
  EQUALITY integerMatch
  SYNTAX 1.3.6.1.4.1.1466.115.121.1.27
  SINGLE-VALUE )

attributetype ( 1.2.40.0.13.1.15.110.3.279 NAME 'dcmValidateUID'
  DESC 'Indicates if UIDs shall be validated or not. Enabled if absent.'
  EQUALITY booleanMatch
  SYNTAX 1.3.6.1.4.1.1466.115.121.1.7
  SINGLE-VALUE )

attributetype ( 1.2.40.0.13.1.15.110.3.280 NAME 'dcmExportReoccurredInstances'
  DESC 'Indicates if the entity shall be exported on subsequent occurrence of instances. Enumerated values: NEVER, ALWAYS, REPLACE. If absent, REPLACE will be applied.'
  EQUALITY caseExactIA5Match
  SYNTAX 1.3.6.1.4.1.1466.115.121.1.26
  SINGLE-VALUE )

attributetype ( 1.2.40.0.13.1.15.110.3.281 NAME 'dcmRejectConflictingPatientAttribute'
  DESC 'DICOM Tag of Patient Attribute which have to match in received objects with the value in previous received objects with equal Patient ID to be accepted.'
  EQUALITY caseExactIA5Match
  SYNTAX 1.3.6.1.4.1.1466.115.121.1.26 )

attributetype ( 1.2.40.0.13.1.15.110.3.282 NAME 'dcmIssuerOfPatientIDFormat'
  DESC 'Format of Issuer of Patient ID (0010,0021) derived from other attributes. E.g. "{00100010,hash}-{00100030}": use hash value of Patient Name and Birth Date separated by "-". For coercion of existing values of Issuer of Patient ID in received objects also dcmNullifyIssuerOfPatientID must be set accordingly.'
  EQUALITY caseExactIA5Match
  SYNTAX 1.3.6.1.4.1.1466.115.121.1.26
  SINGLE-VALUE )

attributetype ( 1.2.40.0.13.1.15.110.3.283 NAME 'dcmDeleteStudiesOlderThan'
  DESC 'Delete Studies from the Storage System configured for cache (dcmStorageDuration=CACHE) or temporary (dcmStorageDuration=TEMPORARY) storage, if their Study Date is longer ago than the specified value in ISO-8601 period format. Format [nn"["<schedule>"]"](PnYnMnD|PnW).'
  EQUALITY caseExactIA5Match
  SYNTAX 1.3.6.1.4.1.1466.115.121.1.26 )

attributetype ( 1.2.40.0.13.1.15.110.3.284 NAME 'dcmDeleteStudiesReceivedBefore'
  DESC 'Delete Studies from the Storage System configured for cache (dcmStorageDuration=CACHE) or temporary (dcmStorageDuration=TEMPORARY) storage, if they were received longer ago than the specified value in ISO-8601 period format. Format [nn"["<schedule>"]"](PnYnMnD|PnW).'
  EQUALITY caseExactIA5Match
  SYNTAX 1.3.6.1.4.1.1466.115.121.1.26 )

attributetype ( 1.2.40.0.13.1.15.110.3.285 NAME 'dcmDeleteStudiesNotUsedSince'
  DESC 'Delete Studies from the Storage System configured for cache (dcmStorageDuration=CACHE) or temporary (dcmStorageDuration=TEMPORARY) storage, if they were last accessed longer ago than the specified value in ISO-8601 period format. Format [nn"["<schedule>"]"](PnYnMnD|PnW).'
  EQUALITY caseExactIA5Match
  SYNTAX 1.3.6.1.4.1.1466.115.121.1.26 )

attributetype ( 1.2.40.0.13.1.15.110.3.286 NAME 'dcmRelationalQueryNegotiationLenient'
  DESC 'Indicates to accept C-FIND RQs without unique keys for levels above the query level also if support for relational-queries was not negotiated; default is false.'
  EQUALITY booleanMatch
  SYNTAX 1.3.6.1.4.1.1466.115.121.1.7
  SINGLE-VALUE )

attributetype ( 1.2.40.0.13.1.15.110.3.287 NAME 'dcmRelationalRetrieveNegotiationLenient'
  DESC 'Indicates to accept C-MOVE and C-GET RQs without unique keys for levels above the query level also if support for relational-queries was not negotiated; default is false.'
  EQUALITY booleanMatch
  SYNTAX 1.3.6.1.4.1.1466.115.121.1.7
  SINGLE-VALUE )

attributetype ( 1.2.40.0.13.1.15.110.3.288 NAME 'dcmStoreUpdateDBMinRetryDelay'
  DESC 'Minimal delay in ms between retries to update the database on storage; 500 if absent'
  EQUALITY integerMatch
  SYNTAX 1.3.6.1.4.1.1466.115.121.1.27
  SINGLE-VALUE )

attributetype ( 1.2.40.0.13.1.15.110.3.289 NAME 'dcmStowRetiredTransferSyntax'
  DESC 'Store received JPEG Full Progression, Non-Hierarchical JPEG images in DICOM images with corresponding (retired) Transfer Syntax UID 1.2.840.10008.1.2.4.55. Otherwise set 1.2.840.10008.1.2.4.50 (= JPEG Baseline) or 1.2.840.10008.1.2.4.51 (= JPEG Extended) as Transfer Syntax UID of the stored DICOM image, without transcoding to JPEG Baseline or JPEG Extended, but including the JPEG image as received; false if absent.'
  EQUALITY booleanMatch
  SYNTAX 1.3.6.1.4.1.1466.115.121.1.7
  SINGLE-VALUE )

attributetype ( 1.2.40.0.13.1.15.110.3.290 NAME 'dcmSchedulerMinStartDelay'
  DESC 'Minimal delay in s to start schedulers on system start up; 60 if absent'
  EQUALITY integerMatch
  SYNTAX 1.3.6.1.4.1.1466.115.121.1.27
  SINGLE-VALUE )

attributetype ( 1.2.40.0.13.1.15.110.3.291 NAME 'dcmMetricsName'
  DESC 'Metrics Name'
  EQUALITY caseExactIA5Match
  SYNTAX 1.3.6.1.4.1.1466.115.121.1.26
  SINGLE-VALUE )

attributetype ( 1.2.40.0.13.1.15.110.3.292 NAME 'dcmMetricsRetentionPeriod'
  DESC 'Metrics Retention Period in minutes; 60 if absent'
  EQUALITY integerMatch
  SYNTAX 1.3.6.1.4.1.1466.115.121.1.27
  SINGLE-VALUE )

attributetype ( 1.2.40.0.13.1.15.110.3.293 NAME 'dcmUnit'
  DESC 'Unit of metrics data'
  EQUALITY caseExactIA5Match
  SYNTAX 1.3.6.1.4.1.1466.115.121.1.26
  SINGLE-VALUE )

attributetype ( 1.2.40.0.13.1.15.110.3.294 NAME 'dcmAcceptRejectionBeforeStorage'
  DESC 'Time interval in ISO-8601 duration format PnDTnHnMn.nS after receive of a Rejection Note, in which received object referenced by this Rejection Note are treated as rejected. Referenced objects received afterwards are treated as subsequent occurrence of an already rejected instance. If not present, Rejection Notes which refers not yet received objects will not be accepted.'
  EQUALITY caseExactIA5Match
  SYNTAX 1.3.6.1.4.1.1466.115.121.1.26
  SINGLE-VALUE )

attributetype ( 1.2.40.0.13.1.15.110.3.295 NAME 'dcmStowExcludeAPPMarkers'
  DESC 'Indicates if APP markers in JPEG images received in STOW-RS Metadata and Bulkdata requests shall be excluded from the JPEG bit streams encapsulated in created DICOM instances; false if absent.'
  EQUALITY booleanMatch
  SYNTAX 1.3.6.1.4.1.1466.115.121.1.7
  SINGLE-VALUE )

attributetype ( 1.2.40.0.13.1.15.110.3.296 NAME 'dcmFallbackCMoveSCPCallingAET'
  DESC 'Calling AE Title used in A-ASSOCIATE-RQ to configured Fallback C-MOVE SCP. If absent, the AE Title of the external C-MOVE SCU is used.'
  EQUALITY caseExactIA5Match
  SYNTAX 1.3.6.1.4.1.1466.115.121.1.26
  SINGLE-VALUE )

attributetype ( 1.2.40.0.13.1.15.110.3.297 NAME 'hl7ImportReportMissingStudyIUIDPolicy'
  DESC 'Specifies policy for missing Study Instance UID in incoming HL7 Import Report (ORU) messages. Enumerated values: REJECT, GENERATE, ACCESSION_BASED. If absent, GENERATE will be applied.'
  EQUALITY caseExactIA5Match
  SYNTAX 1.3.6.1.4.1.1466.115.121.1.26
  SINGLE-VALUE )

attributetype ( 1.2.40.0.13.1.15.110.3.298 NAME 'dcmWadoSupportedPRClasses'
  DESC 'Supported PR SOP classes for WADO retrieve of rendered Instances'
  EQUALITY caseExactIA5Match
  SYNTAX 1.3.6.1.4.1.1466.115.121.1.26 )

attributetype ( 1.2.40.0.13.1.15.110.3.299 NAME 'dcmWadoThumbnailViewport'
  DESC 'Dimension of Thumbnails returned by WADO retrieve of Instance Thumbnails, if no Viewport is specified in the request. Format: <width>,<height>. If absent, "64,64" will be applied.'
  EQUALITY caseExactIA5Match
  SYNTAX 1.3.6.1.4.1.1466.115.121.1.26
  SINGLE-VALUE )

attributetype ( 1.2.40.0.13.1.15.110.3.300 NAME 'dcmTrimISO2022CharacterSet'
  DESC 'Replace single code for Single-Byte Character Sets with Code Extensions by code for Single-Byte Character Sets without Code Extensions'
  EQUALITY booleanMatch
  SYNTAX 1.3.6.1.4.1.1466.115.121.1.7
  SINGLE-VALUE )

attributetype ( 1.2.40.0.13.1.15.110.3.301 NAME 'dcmStorePermissionServiceResponse'
  DESC 'Emulate Store Permission Service Response on receive of the first object of a study by any AE. {<attributeID>} will be replaced by the value of the attribute in the object.'
  EQUALITY caseExactMatch
  SYNTAX 1.3.6.1.4.1.1466.115.121.1.15
  SINGLE-VALUE )

attributetype ( 1.2.40.0.13.1.15.110.3.302 NAME 'dcmUPSWorklistLabel'
  DESC 'Value of Worklist Label (0074,1202) in created UPS, if the UPS Push SCU or UPS-RS User Agent does not provide a value for this attribute. If absent, the AE Title of the receiving AE will be used.'
  EQUALITY caseExactMatch
  SYNTAX 1.3.6.1.4.1.1466.115.121.1.15
  SINGLE-VALUE )

attributetype ( 1.2.40.0.13.1.15.110.3.303 NAME 'dcmUPSEventSCU'
  DESC 'AE Title of UPS Event SOP Class SCU, to which UPS Event Reports are sent - independently if the subscription was created by the N-ACTION DIMSE service, or by a corresponding UPS RESTful service.'
  EQUALITY caseExactIA5Match
  SYNTAX 1.3.6.1.4.1.1466.115.121.1.26 )

attributetype ( 1.2.40.0.13.1.15.110.3.304 NAME 'dcmRestrictRetrieveAccordingTransferCapabilities'
  DESC 'NO LONGER USED - MAY BE DECLARED OBSOLETE IN FUTURE VERSION.'
  EQUALITY caseExactIA5Match
  SYNTAX 1.3.6.1.4.1.1466.115.121.1.26
  SINGLE-VALUE )

attributetype ( 1.2.40.0.13.1.15.110.3.306 NAME 'dcmDeleteUPSPollingInterval'
  DESC 'Polling Interval for deleting Unified Procedure Steps (UPS) in ISO-8601 duration format PnDTnHnMnS. If absent, Unified Procedure Steps will not get deleted.'
  EQUALITY caseExactIA5Match
  SYNTAX 1.3.6.1.4.1.1466.115.121.1.26
  SINGLE-VALUE )

attributetype ( 1.2.40.0.13.1.15.110.3.307 NAME 'dcmDeleteUPSFetchSize'
  DESC 'Maximal number of Unified Procedure Steps (UPS) to delete in one transaction; 100 if absent.'
  EQUALITY integerMatch
  SYNTAX 1.3.6.1.4.1.1466.115.121.1.27
  SINGLE-VALUE )

attributetype ( 1.2.40.0.13.1.15.110.3.308 NAME 'dcmDeleteUPSCompletedDelay'
  DESC 'Delay in ISO-8601 duration format PnDTnHnMn.nS for deleting completed Unified Procedure Steps without Deletion Lock. If absent, completed Unified Procedure Steps without Deletion Lock are deleted immediately.'
  EQUALITY caseExactIA5Match
  SYNTAX 1.3.6.1.4.1.1466.115.121.1.26
  SINGLE-VALUE )

attributetype ( 1.2.40.0.13.1.15.110.3.309 NAME 'dcmDeleteUPSCanceledDelay'
  DESC 'Delay in ISO-8601 duration format PnDTnHnMn.nS for deleting canceled Unified Procedure Steps without Deletion Lock. If absent, canceled Unified Procedure Steps without Deletion Lock are deleted immediately.'
  EQUALITY caseExactIA5Match
  SYNTAX 1.3.6.1.4.1.1466.115.121.1.26
  SINGLE-VALUE )

attributetype ( 1.2.40.0.13.1.15.110.3.310 NAME 'dcmUPSEventSCUKeepAlive'
  DESC 'Timeout in ms to keep associations to UPS Event SCUs alive. If absent, associations will not be reused for sending multiple UPS Event Reports to one UPS Event SCU.'
  EQUALITY integerMatch
  SYNTAX 1.3.6.1.4.1.1466.115.121.1.27
  SINGLE-VALUE )

attributetype ( 1.2.40.0.13.1.15.110.3.311 NAME 'dcmUseCallingAETitleAs'
  DESC 'Identifies the attribute which is set to the value of the Calling AET if it is absent or empty. Enumerated values: ScheduledStationAETitle (= Scheduled Station AE Title (0040,0001) in item of Scheduled Procedure Step Sequence (0040,0100)), SendingApplicationEntityTitleOfSeries (= Sending Application Entity Title of Series (7777,xx37)).'
  EQUALITY caseExactIA5Match
  SYNTAX 1.3.6.1.4.1.1466.115.121.1.26
  SINGLE-VALUE )

attributetype ( 1.2.40.0.13.1.15.110.3.312 NAME 'dcmMultipleStoreAssociations'
  DESC 'Number of Storage Associations used for retrieve of Composite Objects. C-STORE SCP specific numbers can be specified by prefix "<AETitle>:". If absent, only one Association will be used.'
  EQUALITY caseExactIA5Match
  SYNTAX 1.3.6.1.4.1.1466.115.121.1.26 )

attributetype ( 1.2.40.0.13.1.15.110.3.313 NAME 'dcmMergeAttribute'
  DESC 'Merge DICOM Attribute in format {attributeID}={value}. {attributeID} inside of {value} will be replaced by the value of that attribute in the original dataset.'
  EQUALITY caseExactMatch
  SYNTAX 1.3.6.1.4.1.1466.115.121.1.15 )

attributetype ( 1.2.40.0.13.1.15.110.3.314 NAME 'dcmStorageThresholdExceedsPermanently'
  DESC 'Indicates to removed the Storage System from the list of configured Storage Systems of the Network AE requesting that Storage System when the Storage Threshold exceeds; true if absent.'
  EQUALITY booleanMatch
  SYNTAX 1.3.6.1.4.1.1466.115.121.1.7
  SINGLE-VALUE )

attributetype ( 1.2.40.0.13.1.15.110.3.315 NAME 'dcmStorageThresholdExceeded'
  DESC 'Date and time in format YYYYMMDDHHMMSS.FFFFFF when the Storage Threshold exceeded.'
  EQUALITY caseExactIA5Match
  SYNTAX 1.3.6.1.4.1.1466.115.121.1.26
  SINGLE-VALUE )

attributetype ( 1.2.40.0.13.1.15.110.3.316 NAME 'dcmUPSPriority'
  DESC 'Value of Scheduled Procedure Step Priority (0074,1200) in created UPS. Enumerated Values: HIGH, MEDIUM, LOW. If absent, MEDIUM will be applied.'
  EQUALITY caseExactIA5Match
  SYNTAX 1.3.6.1.4.1.1466.115.121.1.26
  SINGLE-VALUE )

attributetype ( 1.2.40.0.13.1.15.110.3.317 NAME 'dcmUPSInputReadinessState'
  DESC 'Value of Input Readiness State (0040,4041) in created UPS. Enumerated Values: INCOMPLETE, UNAVAILABLE, READY. If absent, READY will be applied.'
  EQUALITY caseExactIA5Match
  SYNTAX 1.3.6.1.4.1.1466.115.121.1.26
  SINGLE-VALUE )

attributetype ( 1.2.40.0.13.1.15.110.3.318 NAME 'dcmUPSLabel'
  DESC 'Value of Procedure Step Label (0074,1204) in created UPS. {attributeID} will be replaced by the value of that attribute in the received dataset.'
  EQUALITY caseExactMatch
  SYNTAX 1.3.6.1.4.1.1466.115.121.1.15
  SINGLE-VALUE )

attributetype ( 1.2.40.0.13.1.15.110.3.319 NAME 'dcmUPSInstanceUIDBasedOnName'
  DESC 'Value used to generate name based SOP Instance UID (0008,0018) in created UPS. Typically, the value will include {StudyInstanceUID}, {SeriesInstanceUID} or {SOPInstanceUID} to create a different UPS for each received Study, Series or Object. If absent, a random generated SOP Instance UID (0008,0018) will be used.'
  EQUALITY caseExactMatch
  SYNTAX 1.3.6.1.4.1.1466.115.121.1.15
  SINGLE-VALUE )

attributetype ( 1.2.40.0.13.1.15.110.3.320 NAME 'dcmUPSIncludeStudyInstanceUID'
  DESC 'Indicates if the Study Instance UID (0020,000D) of the received object and the specified Accession Number (0008,0050), Requested Procedure ID (0040,1001) and Requesting Service (0032,1033) shall be included in the item of the Referenced Request Sequence (0040,A370) in the created UPS. If false or absent, an empty Referenced Request Sequence (0040,A370) is included.'
  EQUALITY booleanMatch
  SYNTAX 1.3.6.1.4.1.1466.115.121.1.7
  SINGLE-VALUE )

attributetype ( 1.2.40.0.13.1.15.110.3.321 NAME 'dcmUPSIncludeReferencedRequest'
  DESC 'Indicates if Study Instance UID (0020,000D) of the received object shall be included in the created UPS; false if absent.'
  EQUALITY booleanMatch
  SYNTAX 1.3.6.1.4.1.1466.115.121.1.7
  SINGLE-VALUE )

attributetype ( 1.2.40.0.13.1.15.110.3.322 NAME 'dcmUPSIncludeInputInformation'
  DESC 'Indicates if received objects shall be referenced in the Input Information Sequence (0040,4021) in created UPS. Enumerated Values: NO, SINGLE (= do not updating existing UPS), APPEND (= update existing UPS in state SCHEDULED), SINGLE_OR_CREATE (= if UPS already exists, create new UPS with derived UID), APPEND_OR_CREATE (= if existing UPS is no longer in state SCHEDULED, create new UPS with derived UID). If absent, APPEND_OR_CREATE will be applied.'
  EQUALITY caseExactIA5Match
  SYNTAX 1.3.6.1.4.1.1466.115.121.1.26
  SINGLE-VALUE )

attributetype ( 1.2.40.0.13.1.15.110.3.323 NAME 'dcmUPSScheduledWorkitemCode'
  DESC 'Item of Scheduled Workitem Code Sequence (0040,4018) in created UPS in format (CV, CSD, "CM").'
  EQUALITY caseExactMatch
  SUBSTR caseExactSubstringsMatch
  SYNTAX 1.3.6.1.4.1.1466.115.121.1.15
  SINGLE-VALUE )

attributetype ( 1.2.40.0.13.1.15.110.3.324 NAME 'dcmUPSScheduledStationNameCode'
  DESC 'Item of Scheduled Station Name Code Sequence (0040,4025) in created UPS in format (CV, CSD, "CM").'
  EQUALITY caseExactMatch
  SUBSTR caseExactSubstringsMatch
  SYNTAX 1.3.6.1.4.1.1466.115.121.1.15 )

attributetype ( 1.2.40.0.13.1.15.110.3.325 NAME 'dcmUPSScheduledStationClassCode'
  DESC 'Item of Scheduled Station Class Code Sequence (0040,4026) in created UPS in format (CV, CSD, "CM").'
  EQUALITY caseExactMatch
  SUBSTR caseExactSubstringsMatch
  SYNTAX 1.3.6.1.4.1.1466.115.121.1.15 )

attributetype ( 1.2.40.0.13.1.15.110.3.326 NAME 'dcmUPSScheduledStationLocationCode'
  DESC 'Item of Scheduled Station Geographic Location Code Sequence (0040,4027) in created UPS in format (CV, CSD, "CM").'
  EQUALITY caseExactMatch
  SUBSTR caseExactSubstringsMatch
  SYNTAX 1.3.6.1.4.1.1466.115.121.1.15 )

attributetype ( 1.2.40.0.13.1.15.110.3.327 NAME 'dcmUPSScheduledHumanPerformerCode'
  DESC 'Item of Human Performer Code Sequence (0040,4009) in Item of Scheduled Human Performers Sequence (0040,4034) in created UPS in format (CV, CSD, "CM").'
  EQUALITY caseExactMatch
  SUBSTR caseExactSubstringsMatch
  SYNTAX 1.3.6.1.4.1.1466.115.121.1.15 )

attributetype ( 1.2.40.0.13.1.15.110.3.328 NAME 'dcmUPSScheduledHumanPerformerName'
  DESC 'Value of Human Performer Name (0040,4037) in Item of Scheduled Human Performers Sequence (0040,4034) in created UPS. {attributeID} will be replaced by the value of that attribute in the received dataset.'
  EQUALITY caseExactMatch
  SUBSTR caseExactSubstringsMatch
  SYNTAX 1.3.6.1.4.1.1466.115.121.1.15
  SINGLE-VALUE )

attributetype ( 1.2.40.0.13.1.15.110.3.329 NAME 'dcmUPSScheduledHumanPerformerOrganization'
  DESC 'Value of Human Performer Organization (0040,4036) in Item of Scheduled Human Performers Sequence (0040,4034) in created UPS. {attributeID} will be replaced by the value of that attribute in the received dataset.'
  EQUALITY caseExactMatch
  SUBSTR caseExactSubstringsMatch
  SYNTAX 1.3.6.1.4.1.1466.115.121.1.15
  SINGLE-VALUE )

attributetype ( 1.2.40.0.13.1.15.110.3.330 NAME 'dcmUPSStartDateTimeDelay'
  DESC 'Delay of Scheduled Procedure Step Start DateTime (0040,4005) in created UPS from receive time in format PnDTnHnMn.nS. No delay if absent.'
  EQUALITY caseExactIA5Match
  SYNTAX 1.3.6.1.4.1.1466.115.121.1.26
  SINGLE-VALUE )

attributetype ( 1.2.40.0.13.1.15.110.3.331 NAME 'dcmUPSCompletionDateTimeDelay'
  DESC 'Delay of Expected Completion DateTime (0040,4011) in created UPS from receive time in format PnDTnHnMn.nS. If absent, no Expected Completion Date and Time will be set.'
  EQUALITY caseExactIA5Match
  SYNTAX 1.3.6.1.4.1.1466.115.121.1.26
  SINGLE-VALUE )

attributetype ( 1.2.40.0.13.1.15.110.3.332 NAME 'dcmAdmissionID'
  DESC 'Value of Admission ID (0038,0010) in created UPS. {attributeID} will be replaced by the value of that attribute in the received dataset.'
  EQUALITY caseExactMatch
  SUBSTR caseExactSubstringsMatch
  SYNTAX 1.3.6.1.4.1.1466.115.121.1.15
  SINGLE-VALUE )

attributetype ( 1.2.40.0.13.1.15.110.3.333 NAME 'dcmAccessionNumber'
  DESC 'Value of Accession Number (0008,0050) in Item of Referenced Request Sequence (0040,A370) in created UPS. {attributeID} will be replaced by the value of that attribute in the received dataset.'
  EQUALITY caseExactMatch
  SUBSTR caseExactSubstringsMatch
  SYNTAX 1.3.6.1.4.1.1466.115.121.1.15
  SINGLE-VALUE )

attributetype ( 1.2.40.0.13.1.15.110.3.334 NAME 'dcmRequestedProcedureID'
  DESC 'Value of Requested Procedure ID (0040,1001) in Item of Referenced Request Sequence (0040,A370) in created UPS. {attributeID} will be replaced by the value of that attribute in the received dataset.'
  EQUALITY caseExactMatch
  SUBSTR caseExactSubstringsMatch
  SYNTAX 1.3.6.1.4.1.1466.115.121.1.15
  SINGLE-VALUE )

attributetype ( 1.2.40.0.13.1.15.110.3.335 NAME 'dcmRequestedProcedureDescription'
  DESC 'Value of Requested Procedure Description (0032,1060) in Item of Referenced Request Sequence (0040,A370) in created UPS. {attributeID} will be replaced by the value of that attribute in the received dataset.'
  EQUALITY caseExactMatch
  SUBSTR caseExactSubstringsMatch
  SYNTAX 1.3.6.1.4.1.1466.115.121.1.15
  SINGLE-VALUE )

attributetype ( 1.2.40.0.13.1.15.110.3.336 NAME 'dcmRequestingPhysician'
  DESC 'Value of Requesting Physician (0032,1032) in Item of Referenced Request Sequence (0040,A370) in created UPS. {attributeID} will be replaced by the value of that attribute in the received dataset.'
  EQUALITY caseExactMatch
  SUBSTR caseExactSubstringsMatch
  SYNTAX 1.3.6.1.4.1.1466.115.121.1.15
  SINGLE-VALUE )

attributetype ( 1.2.40.0.13.1.15.110.3.337 NAME 'dcmRequestingService'
  DESC 'Value of Requesting Service (0032,1033) in Item of Referenced Request Sequence (0040,A370) in created UPS. {attributeID} will be replaced by the value of that attribute in the received dataset.'
  EQUALITY caseExactMatch
  SUBSTR caseExactSubstringsMatch
  SYNTAX 1.3.6.1.4.1.1466.115.121.1.15
  SINGLE-VALUE )

attributetype ( 1.2.40.0.13.1.15.110.3.338 NAME 'dcmRestrictRetrieveSilently'
  DESC 'Indicates if the set of requested objects to retrieve shall be silently (=without counting not transferred object as failures) restricted according the Transfer Capabilities of the Retrieve Destination. Otherwise the number of requested objects for which no Transfer Capability is configured for the Retrieve Destination and therefore are not retrieved is counted as failures. Only effective, if the Retrieve Destination has configured at least one Transfer Capability with SCP role; false if absent.'
  EQUALITY booleanMatch
  SYNTAX 1.3.6.1.4.1.1466.115.121.1.7
  SINGLE-VALUE )

attributetype ( 1.2.40.0.13.1.15.110.3.339 NAME 'dcmRetryInProcessOnStartup'
  DESC 'NO LONGER USED - MAY BE DECLARED OBSOLETE IN FUTURE VERSION'
  EQUALITY booleanMatch
  SYNTAX 1.3.6.1.4.1.1466.115.121.1.7
  SINGLE-VALUE )

attributetype ( 1.2.40.0.13.1.15.110.3.340 NAME 'dcmRetrieveTaskPollingInterval'
  DESC 'NO LONGER USED - MAY BE DECLARED OBSOLETE IN FUTURE VERSION'
  EQUALITY caseExactIA5Match
  SYNTAX 1.3.6.1.4.1.1466.115.121.1.26
  SINGLE-VALUE )

attributetype ( 1.2.40.0.13.1.15.110.3.341 NAME 'dcmRetrieveTaskFetchSize'
  DESC 'NO LONGER USED - MAY BE DECLARED OBSOLETE IN FUTURE VERSION'
  EQUALITY integerMatch
  SYNTAX 1.3.6.1.4.1.1466.115.121.1.27
  SINGLE-VALUE )

attributetype ( 1.2.40.0.13.1.15.110.3.342 NAME 'hl7PSUForRequestedProcedure'
  DESC 'Restrict notification of configured HL7 Procedure Status Update Receiving Applications about Procedure Status Update to existence of Scheduled Procedure Steps of a Requested Procedure (MWL Items in the DB) with matching Study Instance UID; false if absent.'
  EQUALITY booleanMatch
  SYNTAX 1.3.6.1.4.1.1466.115.121.1.7
  SINGLE-VALUE )

attributetype ( 1.2.40.0.13.1.15.110.3.343 NAME 'hl7PSUPIDPV1'
  DESC 'Indicates to include a Patient Identification (PID) and a Patient Visit (PV1) segment in the HL7 Procedure Status Update message. Implicitly set, if hl7PSUMessageType = ORU_R01. false if absent.'
  EQUALITY booleanMatch
  SYNTAX 1.3.6.1.4.1.1466.115.121.1.7
  SINGLE-VALUE )

attributetype ( 1.2.40.0.13.1.15.110.3.344 NAME 'hl7PSURequestedProcedureID'
  DESC 'Value for Requested Procedure ID in notification message, if there are no Scheduled Procedure Steps of a Requested Procedure (MWL Items in the DB) with matching Study Instance UID. {<attributeID>} will be replaced by the value of attribute in the received study. If absent {StudyInstanceUID,hash} will be used.'
  EQUALITY caseExactMatch
  SUBSTR caseExactSubstringsMatch
  SYNTAX 1.3.6.1.4.1.1466.115.121.1.15
  SINGLE-VALUE )

attributetype ( 1.2.40.0.13.1.15.110.3.345 NAME 'hl7PSUAccessionNumber'
  DESC 'Value for Accession Number in notification message, if there are no Scheduled Procedure Steps of a Requested Procedure (MWL Items in the DB) with matching Study Instance UID. {<attributeID>} will be replaced by the value of attribute in the received study. If absent {StudyInstanceUID,hash} will be used.'
  EQUALITY caseExactMatch
  SUBSTR caseExactSubstringsMatch
  SYNTAX 1.3.6.1.4.1.1466.115.121.1.15
  SINGLE-VALUE )

attributetype ( 1.2.40.0.13.1.15.110.3.346 NAME 'hl7PSUFillerOrderNumber'
  DESC 'Value for Filler Order Number in notification message, if there are no Scheduled Procedure Steps of a Requested Procedure (MWL Items in the DB) with matching Study Instance UID. {<attributeID>} will be replaced by the value of attribute in the received study. If absent {StudyInstanceUID,hash} will be used.'
  EQUALITY caseExactMatch
  SUBSTR caseExactSubstringsMatch
  SYNTAX 1.3.6.1.4.1.1466.115.121.1.15
  SINGLE-VALUE )

attributetype ( 1.2.40.0.13.1.15.110.3.347 NAME 'hl7PSUPlacerOrderNumber'
  DESC 'Value for Placer Order Number in notification message, if there are no Scheduled Procedure Steps of a Requested Procedure (MWL Items in the DB) with matching Study Instance UID. {<attributeID>} will be replaced by the value of attribute in the received study. If absent {StudyInstanceUID,hash} will be used.'
  EQUALITY caseExactMatch
  SUBSTR caseExactSubstringsMatch
  SYNTAX 1.3.6.1.4.1.1466.115.121.1.15
  SINGLE-VALUE )

attributetype ( 1.2.40.0.13.1.15.110.3.348 NAME 'dcmStowQuicktime2MP4'
  DESC 'Indicates if QuickTime containers received in STOW-RS Metadata and Bulkdata requests shall be converted to MP4 containers encapsulated in created DICOM instances; false if absent.'
  EQUALITY booleanMatch
  SYNTAX 1.3.6.1.4.1.1466.115.121.1.7
  SINGLE-VALUE )

attributetype ( 1.2.40.0.13.1.15.110.3.349 NAME 'hl7PSUCondition'
  DESC 'Restrict notification of configured HL7 Procedure Status Update Receiving Applications about Procedure Status Update by conditions on attributes of received composite object in format {attributeID}[!]={regEx}.'
  EQUALITY caseExactMatch
  SYNTAX 1.3.6.1.4.1.1466.115.121.1.15 )

attributetype ( 1.2.40.0.13.1.15.110.3.350 NAME 'hl7PSUMessageType'
  DESC 'Message Type of HL7 Procedure Status Update message. Enumerated values: OMG_O19, ORU_R01. OMG_O19 if absent.'
  EQUALITY caseExactIA5Match
  SYNTAX 1.3.6.1.4.1.1466.115.121.1.26
  SINGLE-VALUE )

attributetype ( 1.2.40.0.13.1.15.110.3.351 NAME 'hl7ORUAction'
  DESC 'Specifies action on receive of HL7 ORU^R01 message: IMPORT_REPORT (= transcode received HL7 ORU^R01 to DICOM SR), MWL_COMPLETED (= set Status of matching MWL items to COMPLETED).'
  EQUALITY caseExactIA5Match
  SYNTAX 1.3.6.1.4.1.1466.115.121.1.26 )

attributetype ( 1.2.40.0.13.1.15.110.3.352 NAME 'dcmMWLPollingInterval'
  DESC 'Polling Interval for deleting MWL items in ISO-8601 duration format PnDTnHnMnS. If absent, MWL Items will not get deleted.'
  EQUALITY caseExactIA5Match
  SYNTAX 1.3.6.1.4.1.1466.115.121.1.26
  SINGLE-VALUE )

attributetype ( 1.2.40.0.13.1.15.110.3.353 NAME 'dcmMWLFetchSize'
  DESC 'Maximal number of MWL items to update or delete in one transaction; 100 if absent.'
  EQUALITY integerMatch
  SYNTAX 1.3.6.1.4.1.1466.115.121.1.27
  SINGLE-VALUE )

attributetype ( 1.2.40.0.13.1.15.110.3.354 NAME 'dcmDeleteMWLDelay'
  DESC 'Delay in ISO-8601 duration format PnDTnHnMn.nS for deleting MWL items. Status specific delays can be specified by prefix SCHEDULED:, ARRIVED:, READY:, STARTED:, DEPARTED:, CANCELED:, DISCONTINUED:, COMPLETED:. If absent, MWL Items will not get deleted.'
  EQUALITY caseExactIA5Match
  SYNTAX 1.3.6.1.4.1.1466.115.121.1.26 )

attributetype ( 1.2.40.0.13.1.15.110.3.355 NAME 'dcmRecordAttributeModification'
  DESC 'Indicates if modifications of attributes of stored objects are recorded in Items of the Original Attributes Sequence; true if absent.'
  EQUALITY booleanMatch
  SYNTAX 1.3.6.1.4.1.1466.115.121.1.7
  SINGLE-VALUE )

attributetype ( 1.2.40.0.13.1.15.110.3.356 NAME 'dcmMWLStatusOnIdle'
  DESC 'Change Status of idle Scheduled Procedure Steps to specified value. Enumerated value: CANCELED, DISCONTINUED, COMPLETED.'
  EQUALITY caseExactIA5Match
  SYNTAX 1.3.6.1.4.1.1466.115.121.1.26
  SINGLE-VALUE )

attributetype ( 1.2.40.0.13.1.15.110.3.357 NAME 'dcmUPSProcessingPollingInterval'
  DESC 'Polling Interval for Workitems ready for processing in ISO-8601 duration format PnDTnHnMnS. If absent, Workitems will not get processed.'
  EQUALITY caseExactIA5Match
  SYNTAX 1.3.6.1.4.1.1466.115.121.1.26
  SINGLE-VALUE )

attributetype ( 1.2.40.0.13.1.15.110.3.358 NAME 'dcmUPSProcessingFetchSize'
  DESC 'Limit result set of DB query for Workitems ready for processing; 100 if absent'
  EQUALITY integerMatch
  SYNTAX 1.3.6.1.4.1.1466.115.121.1.27
  SINGLE-VALUE )

attributetype ( 1.2.40.0.13.1.15.110.3.359 NAME 'dcmMaxThreads'
  DESC 'Maximal number of threads used for processing of Workitems matching this rule. 1 if absent.'
  EQUALITY integerMatch
  SYNTAX 1.3.6.1.4.1.1466.115.121.1.27
  SINGLE-VALUE )

attributetype ( 1.2.40.0.13.1.15.110.3.360 NAME 'dcmFallbackWadoURIWebAppName'
  DESC 'Name of external Web Application to redirect WADO URI requests if the requested Object is not available by this archive.'
  EQUALITY caseExactIA5Match
  SYNTAX 1.3.6.1.4.1.1466.115.121.1.26
  SINGLE-VALUE )

attributetype ( 1.2.40.0.13.1.15.110.3.361 NAME 'dcmFallbackWadoURIHttpStatusCode'
  DESC 'HTTP Status code of Redirect Response configured by dcmFallbackWadoURIWebAppName. 303 (See Other) if absent.'
  EQUALITY integerMatch
  SYNTAX 1.3.6.1.4.1.1466.115.121.1.27
  SINGLE-VALUE )

attributetype ( 1.2.40.0.13.1.15.110.3.362 NAME 'hl7ReferredMergedPatientPolicy'
  DESC 'Specifies policy on incoming HL7 messages referring an already merged Patient. Enumerated values: REJECT, IGNORE, IGNORE_DUPLICATE_MERGE. If absent, REJECT will be applied.'
  EQUALITY caseExactIA5Match
  SYNTAX 1.3.6.1.4.1.1466.115.121.1.26
  SINGLE-VALUE )

attributetype ( 1.2.40.0.13.1.15.110.3.363 NAME 'dcmRetrieveTaskWarningOnNoMatch'
  DESC 'Indicates if the result status of Retrieve Tasks shall be set to WARNING if none of the requested objects was found on the C-MOVE SCP; false if absent.'
  EQUALITY booleanMatch
  SYNTAX 1.3.6.1.4.1.1466.115.121.1.7
  SINGLE-VALUE )

attributetype ( 1.2.40.0.13.1.15.110.3.364 NAME 'dcmRetrieveTaskWarningOnWarnings'
  DESC 'Indicates if the result status of Retrieve Tasks shall be set to WARNING if there are Warning Sub-Operations, even if the retrieve of all objects was successful; false if absent.'
  EQUALITY booleanMatch
  SYNTAX 1.3.6.1.4.1.1466.115.121.1.7
  SINGLE-VALUE )

attributetype ( 1.2.40.0.13.1.15.110.3.365 NAME 'dcmCStoreSCUOfCMoveSCP'
  DESC 'Indicates to identify received C-STORE RQs as caused by a forwarded C-MOVE RQs by the Calling AET in the A-Associate-RQ in format <Calling AET>=<C-MOVE-SCP>. Typically <Calling AET> and <C-MOVE-SCP> are equal. If no value is configured for a particular C-MOVE SCP, attribute (0000,1030) Move Originator Application Entity Title in the C-STORE RQ is used to find the corresponding forwarded C-MOVE RQ to forward the received C-STORE RQ to the original Move Destination.'
  EQUALITY caseExactIA5Match
  SYNTAX 1.3.6.1.4.1.1466.115.121.1.26 )

attributetype ( 1.2.40.0.13.1.15.110.3.366 NAME 'dcmDeleteStudyChunkSize'
  DESC 'Number of Instances deleted in one DB transaction on permanent deletion of Studies; 100 if absent.'
  EQUALITY integerMatch
  SYNTAX 1.3.6.1.4.1.1466.115.121.1.27
  SINGLE-VALUE )

attributetype ( 1.2.40.0.13.1.15.110.3.367 NAME 'dcmUPSPerformedWorkitemCode'
  DESC 'Item of Performed Workitem Code Sequence (0040,4019) in processed UPS in format (CV, CSD, "CM").'
  EQUALITY caseExactMatch
  SUBSTR caseExactSubstringsMatch
  SYNTAX 1.3.6.1.4.1.1466.115.121.1.15
  SINGLE-VALUE )

attributetype ( 1.2.40.0.13.1.15.110.3.368 NAME 'dcmUPSPerformedStationNameCode'
  DESC 'Item of Performed Station Name Code Sequence (0040,4028) in processed UPS in format (CV, CSD, "CM").'
  EQUALITY caseExactMatch
  SUBSTR caseExactSubstringsMatch
  SYNTAX 1.3.6.1.4.1.1466.115.121.1.15
  SINGLE-VALUE )

attributetype ( 1.2.40.0.13.1.15.110.3.369 NAME 'dcmUPSOnStoreID'
  DESC 'ID of UPS on Store Rule'
  EQUALITY caseExactIA5Match
  SYNTAX 1.3.6.1.4.1.1466.115.121.1.26
  SINGLE-VALUE )

attributetype ( 1.2.40.0.13.1.15.110.3.370 NAME 'hl7UPSOnHL7ID'
  DESC 'ID of UPS on HL7 Rule'
  EQUALITY caseExactIA5Match
  SYNTAX 1.3.6.1.4.1.1466.115.121.1.26
  SINGLE-VALUE )

attributetype ( 1.2.40.0.13.1.15.110.3.371 NAME 'dcmUPSProcessingRuleID'
  DESC 'ID of UPS Processing Rule'
  EQUALITY caseExactIA5Match
  SYNTAX 1.3.6.1.4.1.1466.115.121.1.26
  SINGLE-VALUE )

attributetype ( 1.2.40.0.13.1.15.110.3.372 NAME 'dcmDestinationAE'
   DESC 'Title of a DICOM Application Entity to which Instances will be stored'
   EQUALITY caseExactIA5Match
   SYNTAX 1.3.6.1.4.1.1466.115.121.1.26
   SINGLE-VALUE )

attributetype ( 1.2.40.0.13.1.15.110.3.373 NAME 'dcmUPSRescheduleDiscontinuationReasonCode'
  DESC 'Specifies Discontinuation Reason Code in format (CV, CSD, "CM") to reschedule the canceled UPS.'
  EQUALITY caseExactMatch
  SUBSTR caseExactSubstringsMatch
  SYNTAX 1.3.6.1.4.1.1466.115.121.1.15 )

attributetype ( 1.2.40.0.13.1.15.110.3.374 NAME 'dcmUPSIgnoreDiscontinuationReasonCode'
  DESC 'Specifies Discontinuation Reason Code in format (CV, CSD, "CM") to ignore and change UPS State to COMPLETED.'
  EQUALITY caseExactMatch
  SUBSTR caseExactSubstringsMatch
  SYNTAX 1.3.6.1.4.1.1466.115.121.1.15 )

attributetype ( 1.2.40.0.13.1.15.110.3.375 NAME 'hl7PatientArrivalMessageType'
  DESC 'Message Type of HL7 messages which triggers the change the status of Scheduled Procedure Steps associated with the Patient from SCHEDULED to ARRIVED. Enumerated values: ADT^A10. If absent, the status of Scheduled Procedure Steps will not be affected by HL7 ADT messages.'
  EQUALITY caseExactIA5Match
  SYNTAX 1.3.6.1.4.1.1466.115.121.1.26
  SINGLE-VALUE )

attributetype ( 1.2.40.0.13.1.15.110.3.376 NAME 'dcmExportAsSourceAE'
  DESC 'Mask the Archive Application Entity (AE) title by the title of the Application Entity (AE) from which a Series was received on establishing the Association to the Destination Application Entity (AE); false if absent.'
  EQUALITY booleanMatch
  SYNTAX 1.3.6.1.4.1.1466.115.121.1.7
  SINGLE-VALUE )

attributetype ( 1.2.40.0.13.1.15.110.3.377 NAME 'dcmProxyUpstreamURL'
  DESC 'URL for the upstream endpoint that shall be proxied.'
  EQUALITY caseExactMatch
  SUBSTR caseExactSubstringsMatch
  SYNTAX 1.3.6.1.4.1.1466.115.121.1.15
  SINGLE-VALUE )

attributetype ( 1.2.40.0.13.1.15.110.3.378 NAME 'dcmCharsetNameMapping'
  DESC 'Customize mapping of value of DICOM Specific Character Set (0008,0005) to named charset in format <value>=<charset name>. E.g.: "ISO_IR 100=windows-1252".'
  EQUALITY caseExactIA5Match
  SYNTAX 1.3.6.1.4.1.1466.115.121.1.26 )

attributetype ( 1.2.40.0.13.1.15.110.3.379 NAME 'hl7CharsetNameMapping'
  DESC 'Add mapping of value of HL7 MSH-18 to named charset in format <value>=<charset name>. E.g.: "Windows-1252=windows-1252". Typically you will also have to specify the HL7 DICOM Character Set of the Archive HL7 Application to use for received HL7 messages with such Character Set.'
  EQUALITY caseExactIA5Match
  SYNTAX 1.3.6.1.4.1.1466.115.121.1.26 )

attributetype ( 1.2.40.0.13.1.15.110.3.380 NAME 'dcmUPSTemplateID'
  DESC 'ID of UPS Template'
  EQUALITY caseExactIA5Match
  SYNTAX 1.3.6.1.4.1.1466.115.121.1.26
  SINGLE-VALUE )

attributetype ( 1.2.40.0.13.1.15.110.3.381 NAME 'dcmUserIdentityNegotiation'
  DESC 'Specifies to ignore User Identity Negotiation Sub-Item in Association requests (="NOT_SUPPORTED"), to verify passed Username and password or JSON Web Token are against a Keycloak server (="SUPPORTS"), or to reject Association requests without a valid Username and password or JSON Web Token in its Identity Negotiation Sub-Item (="REQUIRED"); "SUPPORTS" if absent.'
  EQUALITY caseExactIA5Match
  SYNTAX 1.3.6.1.4.1.1466.115.121.1.26
  SINGLE-VALUE )

attributetype ( 1.2.40.0.13.1.15.0.3.382 NAME 'dcmUserIdentityNegotiationRole'
  DESC 'Constrain accepted User Identity Negotiation requests to users with specified role. If absent, only verify passed username and password or JSON Web Token.'
  EQUALITY caseExactMatch
  SYNTAX 1.3.6.1.4.1.1466.115.121.1.15
  SINGLE-VALUE )

attributetype ( 1.2.40.0.13.1.15.0.3.383 NAME 'dcmUserIdentityNegotiationKeycloakClientID'
  DESC 'Keycloak Client ID referring Keycloak connection configuration for verifying passed username and password or JSON Web Token. If absent, System Properties ${auth-server-url}, ${realm-name:dcm4che}, ${ui-client-id:dcm4chee-arc-ui}, ${disable-trust-manager:false}, ${allow-any-hostname:true} will be applied.'
  EQUALITY caseExactMatch
  SYNTAX 1.3.6.1.4.1.1466.115.121.1.15
  SINGLE-VALUE )

attributetype ( 1.2.40.0.13.1.15.110.3.384 NAME 'dcmUPSonUPSCompletedID'
  DESC 'ID of UPS on UPS Completed Rule'
  EQUALITY caseExactIA5Match
  SYNTAX 1.3.6.1.4.1.1466.115.121.1.26
  SINGLE-VALUE )

attributetype ( 1.2.40.0.13.1.15.110.3.385 NAME 'dcmUPSIncludePatient'
  DESC 'Indicates if patient (associated with created UPS) is created using patient attributes in received object; true if absent.'
  EQUALITY booleanMatch
  SYNTAX 1.3.6.1.4.1.1466.115.121.1.7
  SINGLE-VALUE )

attributetype ( 1.2.40.0.13.1.15.110.3.386 NAME 'dcmStudyInstanceUID'
  DESC 'Value of Study Instance UID (0020,000D) in Item of Referenced Request Sequence (0040,A370) in created UPS. {<SEG>-<Seq#>[.<Comp#>[.<SubComp#>]]} will be replaced by the value of that field in the received HL7 message.'
  EQUALITY caseExactMatch
  SUBSTR caseExactSubstringsMatch
  SYNTAX 1.3.6.1.4.1.1466.115.121.1.15
  SINGLE-VALUE )

attributetype ( 1.2.40.0.13.1.15.110.3.387 NAME 'dcmCalculateStudySizeDelay'
  DESC 'Delay in ISO-8601 duration format PnDTnHnMnS for eager calculation of Study Size and Query Attributes. If absent, no (minimal) delay for eager calculation of the Study Size and Query Attributes is applied.'
  EQUALITY caseExactIA5Match
  SYNTAX 1.3.6.1.4.1.1466.115.121.1.26
  SINGLE-VALUE )

attributetype ( 1.2.40.0.13.1.15.110.3.388 NAME 'dcmCalculateStudySizePollingInterval'
  DESC 'Polling Interval for Studies with unknown size in ISO-8601 duration format PnDTnHnMnS. If absent, there is no eager calculation of the Study Size and Query Attributes.'
  EQUALITY caseExactIA5Match
  SYNTAX 1.3.6.1.4.1.1466.115.121.1.26
  SINGLE-VALUE )

attributetype ( 1.2.40.0.13.1.15.110.3.389 NAME 'dcmCalculateStudySizeFetchSize'
  DESC 'Limit result set of DB query for Studies with unknown size; 100 if absent'
  EQUALITY integerMatch
  SYNTAX 1.3.6.1.4.1.1466.115.121.1.27
  SINGLE-VALUE )

attributetype ( 1.2.40.0.13.1.15.110.3.390 NAME 'dcmCalculateQueryAttributes'
  DESC 'Indicates to eager calculate Query Attributes according configured Calculate Study Size Delay and Calculate Study Size Polling Interval.'
  EQUALITY booleanMatch
  SYNTAX 1.3.6.1.4.1.1466.115.121.1.7
  SINGLE-VALUE )

attributetype ( 1.2.40.0.13.1.15.110.3.391 NAME 'dcmRequiresOtherUPSCompleted'
  DESC 'Specifies Query Parameters for other UPS referring the same request (= Study Instance UID), which must be already be completed for creating this UPS. Format: {attributeID}={value}[&...].'
  EQUALITY caseExactMatch
  SUBSTR caseExactSubstringsMatch
  SYNTAX 1.3.6.1.4.1.1466.115.121.1.15 )

attributetype ( 1.2.40.0.13.1.15.110.3.392 NAME 'dcmIdentifyPatientByAllAttributes'
  DESC 'Indicates if all Patient attributes in received objects shall be used for associating an already existing Patient in the archive, if the Assigning Authority of the Patient ID is not specified by an Issuer of Patient ID or Universal Entity ID; false if absent.'
  EQUALITY booleanMatch
  SYNTAX 1.3.6.1.4.1.1466.115.121.1.7
  SINGLE-VALUE )

attributetype ( 1.2.40.0.13.1.15.110.3.393 NAME 'dcmSupplementIssuerFetchSize'
  DESC 'Limit result set of DB query for matching Patients by RESTful service for supplementing Issuer of Patient ID; 100 if absent'
  EQUALITY integerMatch
  SYNTAX 1.3.6.1.4.1.1466.115.121.1.27
  SINGLE-VALUE )

attributetype ( 1.2.40.0.13.1.15.110.3.394 NAME 'dcmUPSEventWebSocketQueueSize'
  DESC 'Indicates to queue UPS events to be sent to a particular Web Client identified by its Subscriber AET in case there is no open Web Socket connection to that client at the time of the event. Format: <aet>=<size>.'
  EQUALITY caseExactIA5Match
  SYNTAX 1.3.6.1.4.1.1466.115.121.1.26 )

attributetype ( 1.2.40.0.13.1.15.110.3.395 NAME 'dcmEncodeAsJSONNumber'
  DESC 'VR encoded as JSON Number. If not listed, IS, DS, SV and UV values are encoded as JSON Strings. Enumerated values: IS, DS, SV, UV.'
  EQUALITY caseExactIA5Match
  SYNTAX 1.3.6.1.4.1.1466.115.121.1.26 )

attributetype ( 1.2.40.0.13.1.15.110.3.396 NAME 'dcmExternalRetrieveInstanceAvailability'
  DESC 'Updates instance availability on deletion  of studies for instances available on external retrieve archive. Enumerated values: ONLINE, NEARLINE or OFFLINE.'
  EQUALITY caseExactIA5Match
  SYNTAX 1.3.6.1.4.1.1466.115.121.1.26
  SINGLE-VALUE )

attributetype ( 1.2.40.0.13.1.15.110.3.397 NAME 'hl7ImportReportMissingStudyIUIDCFindSCP'
  DESC 'AE Title of external C-FIND SCP to query for missing Study Instance UID in incoming HL7 Import Report (ORU) messages by given Accession Number.'
  EQUALITY caseExactIA5Match
  SYNTAX 1.3.6.1.4.1.1466.115.121.1.26
  SINGLE-VALUE )

attributetype ( 1.2.40.0.13.1.15.110.3.398 NAME 'dcmPrefetchPriority'
  DESC 'NO LONGER USED - MAY BE DECLARED OBSOLETE IN FUTURE VERSION'
  EQUALITY integerMatch
  SYNTAX 1.3.6.1.4.1.1466.115.121.1.27
  SINGLE-VALUE )

attributetype ( 1.2.40.0.13.1.15.110.3.399 NAME 'dcmPrefetchForIssuerOfPatientID'
  DESC 'Assigning Authority of Patient ID in received HL7 message used to search qualified patient identifier in list of identifiers in PID-3. Studies matching the specified Entity Selector of this qualified patient identifier shall be queried. If absent, by default the first qualified patient identifier in PID-3 shall be used. Format: <Issuer of Patient ID> [& <Universal Entity ID> & <Universal Entity ID Type>].'
  EQUALITY caseExactMatch
  SUBSTR caseExactSubstringsMatch
  SYNTAX 1.3.6.1.4.1.1466.115.121.1.15 )

attributetype ( 1.2.40.0.13.1.15.110.3.400 NAME 'dcmAuditAssigningAuthorityOfPatientID'
  DESC 'Assigning Authority of Patient ID in received HL7 message used to search qualified patient identifier in list of identifiers in PID-3. This qualified patient identifier shall be used in the patient details participant object. If absent, by default the first qualified patient identifier in PID-3 shall be used. If none of the qualified patient identifiers in the list match with the configured issuer, archive server log shall contain a log INFO message and by default the first qualified patient identifier in PID-3 shall be used. Format: <Issuer of Patient ID> [& <Universal Entity ID> & <Universal Entity ID Type>].'
  EQUALITY caseExactMatch
  SUBSTR caseExactSubstringsMatch
  SYNTAX 1.3.6.1.4.1.1466.115.121.1.15 )

attributetype ( 1.2.40.0.13.1.15.110.3.401 NAME 'dcmStoreImplementationVersionName'
  DESC 'Indicates to include Implementation Version Name (0002,0012) in the File Meta Information of stored DICOM objects; enabled if absent.'
  EQUALITY booleanMatch
  SYNTAX 1.3.6.1.4.1.1466.115.121.1.7
  SINGLE-VALUE )

attributetype ( 1.2.40.0.13.1.15.110.3.402 NAME 'dcmPrefetchDateTimeField'
  DESC 'Delay retrieve of selected Studies to time from referred HL7 TS field in format {SEG}-{Seq#}[.{Comp#}]. Example: TQ1-7 or SCH-11.4. Schedule retrieve of selected Studies immediate if absent.'
  EQUALITY caseExactIA5Match
  SYNTAX 1.3.6.1.4.1.1466.115.121.1.26
  SINGLE-VALUE )

attributetype ( 1.2.40.0.13.1.15.110.3.403 NAME 'dcmPrefetchInAdvance'
  DESC 'Schedule retrieve of selected Studies given time span in ISO-8601 duration format PnDTnHnMn.nS in advance to the time from configured dcmPrefetchDateTimeField. Not effective, if dcmPrefetchDateTimeField is absent.'
  EQUALITY caseExactIA5Match
  SYNTAX 1.3.6.1.4.1.1466.115.121.1.26
  SINGLE-VALUE )

attributetype ( 1.2.40.0.13.1.15.110.3.404 NAME 'dcmDestinationCFindSCP'
  DESC 'Suppress retrieve of selected Studies from Prefetch C-Move SCP which are (already) available at specified Destination C-FIND SCP with equal or more Number of Study Related Instances as returned by Prefetch C-FIND SCP. Retrieve all selected Studies if absent.'
  EQUALITY caseExactIA5Match
  SYNTAX 1.3.6.1.4.1.1466.115.121.1.26
  SINGLE-VALUE )

attributetype ( 1.2.40.0.13.1.15.110.3.405 NAME 'dcmMergeMWLSCP'
  DESC 'AE Title of external MWL SCP to lookup MWL Item used to coerce request attributes of received objects.'
  EQUALITY caseExactIA5Match
  SYNTAX 1.3.6.1.4.1.1466.115.121.1.26
  SINGLE-VALUE )

attributetype ( 1.2.40.0.13.1.15.110.3.406 NAME 'dcmWadoIgnorePresentationLUTShape'
  DESC 'Indicates to ignore (2050,0020) Presentation LUT Shape, but prioritize value of (0028,0004) Photometric Interpretation to determine if minimum sample value is intended to be displayed as white (=MONCHROME1) or as black (=MONCHROME2) on retrieve of rendered DICOM images by WADO-RS or WADO-URI services; false if absent.'
  EQUALITY booleanMatch
  SYNTAX 1.3.6.1.4.1.1466.115.121.1.7
  SINGLE-VALUE )

attributetype ( 1.2.40.0.13.1.15.110.3.407 NAME 'dcmChangeRequesterAET'
  DESC 'Indicates change requester AET in rejections triggered by archive.'
  EQUALITY caseExactIA5Match
  SYNTAX 1.3.6.1.4.1.1466.115.121.1.26
  SINGLE-VALUE )

attributetype ( 1.2.40.0.13.1.15.110.3.408 NAME 'dcmMWLImportInterval'
  DESC 'Interval for import of Scheduled Procedure Steps from external MWL SCPs in ISO-8601 duration format PnDTnHnMn.nS; disabled if absent'
  EQUALITY caseExactIA5Match
  SYNTAX 1.3.6.1.4.1.1466.115.121.1.26
  SINGLE-VALUE )

attributetype ( 1.2.40.0.13.1.15.110.3.409 NAME 'dcmMWLImportID'
  DESC 'ID of MWL Import'
  EQUALITY caseExactIA5Match
  SYNTAX 1.3.6.1.4.1.1466.115.121.1.26
  SINGLE-VALUE )

attributetype ( 1.2.40.0.13.1.15.110.3.410 NAME 'dcmMWLImportNotOlder'
  DESC 'Restrict import of Scheduled Procedure Steps from an external MWL SCP to Scheduled Procedure Steps scheduled later in the past than the specified Time interval in ISO-8601 duration format PnDTnHnMn.nS; if absent, import all Scheduled Procedure Steps which are scheduled in the past.'
  EQUALITY caseExactIA5Match
  SYNTAX 1.3.6.1.4.1.1466.115.121.1.26
  SINGLE-VALUE )

attributetype ( 1.2.40.0.13.1.15.110.3.411 NAME 'dcmMWLImportFilterBySCU'
  DESC 'Indicates to apply specified filter on matches returned by external MWL SCP; disabled if absent.'
  EQUALITY booleanMatch
  SYNTAX 1.3.6.1.4.1.1466.115.121.1.7
  SINGLE-VALUE )

attributetype ( 1.2.40.0.13.1.15.110.3.412 NAME 'dcmMWLImportDeleteNotFound'
  DESC 'Indicates to delete Scheduled Procedure Steps from local MWL not returned by external MWL SCP; disabled if absent.'
  EQUALITY booleanMatch
  SYNTAX 1.3.6.1.4.1.1466.115.121.1.7
  SINGLE-VALUE )

attributetype ( 1.2.40.0.13.1.15.110.3.413 NAME 'dcmIncludeField'
  DESC 'Attributes in format (all|{AttributeTagOrKeyword}|{SequenceTagOrKeyword.AttributeTagOrKeyword}) requested from the external C-FIND SCP additional to attributes required to be supported by C-FIND SCPs according DICOM.'
  EQUALITY caseExactMatch
  SYNTAX 1.3.6.1.4.1.1466.115.121.1.15 )

attributetype ( 1.2.40.0.13.1.15.110.3.414 NAME 'dcmQidoETag'
  DESC 'Indicates to return Last-Modified and ETag for Search Series or Instances of a Study; disabled if absent.'
  EQUALITY booleanMatch
  SYNTAX 1.3.6.1.4.1.1466.115.121.1.7
  SINGLE-VALUE )

attributetype ( 1.2.40.0.13.1.15.110.3.415 NAME 'dcmWadoMetadataExcludePrivate'
  DESC 'Indicates to exclude Private Data Elements from Metadata returned by WADO-RS Retrieve Transaction; false if absent.'
  EQUALITY booleanMatch
  SYNTAX 1.3.6.1.4.1.1466.115.121.1.7
  SINGLE-VALUE )

attributetype ( 1.2.40.0.13.1.15.110.3.416 NAME 'dcmTaskPollingInterval'
  DESC 'Polling Interval for scheduled Tasks in ISO-8601 duration format PnDTnHnMnS. If absent, Tasks will not get processed.'
  EQUALITY caseExactIA5Match
  SYNTAX 1.3.6.1.4.1.1466.115.121.1.26
  SINGLE-VALUE )

attributetype ( 1.2.40.0.13.1.15.110.3.417 NAME 'dcmTaskFetchSize'
  DESC 'Limit result set of DB query for scheduled Tasks; 100 if absent'
  EQUALITY integerMatch
  SYNTAX 1.3.6.1.4.1.1466.115.121.1.27
  SINGLE-VALUE )

attributetype ( 1.2.40.0.13.1.15.110.3.418 NAME 'dcmMaxTasksParallel'
  DESC 'Maximal number of tasks processed in parallel; 1 if absent.'
  EQUALITY integerMatch
  SYNTAX 1.3.6.1.4.1.1466.115.121.1.27
  SINGLE-VALUE )

attributetype ( 1.2.40.0.13.1.15.110.3.419 NAME 'dcmHistorySize'
  DESC 'Maximum number of HL7 messages with distinct PID-3 triggering this rule to remember on the history list; 100 if absent'
  EQUALITY integerMatch
  SYNTAX 1.3.6.1.4.1.1466.115.121.1.27
  SINGLE-VALUE )

attributetype ( 1.2.40.0.13.1.15.110.3.420 NAME 'dcmHideSPSWithStatusFromMWLRS'
  DESC 'Scheduled Procedure Step Status codes of MWL items which shall not be returned by the MWL-RS Service. Enumerated values: SCHEDULED, ARRIVED, READY, STARTED, DEPARTED, CANCELED, DISCONTINUED, COMPLETED'
  EQUALITY caseExactIA5Match
  SYNTAX 1.3.6.1.4.1.1466.115.121.1.26 )

attributetype ( 1.2.40.0.13.1.15.110.3.421 NAME 'dcmFilterByIssuerOfPatientID'
  DESC 'Indicates to filter by Issuer of Patient ID even if no matching key for Patient ID is specified; false if absent.'
  EQUALITY booleanMatch
  SYNTAX 1.3.6.1.4.1.1466.115.121.1.7
  SINGLE-VALUE )

attributetype ( 1.2.40.0.13.1.15.110.3.422 NAME 'dcmMWLAccessionNumberGenerator'
  DESC 'Identifies ID Generator to supplement missing Accession Numbers of Scheduled Procedures Steps created on receive of HL7 Order messages or by RESTful service; default is "AccessionNumber"'
  EQUALITY caseExactIA5Match
  SYNTAX 1.3.6.1.4.1.1466.115.121.1.26
  SINGLE-VALUE )

attributetype ( 1.2.40.0.13.1.15.110.3.423 NAME 'dcmMWLRequestedProcedureIDGenerator'
  DESC 'Identifies ID Generator to supplement missing Requested Procedure IDs of Scheduled Procedures Steps created on receive of HL7 Order messages or by RESTful service; default is "RequestedProcedureID"'
  EQUALITY caseExactIA5Match
  SYNTAX 1.3.6.1.4.1.1466.115.121.1.26
  SINGLE-VALUE )

attributetype ( 1.2.40.0.13.1.15.110.3.424 NAME 'dcmMWLScheduledProcedureStepIDGenerator'
  DESC 'Identifies ID Generator to supplement missing Scheduled Procedure Step IDs of Scheduled Procedures Steps created on receive of HL7 Order messages or by RESTful service; default is "ScheduledProcedureStepID"'
  EQUALITY caseExactIA5Match
  SYNTAX 1.3.6.1.4.1.1466.115.121.1.26
  SINGLE-VALUE )

attributetype ( 1.2.40.0.13.1.15.110.3.425 NAME 'dcmUpdateCharsetFetchSize'
  DESC 'Limit result set of DB query for matching Patients by RESTful service for changing the Character Set for encoding of LO, LT, PN, SH, ST, UT attributes; 100 if absent'
  EQUALITY integerMatch
  SYNTAX 1.3.6.1.4.1.1466.115.121.1.27
  SINGLE-VALUE )

attributetype ( 1.2.40.0.13.1.15.110.3.426 NAME 'dcmCoercionParam'
  DESC 'Coercion parameter'
  EQUALITY caseExactMatch
  SYNTAX 1.3.6.1.4.1.1466.115.121.1.15 )

attributetype ( 1.2.40.0.13.1.15.110.3.427 NAME 'dcmCoercionSufficient'
  DESC 'Indicates to do not apply other matching Attribute Coercions of lesser priority, if this Attribute Coercion was applied effectively; false if absent.'
  EQUALITY booleanMatch
  SYNTAX 1.3.6.1.4.1.1466.115.121.1.7
  SINGLE-VALUE )

attributetype ( 1.2.40.0.13.1.15.110.3.428 NAME 'dcmCoercionOnFailure'
  DESC 'Specifies behavior on failure applying this Attribute Coercion. Enumerated values: RETHROW (= propagate failure to operation applying this Attribute Coercion), CONTINUE (= continue to apply other matching Attribute Coercions of lesser priority), SUFFICIENT (= do not apply other matching Attribute Coercions of lesser priority). RETHROW if absent.'
  EQUALITY caseExactIA5Match
  SYNTAX 1.3.6.1.4.1.1466.115.121.1.26
  SINGLE-VALUE )

attributetype ( 1.2.40.0.13.1.15.110.3.429 NAME 'dcmAuditHL7MsgLimit'
  DESC 'Limit length of HL7 messages included in emitted Audit Records; 1000 if absent'
  EQUALITY integerMatch
  SYNTAX 1.3.6.1.4.1.1466.115.121.1.27
  SINGLE-VALUE )

attributetype ( 1.2.40.0.13.1.15.110.3.430 NAME 'dcmMergeLocalMWLSCP'
  DESC 'AE Titles of local archive MWL SCPs used to lookup MWL Item to coerce request attributes of received objects. If absent, the Archive DB is queried for a matching MWL item provided by any Archive MWL AE.'
  EQUALITY caseExactIA5Match
  SYNTAX 1.3.6.1.4.1.1466.115.121.1.26 )

attributetype ( 1.2.40.0.13.1.15.110.3.431 NAME 'dcmMatchSOPClassOnInstanceLevel'
  DESC 'Indicates to consider the SOP Class UID on Instance level for calculation of matches with SOP Classes in Study (0008,0062); if false or absent rely on stored SOP Class UID on Series level.'
  EQUALITY booleanMatch
  SYNTAX 1.3.6.1.4.1.1466.115.121.1.7
  SINGLE-VALUE )

attributetype ( 1.2.40.0.13.1.15.110.3.432 NAME 'dcmHostnamePattern'
  DESC 'Only forward requests received from clients which hostname match the given Regular Expression. If prefixed with !, only forward requests from clients which hostname does not match the given Regular Expression.'
  EQUALITY caseExactMatch
  SYNTAX 1.3.6.1.4.1.1466.115.121.1.15
  SINGLE-VALUE )

attributetype ( 1.2.40.0.13.1.15.110.3.433 NAME 'dcmIPAddressPattern'
  DESC 'Only forward requests which received from clients which match the given Regular Expression. If prefixed with !, only forward requests from clients which IP address does not match the given Regular Expression.'
  EQUALITY caseExactMatch
  SYNTAX 1.3.6.1.4.1.1466.115.121.1.15
  SINGLE-VALUE )

attributetype ( 1.2.40.0.13.1.15.110.3.434 NAME 'hl7PSUMWLMatchingKey'
  DESC 'Specifies attribute of received object to lookup MWL Item whose status is to be updated to COMPLETED. Only applicable is "HL7 Procedure Status Update MWL" is configured as or implicitly set to true. Enumerated values: AccessionNumber, StudyInstanceUID. If absent, StudyInstanceUID is applied.'
  EQUALITY caseExactIA5Match
  SYNTAX 1.3.6.1.4.1.1466.115.121.1.26
  SINGLE-VALUE )

<<<<<<< HEAD
attributetype ( 1.2.40.0.13.1.15.110.3.436 NAME 'dcmKeyValueRetentionPollingInterval'
  DESC 'Polling Interval for Key Value pairs which retention period expired in ISO-8601 duration format PnDTnHnMnS. If absent, Key Value pairs will not get deleted automatically.'
  EQUALITY caseExactIA5Match
  SYNTAX 1.3.6.1.4.1.1466.115.121.1.26
  SINGLE-VALUE )

attributetype ( 1.2.40.0.13.1.15.110.3.437 NAME 'dcmKeyValueRetentionFetchSize'
  DESC 'Limit result set of DB query for Key Value pairs which retention period expired; 100 if absent'
  EQUALITY integerMatch
  SYNTAX 1.3.6.1.4.1.1466.115.121.1.27
  SINGLE-VALUE )

attributetype ( 1.2.40.0.13.1.15.110.3.438 NAME 'dcmKeyValueRetentionPeriod'
  DESC 'Retention period in ISO-8601 duration format PnDTnHnMn.nS of stored Key Value pairs. If absent, Key Value pairs will not get deleted automatically.'
  EQUALITY caseExactIA5Match
  SYNTAX 1.3.6.1.4.1.1466.115.121.1.26
=======
attributetype ( 1.2.40.0.13.1.15.110.3.435 NAME 'dcmUPSUpdateWithoutTransactionUID'
  DESC 'Indicates to permit an UPS Pull SCU or UPS-RS Web client to update or change the state of an UPS workitem in state IN PROCESS without specifying a Transaction UID; false if absent.'
  EQUALITY booleanMatch
  SYNTAX 1.3.6.1.4.1.1466.115.121.1.7
>>>>>>> 34fab217
  SINGLE-VALUE )

objectclass ( 1.2.40.0.13.1.15.110.4.4 NAME 'dcmArchiveDevice'
  DESC 'DICOM Archive Device related information'
  SUP top AUXILIARY
  MUST (
    dcmFuzzyAlgorithmClass )
  MAY (
    dcmStoreImplementationVersionName $
    dcmRecordAttributeModification $
    dcmIdentifyPatientByAllAttributes $
    dcmBulkDataDescriptorID $
    dcmCalculateStudySizeDelay $
    dcmCalculateStudySizePollingInterval $
    dcmCalculateStudySizeFetchSize $
    dcmCalculateQueryAttributes $
    dcmQueryRetrieveViewID $
    dcmRetrieveAET $
    dcmReturnRetrieveAET $
    dcmMultipleStoreAssociations $
    dcmDefaultCharacterSet $
    dcmCharsetNameMapping $
    hl7CharsetNameMapping $
    dcmUPSWorklistLabel $
    dcmUPSEventWebSocketQueueSize $
    dcmUPSEventSCU $
    dcmUPSEventSCUKeepAlive $
    dcmUPSUpdateWithoutTransactionUID $
    dcmStorageID $
    dcmMetadataStorageID $
    dcmSeriesMetadataStorageID $
    dcmSeriesMetadataDelay $
    dcmSeriesMetadataPollingInterval $
    dcmSeriesMetadataFetchSize $
    dcmSeriesMetadataThreads $
    dcmSeriesMetadataRetryInterval $
    dcmSeriesMetadataMaxRetries $
    dcmPurgeInstanceRecords $
    dcmPurgeInstanceRecordsDelay $
    dcmPurgeInstanceRecordsPollingInterval $
    dcmPurgeInstanceRecordsFetchSize $
    dcmMWLPollingInterval $
    dcmMWLFetchSize $
    dcmMWLImportInterval $
    dcmDeleteMWLDelay $
    dcmDeleteUPSPollingInterval $
    dcmDeleteUPSFetchSize $
    dcmDeleteUPSCompletedDelay $
    dcmDeleteUPSCanceledDelay $
    dcmKeyValueRetentionPollingInterval $
    dcmKeyValueRetentionFetchSize $
    dcmKeyValueRetentionPeriod $
    dcmOverwritePolicy $
    dcmAcceptMissingPatientID $
    dcmAcceptConflictingPatientID $
    dcmRejectConflictingPatientAttribute $
    hl7TrackChangedPatientID $
    dcmBulkDataSpoolDirectory $
    dcmQueryMatchUnknown $
    dcmHideSPSWithStatusFromMWL $
    dcmHideSPSWithStatusFromMWLRS $
    dcmValidateCallingAEHostname $
    dcmUserIdentityNegotiation $
    dcmUserIdentityNegotiationRole $
    dcmUserIdentityNegotiationKeycloakClientID $
    dcmPersonNameComponentOrderInsensitiveMatching $
    dcmSendPendingCGet $
    dcmSendPendingCMoveInterval $
    dcmWadoSupportedSRClasses $
    dcmWadoSupportedPRClasses $
    dcmWadoSR2HtmlTemplateURI $
    dcmWadoSR2TextTemplateURI $
    dcmWadoCDA2HtmlTemplateURI $
    dcmWadoMetadataExcludePrivate $
    dcmWadoIgnorePresentationLUTShape $
    dcmWadoThumbnailViewport $
    dcmWadoZIPEntryNameFormat $
    dcmQueryFetchSize $
    dcmQueryMaxNumberOfResults $
    dcmQidoMaxNumberOfResults $
    dcmQidoETag $
    dcmFilterByIssuerOfPatientID $
    dcmMatchSOPClassOnInstanceLevel $
    dcmFwdMppsDestination $
    dcmIanDestination $
    dcmIanDelay $
    dcmIanTimeout $
    dcmIanOnTimeout $
    dcmIanTaskPollingInterval $
    dcmIanTaskFetchSize $
    dcmSpanningCFindSCP $
    dcmSpanningCFindSCPPolicy $
    dcmSpanningCFindSCPRetrieveAET $
    dcmFallbackCMoveSCP $
    dcmFallbackCMoveSCPDestination $
    dcmFallbackCMoveSCPCallingAET $
    dcmFallbackCMoveSCPLeadingCFindSCP $
    dcmFallbackCMoveSCPLevel $
    dcmFallbackCMoveSCPRetries $
    dcmFallbackCMoveSCPStudyOlderThan $
    dcmFallbackWadoURIWebAppName $
    dcmFallbackWadoURIHttpStatusCode $
    dcmExternalRetrieveAEDestination $
    dcmXDSiImagingDocumentSourceAETitle $
    dcmAltCMoveSCP $
    dcmCStoreSCUOfCMoveSCP $
    dcmDiffStudiesIncludefieldAll $
    dcmUPSProcessingPollingInterval $
    dcmUPSProcessingFetchSize $
    dcmTaskPollingInterval $
    dcmTaskFetchSize $
    dcmExportTaskPollingInterval $
    dcmExportTaskFetchSize $
    dcmRetrieveTaskPollingInterval $
    dcmRetrieveTaskFetchSize $
    dcmPurgeStoragePollingInterval $
    dcmPurgeStorageFetchSize $
    dcmFailedToDeletePollingInterval $
    dcmFailedToDeleteFetchSize $
    dcmDeleteStudyBatchSize $
    dcmDeleteStudyChunkSize $
    dcmDeletePatientOnDeleteLastStudy $
    dcmDeleteRejectedPollingInterval $
    dcmDeleteRejectedFetchSize $
    dcmMaxAccessTimeStaleness $
    dcmAECacheStaleTimeout $
    dcmLeadingCFindSCPQueryCacheStaleTimeout $
    dcmLeadingCFindSCPQueryCacheSize $
    dcmAuditSpoolDirectory $
    dcmAuditPollingInterval $
    dcmAuditAggregateDuration $
    dcmAuditUnknownStudyInstanceUID $
    dcmAuditUnknownPatientID $
    dcmAuditHL7MsgLimit $
    dcmShowPatientInfoInSystemLog $
    dcmShowPatientInfoInAuditLog $
    dcmStowSpoolDirectory $
    dcmWadoSpoolDirectory $
    hl7ORUAction $
    hl7PatientUpdateTemplateURI $
    hl7ImportReportTemplateURI $
    hl7ImportReportTemplateParam $
    hl7ScheduleProcedureTemplateURI $
    hl7OutgoingPatientUpdateTemplateURI $
    hl7ScheduledProtocolCodeInOrder $
    hl7ScheduledStationAETInOrder $
    hl7LogFilePattern $
    hl7ErrorLogFilePattern $
    hl7NoPatientCreateMessageType $
    dcmUnzipVendorDataToURI $
    dcmPurgeQueueMessagePollingInterval $
    dcmPurgeQueueMessageFetchSize $
    dcmPurgeStgCmtCompletedDelay $
    dcmPurgeStgCmtPollingInterval $
    dcmRejectExpiredStudiesPollingInterval $
    dcmRejectExpiredStudiesPollingStartTime $
    dcmRejectExpiredStudiesSchedule $
    dcmRejectExpiredStudiesFetchSize $
    dcmRejectExpiredSeriesFetchSize $
    dcmRejectExpiredStudiesAETitle $
    dcmStorePermissionServiceURL $
    dcmStorePermissionServiceResponse $
    dcmStorePermissionServiceResponsePattern $
    dcmStorePermissionServiceExpirationDatePattern $
    dcmStorePermissionServiceErrorCommentPattern $
    dcmStorePermissionServiceErrorCodePattern $
    dcmStorePermissionCacheStaleTimeout $
    dcmStorePermissionCacheSize $
    dcmStorePermissionServiceResponse $
    dcmMergeMWLCacheStaleTimeout $
    dcmMergeMWLCacheSize $
    dcmStoreUpdateDBMaxRetries $
    dcmStoreUpdateDBMinRetryDelay $
    dcmStoreUpdateDBMaxRetryDelay $
    dcmAllowRejectionForDataRetentionPolicyExpired $
    dcmAllowDeleteStudyPermanently $
    dcmAllowDeletePatient $
    dcmRemapRetrieveURL $
    dcmAuditRecordRepositoryURL $
    dcmProxyUpstreamURL $
    dcmElasticSearchURL $
    dcmAudit2JsonFhirTemplateURI $
    dcmAudit2XmlFhirTemplateURI $
    dcmInvokeImageDisplayPatientURL $
    dcmInvokeImageDisplayStudyURL $
    dcmCopyMoveUpdatePolicy $
    dcmLinkMWLEntryUpdatePolicy $
    dcmStgCmtPolicy $
    dcmStgCmtUpdateLocationStatus $
    dcmStgCmtStorageID $
    dcmUpdateLocationStatusOnRetrieve $
    dcmStorageVerificationOnRetrieve $
    dcmStorageVerificationPolicy $
    dcmStorageVerificationUpdateLocationStatus $
    dcmStorageVerificationStorageID $
    dcmStorageVerificationAETitle $
    dcmStorageVerificationBatchID $
    dcmStorageVerificationInitialDelay $
    dcmStorageVerificationPeriod $
    dcmStorageVerificationMaxScheduled $
    dcmStorageVerificationPollingInterval $
    dcmStorageVerificationSchedule $
    dcmStorageVerificationFetchSize $
    dcmCompressionPollingInterval $
    dcmCompressionFetchSize $
    dcmCompressionSchedule $
    dcmCompressionThreads $
    dcmCompressionAETitle $
    dcmDiffTaskProgressUpdateInterval $
    dcmPatientVerificationPDQServiceID $
    dcmPatientVerificationPollingInterval $
    dcmPatientVerificationFetchSize $
    dcmPatientVerificationPeriod $
    dcmPatientVerificationPeriodOnNotFound $
    dcmPatientVerificationRetryInterval $
    dcmPatientVerificationMaxRetries $
    dcmPatientVerificationMaxStaleness $
    dcmPatientVerificationAdjustIssuerOfPatientID $
    dcmAuditSoftwareConfigurationVerbose $
    dcmQueueTasksFetchSize $
    dcmRejectionNoteStorageAET $
    dcmXRoadProperty $
    dcmImpaxReportProperty $
    dcmUIConfigurationDeviceName $
    dcmCSVUploadChunkSize $
    dcmValidateUID $
    dcmRelationalQueryNegotiationLenient $
    dcmRelationalRetrieveNegotiationLenient $
    dcmRestrictRetrieveAccordingTransferCapabilities $
    dcmRestrictRetrieveSilently $
    dcmStowRetiredTransferSyntax $
    dcmStowExcludeAPPMarkers $
    dcmRetrieveTaskWarningOnNoMatch $
    dcmRetrieveTaskWarningOnWarnings $
    dcmStowQuicktime2MP4 $
    dcmEncodeAsJSONNumber $
    dcmSchedulerMinStartDelay $
    dcmSupplementIssuerFetchSize $
    dcmUpdateCharsetFetchSize $
    dcmAuditAssigningAuthorityOfPatientID $
    dcmChangeRequesterAET $
    dcmMWLAccessionNumberGenerator $
    dcmMWLRequestedProcedureIDGenerator $
    dcmMWLScheduledProcedureStepIDGenerator $
    hl7ADTReceivingApplication $
    hl7ADTSendingApplication $
    hl7PSUReceivingApplication $
    hl7PSUSendingApplication $
    hl7PSUDelay $
    hl7PSUCondition $
    hl7PSUForRequestedProcedure $
    hl7PSURequestedProcedureID $
    hl7PSUAccessionNumber $
    hl7PSUFillerOrderNumber $
    hl7PSUPlacerOrderNumber $
    hl7PSUMessageType $
    hl7PSUPIDPV1 $
    hl7PSUMWL $
    hl7PSUMWLMatchingKey $
    hl7PSUTimeout $
    hl7PSUOnTimeout $
    hl7PSUTaskPollingInterval $
    hl7PSUTaskFetchSize $
    hl7UseNullValue $
    hl7OrderMissingStudyIUIDPolicy $
    hl7ImportReportMissingStudyIUIDPolicy $
    hl7ImportReportMissingStudyIUIDCFindSCP $
    hl7ReferredMergedPatientPolicy $
    hl7DicomCharacterSet $
    hl7VeterinaryUsePatientName $
    hl7PatientArrivalMessageType ) )

objectclass ( 1.2.40.0.13.1.15.110.4.5 NAME 'dcmArchiveNetworkAE'
  DESC 'DICOM Archive Network AE related information'
  SUP top AUXILIARY
  MAY (
    dcmRecordAttributeModification $
    dcmBulkDataDescriptorID $
    dcmRetrieveAET $
    dcmReturnRetrieveAET $
    dcmMultipleStoreAssociations $
    dcmDefaultCharacterSet $
    dcmUPSWorklistLabel $
    dcmUPSEventSCU $
    dcmUPSEventSCUKeepAlive $
    dcmUPSUpdateWithoutTransactionUID $
    dcmStorageID $
    dcmObjectStorageID $
    dcmObjectStorageCount $
    dcmMetadataStorageID $
    dcmSeriesMetadataDelay $
    dcmPurgeInstanceRecordsDelay $
    dcmStoreAccessControlID $
    dcmAccessControlID $
    dcmAcceptedMoveDestination $
    dcmOverwritePolicy $
    dcmAcceptMissingPatientID $
    dcmAcceptConflictingPatientID $
    dcmRejectConflictingPatientAttribute $
    dcmQueryRetrieveViewID $
    dcmBulkDataSpoolDirectory $
    dcmQueryMatchUnknown $
    dcmHideSPSWithStatusFromMWL $
    dcmHideSPSWithStatusFromMWLRS $
    dcmValidateCallingAEHostname $
    dcmUserIdentityNegotiation $
    dcmUserIdentityNegotiationRole $
    dcmUserIdentityNegotiationKeycloakClientID $
    dcmPersonNameComponentOrderInsensitiveMatching $
    dcmSendPendingCGet $
    dcmSendPendingCMoveInterval $
    dcmWadoSR2HtmlTemplateURI $
    dcmWadoSR2TextTemplateURI $
    dcmWadoCDA2HtmlTemplateURI $
    dcmWadoMetadataExcludePrivate $
    dcmWadoIgnorePresentationLUTShape $
    dcmWadoThumbnailViewport $
    dcmWadoZIPEntryNameFormat $
    dcmQueryMaxNumberOfResults $
    dcmQidoMaxNumberOfResults $
    dcmQidoETag $
    dcmFilterByIssuerOfPatientID $
    dcmMatchSOPClassOnInstanceLevel $
    dcmFwdMppsDestination $
    dcmIanDestination $
    dcmIanDelay $
    dcmIanTimeout $
    dcmIanOnTimeout $
    dcmSpanningCFindSCP $
    dcmSpanningCFindSCPPolicy $
    dcmSpanningCFindSCPRetrieveAET $
    dcmFallbackCMoveSCP $
    dcmFallbackCMoveSCPDestination $
    dcmFallbackCMoveSCPCallingAET $
    dcmFallbackCMoveSCPLeadingCFindSCP $
    dcmFallbackCMoveSCPLevel $
    dcmFallbackCMoveSCPRetries $
    dcmFallbackCMoveSCPStudyOlderThan $
    dcmFallbackWadoURIWebAppName $
    dcmFallbackWadoURIHttpStatusCode $
    dcmExternalRetrieveAEDestination $
    dcmAltCMoveSCP $
    dcmDiffStudiesIncludefieldAll $
    dcmStorePermissionServiceURL $
    dcmStorePermissionServiceResponse $
    dcmStorePermissionServiceResponsePattern $
    dcmStorePermissionServiceExpirationDatePattern $
    dcmStorePermissionServiceErrorCommentPattern $
    dcmStorePermissionServiceErrorCodePattern $
    dcmStorePermissionServiceResponse $
    dcmAllowRejectionForDataRetentionPolicyExpired $
    dcmAcceptedUserRole $
    dcmAllowDeleteStudyPermanently $
    dcmAllowDeletePatient $
    dcmInvokeImageDisplayPatientURL $
    dcmInvokeImageDisplayStudyURL $
    dcmCopyMoveUpdatePolicy $
    dcmLinkMWLEntryUpdatePolicy $
    dcmUpdateLocationStatusOnRetrieve $
    dcmStorageVerificationOnRetrieve $
    dcmStgCmtPolicy $
    dcmStgCmtUpdateLocationStatus $
    dcmStgCmtStorageID $
    dcmStorageVerificationPolicy $
    dcmStorageVerificationUpdateLocationStatus $
    dcmStorageVerificationStorageID $
    dcmStorageVerificationInitialDelay $
    dcmRelationalQueryNegotiationLenient $
    dcmRelationalRetrieveNegotiationLenient $
    dcmRestrictRetrieveAccordingTransferCapabilities $
    dcmRestrictRetrieveSilently $
    dcmStowRetiredTransferSyntax $
    dcmStowExcludeAPPMarkers $
    dcmRetrieveTaskWarningOnNoMatch $
    dcmRetrieveTaskWarningOnWarnings $
    dcmStowQuicktime2MP4 $
    dcmEncodeAsJSONNumber $
    dcmChangeRequesterAET $
    dcmMWLAccessionNumberGenerator $
    dcmMWLRequestedProcedureIDGenerator $
    dcmMWLScheduledProcedureStepIDGenerator $
    hl7PSUDelay $
    hl7PSUCondition $
    hl7PSUForRequestedProcedure $
    hl7PSURequestedProcedureID $
    hl7PSUAccessionNumber $
    hl7PSUFillerOrderNumber $
    hl7PSUPlacerOrderNumber $
    hl7PSUMessageType $
    hl7PSUPIDPV1 $
    hl7PSUMWL $
    hl7PSUMWLMatchingKey $
    hl7PSUTimeout $
    hl7PSUOnTimeout $
    hl7PSUReceivingApplication $
    hl7PSUSendingApplication ) )

objectclass ( 1.2.40.0.13.1.15.110.4.10 NAME 'dcmAttributeFilter'
  DESC 'Attributes stored in the database'
  SUP top STRUCTURAL
  MUST (
    dcmEntity $
    dcmTag )
  MAY (
    dcmCustomAttribute1 $
    dcmCustomAttribute2 $
    dcmCustomAttribute3 $
    dcmAttributeUpdatePolicy ) )

objectclass ( 1.2.40.0.13.1.15.110.4.11 NAME 'dcmArchiveHL7Application'
  DESC 'DICOM Archive HL7 Application related information'
  SUP top AUXILIARY
  MAY (
    dcmRecordAttributeModification $
    dcmMWLAccessionNumberGenerator $
    dcmMWLRequestedProcedureIDGenerator $
    dcmMWLScheduledProcedureStepIDGenerator $
    dcmAuditHL7MsgLimit $
    hl7ORUAction $
    hl7PatientUpdateTemplateURI $
    hl7ImportReportTemplateURI $
    hl7ImportReportTemplateParam $
    hl7ScheduleProcedureTemplateURI $
    hl7ScheduledProtocolCodeInOrder $
    hl7ScheduledStationAETInOrder $
    hl7LogFilePattern $
    hl7ErrorLogFilePattern $
    hl7NoPatientCreateMessageType $
    hl7UseNullValue $
    hl7OrderMissingStudyIUIDPolicy $
    hl7ImportReportMissingStudyIUIDPolicy $
    hl7ImportReportMissingStudyIUIDCFindSCP $
    hl7ReferredMergedPatientPolicy $
    hl7DicomCharacterSet $
    hl7VeterinaryUsePatientName $
    hl7PatientArrivalMessageType $
    dicomAETitle ) )

objectclass ( 1.2.40.0.13.1.15.110.4.12 NAME 'dcmStorage'
  DESC 'Storage Descriptor'
  SUP top STRUCTURAL
  MUST (
    dcmStorageID $
    dcmURI )
  MAY (
    dcmDigestAlgorithm $
    dcmMaxRetries $
    dcmRetryDelay $
    dcmRetrieveAET $
    dcmInstanceAvailability $
    dcmStorageClusterID $
    dcmStorageThreshold $
    dcmStorageThresholdExceeded $
    dcmStorageThresholdExceedsPermanently $
    dcmDeleterThreshold $
    dcmDeleteStudiesOlderThan $
    dcmDeleteStudiesReceivedBefore $
    dcmDeleteStudiesNotUsedSince $
    dcmDeleterThreads $
    dcmExternalRetrieveAET $
    dcmExternalRetrieveInstanceAvailability $
    dcmExportStorageID $
    dcmRetrieveCacheStorageID $
    dcmRetrieveCacheMaxParallel $
    dcmNoDeletionConstraint $
    dcmStorageDuration $
    dcmReadOnly $
    dcmProperty ) )

objectclass ( 1.2.40.0.13.1.15.110.4.13 NAME 'dcmQueryRetrieveView'
  DESC 'Specifies behavior on Rejection Note Stored'
  SUP top STRUCTURAL
  MUST (
    dcmQueryRetrieveViewID )
  MAY (
    dcmShowInstancesRejectedByCode $
    dcmHideRejectionNoteWithCode $
    dcmHideNotRejectedInstances ) )

objectclass ( 1.2.40.0.13.1.15.110.4.14 NAME 'dcmQueue'
  DESC 'Task Queue'
  SUP top STRUCTURAL
  MUST (
    dcmQueueName )
  MAY (
    dicomDescription $
    dcmMaxTasksParallel $
    dcmMaxRetries $
    dcmRetryDelay $
    dcmMaxRetryDelay $
    dcmRetryDelayMultiplier $
    dcmRetryOnWarning $
    dcmRetryInProcessOnStartup $
    dcmPurgeQueueMessageCompletedDelay $
    dcmPurgeQueueMessageFailedDelay $
    dcmPurgeQueueMessageWarningDelay $
    dcmPurgeQueueMessageCanceledDelay $
    dcmSchedule $
    dicomInstalled $
    dcmJndiName $
    dcmMaxQueueSize ) )

objectclass ( 1.2.40.0.13.1.15.110.4.15 NAME 'dcmExporter'
  DESC 'Exporter Descriptor'
  SUP top STRUCTURAL
  MUST (
    dcmExporterID $
    dcmURI $
    dcmQueueName )
  MAY (
    dcmExportPriority $
    dicomDescription $
    dicomAETitle $
    dcmExportAsSourceAE $
    dcmDeleteStudyFromStorageID $
    dcmRejectForDataRetentionExpiry $
    dcmStgCmtSCP $
    dcmIanDestination $
    dcmRetrieveAET $
    dcmRetrieveLocationUID $
    dcmInstanceAvailability $
    dcmSchedule $
    dcmProperty ) )

objectclass ( 1.2.40.0.13.1.15.110.4.16 NAME 'dcmExportRule'
  DESC 'Export Rule'
  SUP top STRUCTURAL
  MUST (
    cn $
    dcmEntity $
    dcmExporterID )
  MAY (
    dicomDeviceName $
    dcmExportReoccurredInstances $
    dcmExportPreviousEntity $
    dcmProperty $
    dcmSchedule $
    dcmDuration ) )

objectclass ( 1.2.40.0.13.1.15.110.4.17 NAME 'dcmArchiveCompressionRule'
  DESC 'Archive Compression rule'
  SUP top STRUCTURAL
  MUST (
    cn $
    dicomTransferSyntax )
  MAY (
    dcmRulePriority $
    dcmCompressionDelay $
    dcmProperty $
    dcmImageWriteParam ) )

objectclass ( 1.2.40.0.13.1.15.110.4.18 NAME 'dcmArchiveAttributeCoercion'
  DESC 'Archive Attribute Coercion of received/sent DIMSE'
  SUP top STRUCTURAL
  MUST (
    cn $
    dcmDIMSE $
    dicomTransferRole )
  MAY (
    dcmRulePriority $
    dcmAETitle $
    dcmHostname $
    dcmSOPClass $
    dcmProperty $
    dcmRetrieveAsReceived $
    dcmDeIdentification $
    dcmURI $
    dcmNoKeywords $
    dcmMergeMWLMatchingKey $
    dcmMergeMWLTemplateURI $
    dcmMergeMWLSCP $
    dcmMergeLocalMWLSCP $
    dcmMWLImportFilterBySCU $
    dcmLeadingCFindSCP $
    dcmTag $
    dcmAttributeUpdatePolicy $
    dcmTrimISO2022CharacterSet $
    dcmUseCallingAETitleAs $
    dcmMergeAttribute $
    dcmNullifyTag $
    dcmNullifyIssuerOfPatientID $
    dcmIssuerOfPatientID $
    dcmIssuerOfPatientIDFormat $
    dcmSupplementFromDeviceReference ) )

objectclass ( 1.2.40.0.13.1.15.110.4.19 NAME 'dcmRejectionNote'
  DESC 'Specifies behavior on Rejection Note Stored'
  SUP top STRUCTURAL
  MUST (
    dcmRejectionNoteLabel $
    dcmRejectionNoteCode )
  MAY (
    dcmRejectionNoteType $
    dcmRevokeRejection $
    dcmAcceptPreviousRejectedInstance $
    dcmOverwritePreviousRejection $
    dcmAcceptRejectionBeforeStorage $
    dcmDeleteRejectedInstanceDelay $
    dcmDeleteRejectionNoteDelay ) )

objectclass ( 1.2.40.0.13.1.15.110.4.20 NAME 'dcmStudyRetentionPolicy'
  DESC 'Study Retention Policy'
  SUP top STRUCTURAL
  MUST (
    cn $
    dcmRetentionPeriod )
  MAY (
    dcmRulePriority $
    dcmProperty $
    dcmStartRetentionPeriodOnStudyDate $
    dcmFreezeExpirationDate $
    dcmRevokeExpiration $
    dcmExpireSeriesIndividually $
    dcmExporterID ) )

objectclass ( 1.2.40.0.13.1.15.110.4.21 NAME 'dcmIDGenerator'
  DESC 'ID Generator'
  SUP top STRUCTURAL
  MUST (
    dcmIDGeneratorName $
    dcmIDGeneratorFormat )
  MAY (
    dcmIDGeneratorInitialValue ) )

objectclass ( 1.2.40.0.13.1.15.110.4.22 NAME 'hl7ForwardRule'
  DESC 'HL7 Forward Rule'
  SUP top STRUCTURAL
  MUST (
    cn $
    hl7FwdApplicationName )
  MAY (
    dcmProperty ) )

objectclass ( 1.2.40.0.13.1.15.110.4.23 NAME 'dcmStoreAccessControlIDRule'
  DESC 'Store Access Control ID Rule'
  SUP top STRUCTURAL
  MUST (
    cn $
    dcmStoreAccessControlID )
  MAY (
    dcmRulePriority $
    dcmProperty ) )

objectclass ( 1.2.40.0.13.1.15.110.4.25 NAME 'dcmRSForwardRule'
  DESC 'RESTful Forward Rule'
  SUP top STRUCTURAL
  MUST (
    cn $
    dcmWebAppName )
  MAY (
    dcmURI $
    dcmKeycloakServerID $
    dcmTLSAllowAnyHostname $
    dcmTLSDisableTrustManager $
    dcmURIPattern $
    dcmHostnamePattern $
    dcmIPAddressPattern $
    dcmRSOperation ) )

objectclass ( 1.2.40.0.13.1.15.110.4.26 NAME 'dcmMetadataFilter'
  DESC 'NO LONGER USED - MAY BE DECLARED OBSOLETE IN FUTURE VERSION'
  SUP top STRUCTURAL
  MUST (
    dcmMetadataFilterName $
    dcmTag ) )

objectclass ( 1.2.40.0.13.1.15.110.4.27 NAME 'hl7OrderScheduledStation'
  DESC 'Scheduled Station selected on MWL HL7 Order Feed'
  SUP top STRUCTURAL
  MUST (
    cn $
    hl7OrderScheduledStationDeviceReference )
  MAY (
    dcmRulePriority $
    dcmProperty ) )

objectclass ( 1.2.40.0.13.1.15.110.4.28 NAME 'hl7OrderSPSStatus'
  DESC 'Specifies SPS Status of DICOM MWL items created/updated on received HL7 ORM^O01, OMI^O23, OMG^O19 messages.'
  SUP top STRUCTURAL
  MUST (
    dcmSPSStatus $
    hl7OrderControlStatus ) )

objectclass ( 1.2.40.0.13.1.15.110.4.29 NAME 'dcmAttributeSet'
  DESC 'Named Attribute Set for Query Parameter "includefields" of QIDO-RS and WADO-RS Metadata or by Query Parameter "comparefield" of DIFF-RS requests.'
  SUP top STRUCTURAL
  MUST (
    dcmAttributeSetType $
    dcmAttributeSetID $
    dcmTag )
  MAY (
    dcmAttributeSetNumber $
    dcmAttributeSetTitle $
    dicomDescription $
    dcmProperty $
    dicomInstalled ) )

objectclass ( 1.2.40.0.13.1.15.110.4.30 NAME 'dcmKeycloakServer'
  DESC 'Specifies Keycloak Server for token request'
  SUP top STRUCTURAL
  MUST (
    dcmKeycloakServerID $
    dcmURI $
    dcmKeycloakRealm $
    dcmKeycloakClientID )
  MAY (
    dcmKeycloakGrantType $
    dcmKeycloakClientSecret $
    dcmTLSAllowAnyHostname $
    dcmTLSDisableTrustManager $
    uid $
    userPassword ) )

objectclass ( 1.2.40.0.13.1.15.110.4.31 NAME 'dcmExportPriorsRule'
  DESC 'Export Priors Rule'
  SUP top STRUCTURAL
  MUST (
    cn $
    dcmExporterID )
  MAY (
    dcmExportReoccurredInstances $
    dcmEntitySelector $
    dcmProperty $
    dcmSchedule $
    dcmDuration ) )

objectclass ( 1.2.40.0.13.1.15.110.4.32 NAME 'hl7ExportRule'
  DESC 'HL7 Export Rule'
  SUP top STRUCTURAL
  MUST (
    cn $
    dcmExporterID )
  MAY (
    dcmEntitySelector $
    dcmProperty $
    dcmNullifyIssuerOfPatientID $
    dcmIssuerOfPatientID $
    dcmPrefetchForIssuerOfPatientID $
    dcmHistorySize $
    dcmDuration ) )

objectclass ( 1.2.40.0.13.1.15.110.4.33 NAME 'hl7StudyRetentionPolicy'
  DESC 'Study Retention Policy'
  SUP top STRUCTURAL
  MUST (
    cn $
    dicomAETitle )
  MAY (
    dcmRetentionPeriod $
    dcmMaxRetentionPeriod $
    dcmRulePriority $
    dcmProperty $
    dcmStartRetentionPeriodOnStudyDate $
    dcmFreezeExpirationDate $
    dcmRevokeExpiration $
    dcmExporterID ) )

objectclass ( 1.2.40.0.13.1.15.110.4.34 NAME 'dcmPDQService'
  DESC 'PDQ Service Descriptor'
  SUP top STRUCTURAL
  MUST (
    dcmPDQServiceID $
    dcmURI )
  MAY (
    dicomDescription $
    dcmTag $
    dcmEntity $
    dcmDefaultCharacterSet $
    dcmProperty ) )

objectclass ( 1.2.40.0.13.1.15.110.4.35 NAME 'hl7PrefetchRule'
  DESC 'HL7 Prefetch Rule'
  SUP top STRUCTURAL
  MUST (
    cn $
    dcmQueueName $
    dicomAETitle $
    dcmPrefetchCFindSCP $
    dcmPrefetchCMoveSCP $
    dcmPrefetchCStoreSCP )
  MAY (
    dcmDestinationCFindSCP $
    dicomDeviceName $
    dcmEntitySelector $
    dcmPrefetchPriority $
    dcmProperty $
    dcmSchedule $
    dcmNullifyIssuerOfPatientID $
    dcmIssuerOfPatientID $
    dcmPrefetchForIssuerOfPatientID $
    dcmPrefetchDateTimeField $
    dcmPrefetchInAdvance $
    dcmHistorySize $
    dcmDuration ) )

objectclass ( 1.2.40.0.13.1.15.110.4.36 NAME 'dcmMetrics'
  DESC 'Metrics'
  SUP top STRUCTURAL
  MUST (
    dcmMetricsName )
  MAY (
    dicomDescription $
    dcmMetricsRetentionPeriod $
    dcmUnit ) )

objectclass ( 1.2.40.0.13.1.15.110.4.37 NAME 'dcmUPSOnStore'
  DESC 'UPS on Store'
  SUP top STRUCTURAL
  MUST (
    dcmUPSOnStoreID $
    dcmUPSLabel )
  MAY (
    dcmUPSPriority $
    dcmUPSInputReadinessState $
    dcmUPSStartDateTimeDelay $
    dcmUPSCompletionDateTimeDelay $
    dcmUPSWorklistLabel $
    dcmUPSInstanceUIDBasedOnName $
    dcmUPSIncludeInputInformation $
    dcmUPSIncludePatient $
    dcmUPSIncludeStudyInstanceUID $
    dcmUPSIncludeReferencedRequest $
    dcmDestinationAE $
    dcmEntity $
    dcmUPSScheduledWorkitemCode $
    dcmUPSScheduledStationNameCode $
    dcmUPSScheduledStationClassCode $
    dcmUPSScheduledStationLocationCode $
    dcmUPSScheduledHumanPerformerCode $
    dcmUPSScheduledHumanPerformerName $
    dcmUPSScheduledHumanPerformerOrganization $
    dcmAdmissionID $
    dicomIssuerOfAdmissionID $
    dcmAccessionNumber $
    dicomIssuerOfAccessionNumber $
    dcmRequestedProcedureID $
    dcmRequestedProcedureDescription $
    dcmRequestingPhysician $
    dcmRequestingService $
    dcmURI $
    dcmNoKeywords $
    dcmProperty $
    dcmSchedule ) )

objectclass ( 1.2.40.0.13.1.15.110.4.38 NAME 'hl7UPSOnHL7'
  DESC 'UPS on HL7'
  SUP top STRUCTURAL
  MUST (
    hl7UPSOnHL7ID $
    dcmURI $
    dcmUPSLabel )
  MAY (
    dcmUPSPriority $
    dcmUPSInputReadinessState $
    dcmUPSStartDateTimeDelay $
    dcmUPSCompletionDateTimeDelay $
    dcmUPSWorklistLabel $
    dcmUPSInstanceUIDBasedOnName $
    dcmUPSIncludeStudyInstanceUID $
    dcmUPSIncludeReferencedRequest $
    dcmDestinationAE $
    dcmUPSScheduledWorkitemCode $
    dcmUPSScheduledStationNameCode $
    dcmUPSScheduledStationClassCode $
    dcmUPSScheduledStationLocationCode $
    dcmUPSScheduledHumanPerformerCode $
    dcmUPSScheduledHumanPerformerName $
    dcmUPSScheduledHumanPerformerOrganization $
    dcmStudyInstanceUID $
    dcmAdmissionID $
    dicomIssuerOfAdmissionID $
    dcmAccessionNumber $
    dicomIssuerOfAccessionNumber $
    dcmRequestedProcedureID $
    dcmRequestedProcedureDescription $
    dcmRequestingPhysician $
    dcmRequestingService $
    dcmProperty $
    dcmSchedule ) )

objectclass ( 1.2.40.0.13.1.15.110.4.39 NAME 'dcmMWLIdleTimeout'
  DESC 'MWL Idle Timeout'
  SUP top STRUCTURAL
  MUST (
    cn $
    dicomAETitle $
    dcmMWLStatusOnIdle $
    dcmDuration )
  MAY (
    dcmAETitle ) )

objectclass ( 1.2.40.0.13.1.15.110.4.40 NAME 'dcmUPSProcessingRule'
  DESC 'UPS Processing Rule'
  SUP top STRUCTURAL
  MUST (
    dcmUPSProcessingRuleID $
    dcmURI $
    dicomAETitle )
  MAY (
    dcmUPSPriority $
    dcmUPSInputReadinessState $
    dcmUPSLabel $
    dcmUPSWorklistLabel $
    dcmUPSScheduledWorkitemCode $
    dcmUPSScheduledStationNameCode $
    dcmUPSScheduledStationClassCode $
    dcmUPSScheduledStationLocationCode $
    dcmUPSPerformedWorkitemCode $
    dcmUPSPerformedStationNameCode $
    dcmUPSRescheduleDiscontinuationReasonCode $
    dcmUPSIgnoreDiscontinuationReasonCode $
    dcmUPSTemplateID $
    dcmMaxThreads $
    dcmMaxRetries $
    dcmRetryDelay $
    dcmMaxRetryDelay $
    dcmRetryDelayMultiplier $
    dcmProperty $
    dcmSchedule ) )

objectclass ( 1.2.40.0.13.1.15.110.4.41 NAME 'dcmUPSTemplate'
  DESC 'NO LONGER USED - MAY BE DECLARED OBSOLETE IN FUTURE VERSION'
  SUP top STRUCTURAL
  MUST (
    dcmUPSTemplateID $
    dcmUPSLabel )
  MAY (
    dicomDescription $
    dcmUPSPriority $
    dcmUPSInputReadinessState $
    dcmUPSStartDateTimeDelay $
    dcmUPSCompletionDateTimeDelay $
    dcmUPSWorklistLabel $
    dcmUPSIncludeStudyInstanceUID $
    dcmDestinationAE $
    dcmEntity $
    dcmUPSScheduledWorkitemCode $
    dcmUPSScheduledStationNameCode $
    dcmUPSScheduledStationClassCode $
    dcmUPSScheduledStationLocationCode $
    dcmUPSScheduledHumanPerformerCode $
    dcmUPSScheduledHumanPerformerName $
    dcmUPSScheduledHumanPerformerOrganization ) )

objectclass ( 1.2.40.0.13.1.15.110.4.42 NAME 'dcmUPSOnUPSCompleted'
  DESC 'UPS on UPS Completed Rule'
  SUP top STRUCTURAL
  MUST (
    dcmUPSOnUPSCompletedID $
    dcmUPSLabel )
  MAY (
    dcmRequiresOtherUPSCompleted $
    dcmUPSPriority $
    dcmUPSInputReadinessState $
    dcmUPSStartDateTimeDelay $
    dcmUPSCompletionDateTimeDelay $
    dcmUPSWorklistLabel $
    dcmUPSInstanceUIDBasedOnName $
    dcmUPSIncludeInputInformation $
    dcmUPSIncludePatient $
    dcmUPSIncludeStudyInstanceUID $
    dcmUPSIncludeReferencedRequest $
    dcmDestinationAE $
    dcmEntity $
    dcmUPSScheduledWorkitemCode $
    dcmUPSScheduledStationNameCode $
    dcmUPSScheduledStationClassCode $
    dcmUPSScheduledStationLocationCode $
    dcmUPSScheduledHumanPerformerCode $
    dcmUPSScheduledHumanPerformerName $
    dcmUPSScheduledHumanPerformerOrganization $
    dcmAdmissionID $
    dicomIssuerOfAdmissionID $
    dcmURI $
    dcmNoKeywords $
    dcmProperty ) )

objectclass ( 1.2.40.0.13.1.15.110.4.43 NAME 'dcmMWLImport'
  DESC 'MWL Import'
  SUP top STRUCTURAL
  MUST (
    dcmMWLImportID $
    dicomAETitle $
    dcmMergeMWLSCP $
    dcmDestinationAE )
  MAY (
    dcmDuration $
    dcmMWLImportNotOlder $
    dcmMWLImportFilterBySCU $
    dcmMWLImportDeleteNotFound $
    dcmIncludeField $
    dcmProperty ) )

objectclass ( 1.2.40.0.13.1.15.110.4.44 NAME 'dcmMPPSForwardRule'
  DESC 'MPPS Forward Rule'
  SUP top STRUCTURAL
  MUST (
    cn $
    dcmFwdMppsDestination)
  MAY (
    dcmProperty $
    dcmSchedule ) )

objectclass ( 1.2.40.0.13.1.15.110.4.45 NAME 'dcmArchiveAttributeCoercion2'
  DESC 'Archive Attribute Coercion of received/sent DIMSE'
  SUP top STRUCTURAL
  MUST (
    cn $
    dcmDIMSE $
    dicomTransferRole $
    dcmURI )
  MAY (
    dicomDescription $
    dcmRulePriority $
    dcmSOPClass $
    dcmProperty $
    dcmAttributeUpdatePolicy $
    dicomDeviceName $
    dcmMergeAttribute $
    dcmCoercionParam $
    dcmCoercionSufficient $
    dcmCoercionOnFailure ) )<|MERGE_RESOLUTION|>--- conflicted
+++ resolved
@@ -2538,7 +2538,12 @@
   SYNTAX 1.3.6.1.4.1.1466.115.121.1.26
   SINGLE-VALUE )
 
-<<<<<<< HEAD
+attributetype ( 1.2.40.0.13.1.15.110.3.435 NAME 'dcmUPSUpdateWithoutTransactionUID'
+  DESC 'Indicates to permit an UPS Pull SCU or UPS-RS Web client to update or change the state of an UPS workitem in state IN PROCESS without specifying a Transaction UID; false if absent.'
+  EQUALITY booleanMatch
+  SYNTAX 1.3.6.1.4.1.1466.115.121.1.7
+  SINGLE-VALUE )
+
 attributetype ( 1.2.40.0.13.1.15.110.3.436 NAME 'dcmKeyValueRetentionPollingInterval'
   DESC 'Polling Interval for Key Value pairs which retention period expired in ISO-8601 duration format PnDTnHnMnS. If absent, Key Value pairs will not get deleted automatically.'
   EQUALITY caseExactIA5Match
@@ -2555,12 +2560,6 @@
   DESC 'Retention period in ISO-8601 duration format PnDTnHnMn.nS of stored Key Value pairs. If absent, Key Value pairs will not get deleted automatically.'
   EQUALITY caseExactIA5Match
   SYNTAX 1.3.6.1.4.1.1466.115.121.1.26
-=======
-attributetype ( 1.2.40.0.13.1.15.110.3.435 NAME 'dcmUPSUpdateWithoutTransactionUID'
-  DESC 'Indicates to permit an UPS Pull SCU or UPS-RS Web client to update or change the state of an UPS workitem in state IN PROCESS without specifying a Transaction UID; false if absent.'
-  EQUALITY booleanMatch
-  SYNTAX 1.3.6.1.4.1.1466.115.121.1.7
->>>>>>> 34fab217
   SINGLE-VALUE )
 
 objectclass ( 1.2.40.0.13.1.15.110.4.4 NAME 'dcmArchiveDevice'

--- conflicted
+++ resolved
@@ -2594,12 +2594,9 @@
 		padding: 3px 12px;
 		border-radius:0;
 	}
-<<<<<<< HEAD
 }
 .dummyinput{
 	display:block;
 	height:30px;
 	margin-top:5px;
-=======
->>>>>>> 2afcdd8d
 }
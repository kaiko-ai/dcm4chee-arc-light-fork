--- conflicted
+++ resolved
@@ -73,10 +73,6 @@
     List<QueueMessage> search(
             String queueName, String deviceName, QueueMessage.Status status, String createdTime, String updatedTime, int offset, int limit);
 
-<<<<<<< HEAD
     long countTasks(
-            String queueName, String deviceName, QueueMessage.Status status, String createdTime, String updatedTime, int offset, int limit);
-=======
-    long countTasks(String queueName, String deviceName, QueueMessage.Status status);
->>>>>>> 5f1445b7
+            String queueName, String deviceName, QueueMessage.Status status, String createdTime, String updatedTime);
 }
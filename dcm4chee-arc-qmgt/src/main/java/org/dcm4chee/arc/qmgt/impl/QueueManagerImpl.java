/*
 * Version: MPL 1.1/GPL 2.0/LGPL 2.1
 *
 * The contents of this file are subject to the Mozilla Public License Version
 * 1.1 (the "License"); you may not use this file except in compliance with
 * the License. You may obtain a copy of the License at
 * http://www.mozilla.org/MPL/
 *
 * Software distributed under the License is distributed on an "AS IS" basis,
 * WITHOUT WARRANTY OF ANY KIND, either express or implied. See the License
 * for the specific language governing rights and limitations under the
 * License.
 *
 * The Original Code is part of dcm4che, an implementation of DICOM(TM) in
 * Java(TM), hosted at https://github.com/gunterze/dcm4che.
 *
 * The Initial Developer of the Original Code is
 * J4Care.
 * Portions created by the Initial Developer are Copyright (C) 2015-2017
 * the Initial Developer. All Rights Reserved.
 *
 * Contributor(s):
 * See @authors listed below
 *
 * Alternatively, the contents of this file may be used under the terms of
 * either the GNU General Public License Version 2 or later (the "GPL"), or
 * the GNU Lesser General Public License Version 2.1 or later (the "LGPL"),
 * in which case the provisions of the GPL or the LGPL are applicable instead
 * of those above. If you wish to allow use of your version of this file only
 * under the terms of either the GPL or the LGPL, and not to allow others to
 * use your version of this file under the terms of the MPL, indicate your
 * decision by deleting the provisions above and replace them with the notice
 * and other provisions required by the GPL or the LGPL. If you do not delete
 * the provisions above, a recipient may use your version of this file under
 * the terms of any one of the MPL, the GPL or the LGPL.
 *
 */

package org.dcm4chee.arc.qmgt.impl;

import org.dcm4che3.net.Device;
import org.dcm4chee.arc.entity.QueueMessage;
import org.dcm4chee.arc.qmgt.*;
import org.slf4j.Logger;
import org.slf4j.LoggerFactory;

import javax.enterprise.context.ApplicationScoped;
import javax.enterprise.event.Event;
import javax.inject.Inject;
import javax.jms.ObjectMessage;
import java.io.Serializable;
import java.util.Date;
import java.util.List;

@ApplicationScoped
public class QueueManagerImpl implements QueueManager {

    private static final Logger LOG = LoggerFactory.getLogger(QueueManagerEJB.class);

    @Inject
    private Device device;

    @Inject
    private QueueManagerEJB ejb;

    @Inject
    private Event<MessageCanceled> messageCanceledEvent;

    @Override
    public ObjectMessage createObjectMessage(Serializable object) {
        return ejb.createObjectMessage(object);
    }

    @Override
    public QueueMessage scheduleMessage(String queueName, ObjectMessage message, int priority)
            throws QueueSizeLimitExceededException {
        return ejb.scheduleMessage(device.getDeviceName(), queueName, message, priority);
    }

    @Override
    public QueueMessage onProcessingStart(String msgId) {
        try {
            return ejb.onProcessingStart(msgId);
        } catch (Throwable e) {
            logDBUpdateFailed("onProcessingStart", msgId, e);
            return null;
        }
    }

    @Override
    public QueueMessage onProcessingSuccessful(String msgId, Outcome outcome) {
        try {
            return ejb.onProcessingSuccessful(msgId, outcome);
        } catch (Throwable e) {
            logDBUpdateFailed("onProcessingSuccessful", msgId, e);
            return null;
        }
    }

    @Override
    public QueueMessage onProcessingFailed(String msgId, Throwable e) {
        try {
            return ejb.onProcessingFailed(msgId, e);
        } catch (Throwable e1) {
            logDBUpdateFailed("onProcessingFailed", msgId, e1);
            return null;
        }
    }

    private static void logDBUpdateFailed(String method, String msgId, Throwable e) {
        LOG.error("Failed to update status of Task[id={}] in DB {}:\n", msgId, method, e);
    }

    @Override
    public boolean cancelProcessing(String msgId) throws IllegalTaskStateException {
        if (!ejb.cancelProcessing(msgId))
            return false;

        messageCanceledEvent.fire(new MessageCanceled(msgId));
        return true;
    }

    @Override
    public boolean rescheduleMessage(String msgId, String queueName) throws IllegalTaskStateException {
        return ejb.rescheduleMessage(msgId, device.getDeviceName(), queueName);
    }

    @Override
    public boolean deleteMessage(String msgId) {
        return ejb.deleteMessage(msgId);
    }

    @Override
    public int deleteMessages(String queueName, QueueMessage.Status status, Date updatedBefore) {
        return ejb.deleteMessages(queueName, status, updatedBefore);
    }

    @Override
    public List<QueueMessage> search(
            String queueName, String deviceName, QueueMessage.Status status, String createdTime, String updatedTime, int offset, int limit) {
        return ejb.search(queueName, deviceName, status, createdTime, updatedTime, offset, limit);
    }

    @Override
<<<<<<< HEAD
    public long countTasks(
            String queueName, String deviceName, QueueMessage.Status status, String createdTime, String updatedTime, int offset, int limit) {
        return ejb.countTasks(queueName, deviceName, status, createdTime, updatedTime, offset, limit);
=======
    public long countTasks(String queueName, String deviceName, QueueMessage.Status status) {
        return ejb.countTasks(queueName, deviceName, status);
>>>>>>> 5f1445b7
    }
}<|MERGE_RESOLUTION|>--- conflicted
+++ resolved
@@ -142,13 +142,8 @@
     }
 
     @Override
-<<<<<<< HEAD
     public long countTasks(
-            String queueName, String deviceName, QueueMessage.Status status, String createdTime, String updatedTime, int offset, int limit) {
-        return ejb.countTasks(queueName, deviceName, status, createdTime, updatedTime, offset, limit);
-=======
-    public long countTasks(String queueName, String deviceName, QueueMessage.Status status) {
-        return ejb.countTasks(queueName, deviceName, status);
->>>>>>> 5f1445b7
+            String queueName, String deviceName, QueueMessage.Status status, String createdTime, String updatedTime) {
+        return ejb.countTasks(queueName, deviceName, status, createdTime, updatedTime);
     }
 }
/*
 * *** BEGIN LICENSE BLOCK *****
 * Version: MPL 1.1/GPL 2.0/LGPL 2.1
 *
 * The contents of this file are subject to the Mozilla Public License Version
 * 1.1 (the "License"); you may not use this file except in compliance with
 * the License. You may obtain a copy of the License at
 * http://www.mozilla.org/MPL/
 *
 * Software distributed under the License is distributed on an "AS IS" basis,
 * WITHOUT WARRANTY OF ANY KIND, either express or implied. See the License
 * for the specific language governing rights and limitations under the
 * License.
 *
 * The Original Code is part of dcm4che, an implementation of DICOM(TM) in
 * Java(TM), hosted at https://github.com/dcm4che.
 *
 * The Initial Developer of the Original Code is
 * J4Care.
 * Portions created by the Initial Developer are Copyright (C) 2015
 * the Initial Developer. All Rights Reserved.
 *
 * Contributor(s):
 * See @authors listed below
 *
 * Alternatively, the contents of this file may be used under the terms of
 * either the GNU General Public License Version 2 or later (the "GPL"), or
 * the GNU Lesser General Public License Version 2.1 or later (the "LGPL"),
 * in which case the provisions of the GPL or the LGPL are applicable instead
 * of those above. If you wish to allow use of your version of this file only
 * under the terms of either the GPL or the LGPL, and not to allow others to
 * use your version of this file under the terms of the MPL, indicate your
 * decision by deleting the provisions above and replace them with the notice
 * and other provisions required by the GPL or the LGPL. If you do not delete
 * the provisions above, a recipient may use your version of this file under
 * the terms of any one of the MPL, the GPL or the LGPL.
 *
 * *** END LICENSE BLOCK *****
 */

package org.dcm4chee.arc.qmgt.impl;

import com.querydsl.core.BooleanBuilder;
import com.querydsl.core.types.ExpressionUtils;
import com.querydsl.jpa.hibernate.HibernateQuery;
import org.dcm4che3.data.DatePrecision;
import org.dcm4che3.data.DateRange;
import org.dcm4che3.data.VR;
import org.dcm4che3.net.Device;
import org.dcm4chee.arc.conf.ArchiveDeviceExtension;
import org.dcm4chee.arc.conf.QueueDescriptor;
import org.dcm4chee.arc.entity.ExportTask;
import org.dcm4chee.arc.entity.QQueueMessage;
import org.dcm4chee.arc.entity.QueueMessage;
import org.dcm4chee.arc.entity.RetrieveTask;
import org.dcm4chee.arc.qmgt.IllegalTaskStateException;
import org.dcm4chee.arc.qmgt.Outcome;
import org.dcm4chee.arc.qmgt.QueueSizeLimitExceededException;
import org.dcm4chee.arc.query.util.MatchDateTimeRange;
import org.hibernate.Session;
import org.slf4j.Logger;
import org.slf4j.LoggerFactory;

import javax.ejb.Stateless;
import javax.ejb.TransactionAttribute;
import javax.ejb.TransactionAttributeType;
import javax.inject.Inject;
import javax.jms.JMSContext;
import javax.jms.ObjectMessage;
import javax.jms.Queue;
import javax.naming.InitialContext;
import javax.naming.NamingException;
import javax.persistence.EntityManager;
import javax.persistence.NoResultException;
import javax.persistence.PersistenceContext;
import java.io.Serializable;
import java.util.Date;
import java.util.List;

/**
 * @author Gunter Zeilinger <gunterze@gmail.com>
 * @since Sep 2015
 */
@Stateless
public class QueueManagerEJB {

    private static final Logger LOG = LoggerFactory.getLogger(QueueManagerEJB.class);

    @PersistenceContext(unitName="dcm4chee-arc")
    private EntityManager em;

    @Inject
    private JMSContext jmsCtx;

    @Inject
    private Device device;

    @TransactionAttribute(TransactionAttributeType.NOT_SUPPORTED)
    public ObjectMessage createObjectMessage(Serializable object) {
        return jmsCtx.createObjectMessage(object);
    }

    public QueueMessage scheduleMessage(String deviceName, String queueName, ObjectMessage msg, int priority)
            throws QueueSizeLimitExceededException {
        QueueDescriptor queueDescriptor = descriptorOf(queueName);
        int maxQueueSize = queueDescriptor.getMaxQueueSize();
        if (maxQueueSize > 0 && maxQueueSize < countByQueueNameAndStatus(queueName))
            throw new QueueSizeLimitExceededException(queueDescriptor);

        sendMessage(queueDescriptor, msg, 0L, priority);
        QueueMessage entity = new QueueMessage(deviceName, queueName, msg);
        em.persist(entity);
        LOG.info("Schedule Task[id={}] at Queue {}", entity.getMessageID(), entity.getQueueName());
        return entity;
    }

    private long countByQueueNameAndStatus(String queueName) {
        return em.createNamedQuery(QueueMessage.COUNT_BY_QUEUE_NAME_AND_STATUS, Long.class)
                .setParameter(1, queueName)
                .setParameter(2, QueueMessage.Status.SCHEDULED).getSingleResult();
    }

    @TransactionAttribute(TransactionAttributeType.REQUIRES_NEW)
    public QueueMessage onProcessingStart(String msgId) {
        QueueMessage entity = findQueueMessage(msgId);
        if (entity == null) {
            LOG.info("Suppress processing of already deleted Task[id={}]", msgId);
        } else switch (entity.getStatus()) {
            case IN_PROCESS:
            case SCHEDULED:
                LOG.info("Start processing Task[id={}] from Queue {} with Status: {}",
                        entity.getMessageID(), entity.getQueueName());
                entity.setProcessingStartTime(new Date());
                entity.setStatus(QueueMessage.Status.IN_PROCESS);
                return entity;
            default:
                LOG.info("Suppress processing of Task[id={}] from Queue {} with Status: {}",
                        msgId, entity.getQueueName(), entity.getStatus());
        }
        return null;
    }

    @TransactionAttribute(TransactionAttributeType.REQUIRES_NEW)
    public QueueMessage onProcessingSuccessful(String msgId, Outcome outcome) {
        QueueMessage entity = findQueueMessage(msgId);
        if (entity == null) {
            LOG.info("Finished processing of Task[id={}]", msgId);
            return null;
        }
        QueueMessage.Status status = outcome.getStatus();
        String queueName = entity.getQueueName();
        entity.setProcessingEndTime(new Date());
        entity.setOutcomeMessage(outcome.getDescription());
        if (status == QueueMessage.Status.COMPLETED) {
            LOG.info("Finished processing of Task[id={}] at Queue {}", msgId, queueName);
            entity.setStatus(status);
            return entity;
        }
        if (status == QueueMessage.Status.FAILED || status == QueueMessage.Status.WARNING) {
            QueueDescriptor descriptor = descriptorOf(queueName);
            long delay = status == QueueMessage.Status.FAILED || descriptor.isRetryOnWarning()
                    ? descriptor.getRetryDelayInSeconds(entity.incrementNumberOfFailures())
                    : -1L;
            if (delay >= 0) {
                LOG.info("Failed processing of Task[id={}] at Queue {} with Status {} - retry",
                        msgId, queueName, status);
                entity.setStatus(QueueMessage.Status.SCHEDULED);
                rescheduleMessage(entity, descriptor, delay * 1000L);
                return entity;
            }
        }
        LOG.warn("Failed processing of Task[id={}] at Queue {} with Status {}", msgId, queueName, status);
        entity.setStatus(status);
        return entity;
    }

    @TransactionAttribute(TransactionAttributeType.REQUIRES_NEW)
    public QueueMessage onProcessingFailed(String msgId, Throwable e) {
        QueueMessage entity = findQueueMessage(msgId);
        if (entity == null) {
            LOG.warn("Failed processing of Task[id={}]:\n", msgId, e);
            return null;
        }

        entity.setErrorMessage(e.getMessage());
        entity.setProcessingEndTime(new Date());
        QueueDescriptor descriptor = descriptorOf(entity.getQueueName());
        long delay = descriptor.getRetryDelayInSeconds(entity.incrementNumberOfFailures());
        if (delay < 0) {
            LOG.warn("Failed processing of Task[id={}] at Queue {}:\n", msgId, entity.getQueueName(), e);
            entity.setStatus(QueueMessage.Status.FAILED);
        } else {
            LOG.info("Failed processing of Task[id={}] at Queue {} - retry:\n", msgId, entity.getQueueName(), e);
            rescheduleMessage(entity, descriptor, delay * 1000L);
        }
        return entity;
    }

    public boolean cancelProcessing(String msgId) throws IllegalTaskStateException {
        QueueMessage entity = findQueueMessage(msgId);
        if (entity == null)
            return false;

        switch (entity.getStatus()) {
            case COMPLETED:
            case CANCELED:
            case WARNING:
            case FAILED:
                throw new IllegalTaskStateException(
                        "Cannot cancel Task[id=" + msgId + "] with Status: " + entity.getStatus());
        }

        entity.setStatus(QueueMessage.Status.CANCELED);
        if (entity.getExportTask() != null)
            entity.getExportTask().setUpdatedTime();
        if (entity.getRetrieveTask() != null)
            entity.getRetrieveTask().setUpdatedTime();
        LOG.info("Cancel processing of Task[id={}] at Queue {}", msgId, entity.getQueueName());
        return true;
    }

    public boolean rescheduleMessage(String msgId, String deviceName, String queueName) throws IllegalTaskStateException {
        QueueMessage entity = findQueueMessage(msgId);
        if (entity == null)
            return false;

        QueueMessage.Status status = entity.getStatus();
        if (status == QueueMessage.Status.SCHEDULED
                || status == QueueMessage.Status.IN_PROCESS || !deviceName.equals(entity.getDeviceName()))
            throw new IllegalTaskStateException(
                    "Cannot reschedule Task[id=" + msgId + "] with Status: " + status + " and deviceName: " + entity.getDeviceName());

        if (queueName != null)
            entity.setQueueName(queueName);
        entity.setNumberOfFailures(0);
        entity.setErrorMessage(null);
        entity.setOutcomeMessage(null);
        rescheduleMessage(entity, descriptorOf(entity.getQueueName()), 0L);
        return true;
    }

    private void rescheduleMessage(QueueMessage entity, QueueDescriptor descriptor, long delay) {
        ObjectMessage msg = entity.initProperties(createObjectMessage(entity.getMessageBody()));
        sendMessage(descriptor, msg, delay, entity.getPriority());
        entity.reschedule(msg, new Date(System.currentTimeMillis() + delay));
        if (entity.getExportTask() != null)
            entity.getExportTask().setUpdatedTime();
        if (entity.getRetrieveTask() != null)
            entity.getRetrieveTask().setUpdatedTime();
        LOG.info("Reschedule Task[id={}] at Queue {}", entity.getMessageID(), entity.getQueueName());
    }

    public boolean deleteMessage(String msgId) {
        QueueMessage entity = findQueueMessage(msgId);
        if (entity == null)
            return false;

        if (entity.getExportTask() != null)
            em.remove(entity.getExportTask());
        else if (entity.getRetrieveTask() != null)
            em.remove(entity.getRetrieveTask());
        else
            em.remove(entity);
        LOG.info("Delete Task[id={}] from Queue {}", entity.getMessageID(), entity.getQueueName());
        return true;
    }

    public int deleteMessages(String queueName, QueueMessage.Status status, Date updatedBefore) {
        if (status != null) {
            if (updatedBefore != null) {
                em.createNamedQuery(ExportTask.DELETE_BY_QUEUE_NAME_AND_STATUS_AND_UPDATED_BEFORE)
                        .setParameter(1, queueName)
                        .setParameter(2, status)
                        .setParameter(3, updatedBefore)
                        .executeUpdate();
                em.createNamedQuery(RetrieveTask.DELETE_BY_QUEUE_NAME_AND_STATUS_AND_UPDATED_BEFORE)
                        .setParameter(1, queueName)
                        .setParameter(2, status)
                        .setParameter(3, updatedBefore)
                        .executeUpdate();
                return em.createNamedQuery(QueueMessage.DELETE_BY_QUEUE_NAME_AND_STATUS_AND_UPDATED_BEFORE)
                        .setParameter(1, queueName)
                        .setParameter(2, status)
                        .setParameter(3, updatedBefore)
                        .executeUpdate();
            }
            em.createNamedQuery(ExportTask.DELETE_BY_QUEUE_NAME_AND_STATUS)
                    .setParameter(1, queueName)
                    .setParameter(2, status)
                    .executeUpdate();
            em.createNamedQuery(RetrieveTask.DELETE_BY_QUEUE_NAME_AND_STATUS)
                    .setParameter(1, queueName)
                    .setParameter(2, status)
                    .executeUpdate();
            return em.createNamedQuery(QueueMessage.DELETE_BY_QUEUE_NAME_AND_STATUS)
                    .setParameter(1, queueName)
                    .setParameter(2, status)
                    .executeUpdate();
        }
        if (updatedBefore != null) {
            em.createNamedQuery(ExportTask.DELETE_BY_QUEUE_NAME_AND_UPDATED_BEFORE)
                    .setParameter(1, queueName)
                    .setParameter(2, updatedBefore)
                    .executeUpdate();
            em.createNamedQuery(RetrieveTask.DELETE_BY_QUEUE_NAME_AND_UPDATED_BEFORE)
                    .setParameter(1, queueName)
                    .setParameter(2, updatedBefore)
                    .executeUpdate();
            return em.createNamedQuery(QueueMessage.DELETE_BY_QUEUE_NAME_AND_UPDATED_BEFORE)
                    .setParameter(1, queueName)
                    .setParameter(2, updatedBefore)
                    .executeUpdate();
        }
        em.createNamedQuery(ExportTask.DELETE_BY_QUEUE_NAME)
                .setParameter(1, queueName)
                .executeUpdate();
        em.createNamedQuery(RetrieveTask.DELETE_BY_QUEUE_NAME)
                .setParameter(1, queueName)
                .executeUpdate();
        return em.createNamedQuery(QueueMessage.DELETE_BY_QUEUE_NAME)
                .setParameter(1, queueName)
                .executeUpdate();
    }

    public List<QueueMessage> search(String queueName,
            String deviceName, QueueMessage.Status status, String createdTime, String updatedTime, int offset, int limit) {
        return createQuery(queueName, deviceName, status, createdTime, updatedTime, offset, limit).fetch();
    }

    public long countTasks(String queueName,
<<<<<<< HEAD
                           String deviceName, QueueMessage.Status status, String createdTime, String updatedTime, int offset, int limit) {
        return createQuery(queueName, deviceName, status, createdTime, updatedTime, offset, limit).fetchCount();
=======
                           String deviceName, QueueMessage.Status status) {
        return createQuery(queueName, deviceName, status, 0, 0).fetchCount();
>>>>>>> 5f1445b7
    }

    private HibernateQuery<QueueMessage> createQuery(
            String queueName, String deviceName, QueueMessage.Status status, String createdTime, String updatedTime,
            int offset, int limit) {
        BooleanBuilder builder = new BooleanBuilder();
        builder.and(QQueueMessage.queueMessage.queueName.eq(queueName));
        if (deviceName != null)
            builder.and(QQueueMessage.queueMessage.deviceName.eq(deviceName));
        if (status != null)
            builder.and(QQueueMessage.queueMessage.status.eq(status));
        if (createdTime != null)
            builder.and(ExpressionUtils.and(MatchDateTimeRange.range(
                    QQueueMessage.queueMessage.createdTime, getDateRange(createdTime), MatchDateTimeRange.FormatDate.DT),
                    QQueueMessage.queueMessage.createdTime.isNotNull()));
        if (updatedTime != null)
            builder.and(ExpressionUtils.and(MatchDateTimeRange.range(
                    QQueueMessage.queueMessage.updatedTime, getDateRange(updatedTime), MatchDateTimeRange.FormatDate.DT),
                    QQueueMessage.queueMessage.updatedTime.isNotNull()));

        HibernateQuery<QueueMessage> query = new HibernateQuery<QueueMessage>(em.unwrap(Session.class))
                .from(QQueueMessage.queueMessage)
                .where(builder);
        if (limit > 0)
            query.limit(limit);
        if (offset > 0)
            query.offset(offset);
        return query;
    }

    private void sendMessage(QueueDescriptor desc, ObjectMessage msg, long delay, int priority) {
        jmsCtx.createProducer().setDeliveryDelay(delay).setPriority(priority).send(lookup(desc.getJndiName()), msg);
    }

    private Queue lookup(String jndiName) {
        try {
            return InitialContext.doLookup(jndiName);
        } catch (NamingException e) {
            throw new RuntimeException(e);
        }
    }

    private QueueDescriptor descriptorOf(String queueName) {
        return device.getDeviceExtension(ArchiveDeviceExtension.class).getQueueDescriptorNotNull(queueName);
    }

    private QueueMessage findQueueMessage(String msgId) {
        try {
            return em.createNamedQuery(QueueMessage.FIND_BY_MSG_ID, QueueMessage.class)
                    .setParameter(1, msgId)
                    .getSingleResult();
        } catch (NoResultException e) {
            return null;
        }
    }

    private static DateRange getDateRange(String s) {
        String[] range = splitRange(s);
        DatePrecision precision = new DatePrecision();
        Date start = range[0] == null ? null
                : VR.DT.toDate(range[0], null, 0, false, null, precision);
        Date end = range[1] == null ? null
                : VR.DT.toDate(range[1], null, 0, true, null, precision);
        return new DateRange(start, end);
    }

    private static String[] splitRange(String s) {
        String[] range = new String[2];
        int delim = s.indexOf('-');
        if (delim == -1)
            range[0] = range[1] = s;
        else {
            if (delim > 0)
                range[0] =  s.substring(0, delim);
            if (delim < s.length() - 1)
                range[1] =  s.substring(delim+1);
        }
        return range;
    }

}<|MERGE_RESOLUTION|>--- conflicted
+++ resolved
@@ -327,14 +327,8 @@
         return createQuery(queueName, deviceName, status, createdTime, updatedTime, offset, limit).fetch();
     }
 
-    public long countTasks(String queueName,
-<<<<<<< HEAD
-                           String deviceName, QueueMessage.Status status, String createdTime, String updatedTime, int offset, int limit) {
-        return createQuery(queueName, deviceName, status, createdTime, updatedTime, offset, limit).fetchCount();
-=======
-                           String deviceName, QueueMessage.Status status) {
-        return createQuery(queueName, deviceName, status, 0, 0).fetchCount();
->>>>>>> 5f1445b7
+    public long countTasks(String queueName, String deviceName, QueueMessage.Status status, String createdTime, String updatedTime) {
+        return createQuery(queueName, deviceName, status, createdTime, updatedTime, 0, 0).fetchCount();
     }
 
     private HibernateQuery<QueueMessage> createQuery(

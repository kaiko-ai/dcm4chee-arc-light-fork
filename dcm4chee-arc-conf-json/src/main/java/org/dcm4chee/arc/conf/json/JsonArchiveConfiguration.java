--- conflicted
+++ resolved
@@ -368,16 +368,9 @@
         writer.writeNotNullOrDef("dcmUPSProcessingPollingInterval",
                 arcDev.getUPSProcessingPollingInterval(), null);
         writer.writeNotDef("dcmUPSProcessingFetchSize", arcDev.getUPSProcessingFetchSize(), 100);
-<<<<<<< HEAD
         writer.writeNotNullOrDef("dcmTaskProcessingPollingInterval",
                 arcDev.getTaskProcessingPollingInterval(), null);
         writer.writeNotDef("dcmTaskProcessingFetchSize", arcDev.getTaskProcessingFetchSize(), 100);
-        writer.writeNotNullOrDef("dcmFallbackWadoURIWebAppName",
-                arcDev.getFallbackWadoURIWebApplication(), null);
-        writer.writeNotDef("dcmFallbackWadoURIHttpStatusCode",
-                arcDev.getFallbackWadoURIHttpStatusCode(), 303);
-=======
->>>>>>> 2e001af2
         writer.writeNotNullOrDef("hl7ReferredMergedPatientPolicy", arcDev.getHl7ReferredMergedPatientPolicy(),
                 HL7ReferredMergedPatientPolicy.REJECT);
         writer.writeNotDef("dcmRetrieveTaskWarningOnNoMatch",
@@ -1940,21 +1933,12 @@
                 case "dcmUPSProcessingFetchSize":
                     arcDev.setUPSProcessingFetchSize(reader.intValue());
                     break;
-<<<<<<< HEAD
                 case "dcmTaskProcessingPollingInterval":
                     arcDev.setTaskProcessingPollingInterval(Duration.valueOf(reader.stringValue()));
                     break;
                 case "dcmTaskProcessingFetchSize":
                     arcDev.setTaskProcessingFetchSize(reader.intValue());
                     break;
-                case "dcmFallbackWadoURIWebAppName":
-                    arcDev.setFallbackWadoURIWebApplication(reader.stringValue());
-                    break;
-                case "dcmFallbackWadoURIHttpStatusCode":
-                    arcDev.setFallbackWadoURIHttpStatusCode(reader.intValue());
-                    break;
-=======
->>>>>>> 2e001af2
                 case "hl7ReferredMergedPatientPolicy":
                     arcDev.setHl7ReferredMergedPatientPolicy(HL7ReferredMergedPatientPolicy.valueOf(reader.stringValue()));
                     break;

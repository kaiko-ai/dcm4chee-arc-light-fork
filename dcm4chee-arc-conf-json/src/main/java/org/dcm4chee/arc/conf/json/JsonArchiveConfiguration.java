/*
 * *** BEGIN LICENSE BLOCK *****
 * Version: MPL 1.1/GPL 2.0/LGPL 2.1
 *
 * The contents of this file are subject to the Mozilla Public License Version
 * 1.1 (the "License"); you may not use this file except in compliance with
 * the License. You may obtain a copy of the License at
 * http://www.mozilla.org/MPL/
 *
 * Software distributed under the License is distributed on an "AS IS" basis,
 * WITHOUT WARRANTY OF ANY KIND, either express or implied. See the License
 * for the specific language governing rights and limitations under the
 * License.
 *
 * The Original Code is part of dcm4che, an implementation of DICOM(TM) in
 * Java(TM), hosted at https://github.com/dcm4che.
 *
 * The Initial Developer of the Original Code is
 * J4Care.
 * Portions created by the Initial Developer are Copyright (C) 2017
 * the Initial Developer. All Rights Reserved.
 *
 * Contributor(s):
 * See @authors listed below
 *
 * Alternatively, the contents of this file may be used under the terms of
 * either the GNU General Public License Version 2 or later (the "GPL"), or
 * the GNU Lesser General Public License Version 2.1 or later (the "LGPL"),
 * in which case the provisions of the GPL or the LGPL are applicable instead
 * of those above. If you wish to allow use of your version of this file only
 * under the terms of either the GPL or the LGPL, and not to allow others to
 * use your version of this file under the terms of the MPL, indicate your
 * decision by deleting the provisions above and replace them with the notice
 * and other provisions required by the GPL or the LGPL. If you do not delete
 * the provisions above, a recipient may use your version of this file under
 * the terms of any one of the MPL, the GPL or the LGPL.
 *
 * *** END LICENSE BLOCK *****
 */

package org.dcm4chee.arc.conf.json;

import org.dcm4che3.conf.api.ConfigurationException;
import org.dcm4che3.conf.json.ConfigurationDelegate;
import org.dcm4che3.conf.json.JsonConfigurationExtension;
import org.dcm4che3.conf.json.JsonReader;
import org.dcm4che3.conf.json.JsonWriter;
import org.dcm4che3.data.Attributes;
import org.dcm4che3.data.Code;
import org.dcm4che3.data.ValueSelector;
import org.dcm4che3.net.*;
import org.dcm4che3.util.Property;
import org.dcm4che3.util.TagUtils;
import org.dcm4chee.arc.conf.*;
import org.slf4j.Logger;
import org.slf4j.LoggerFactory;

import javax.json.stream.JsonParser;
import java.lang.reflect.Array;
import java.net.URI;
import java.time.LocalTime;
import java.time.Period;
import java.util.Collection;
import java.util.List;
import java.util.Map;
import java.util.regex.Pattern;

/**
 * @author Gunter Zeilinger <gunterze@gmail.com>
 * @author Vrinda Nayak <vrinda.nayak@j4care.com>
 * @since Jan 2016
 */
public class JsonArchiveConfiguration extends JsonConfigurationExtension {

    private static final Logger LOG = LoggerFactory.getLogger(JsonArchiveConfiguration.class);

    @Override
    protected void storeTo(Device device, JsonWriter writer) {
        ArchiveDeviceExtension arcDev = device.getDeviceExtension(ArchiveDeviceExtension.class);
        if (arcDev == null)
            return;

        writer.writeStartObject("dcmArchiveDevice");
        writer.writeNotNullOrDef("dcmFuzzyAlgorithmClass", arcDev.getFuzzyAlgorithmClass(), null);
        writer.writeNotEmpty("dcmSeriesMetadataStorageID", arcDev.getSeriesMetadataStorageIDs());
        writer.writeNotNullOrDef("dcmSeriesMetadataDelay", arcDev.getSeriesMetadataDelay(), null);
        writer.writeNotNullOrDef("dcmSeriesMetadataPollingInterval", arcDev.getSeriesMetadataPollingInterval(), null);
        writer.writeNotDef("dcmSeriesMetadataFetchSize", arcDev.getSeriesMetadataFetchSize(), 100);
        writer.writeNotNullOrDef("dcmPurgeInstanceRecordsDelay", arcDev.getPurgeInstanceRecordsDelay(), null);
        writer.writeNotNullOrDef("dcmPurgeInstanceRecordsPollingInterval",
                arcDev.getPurgeInstanceRecordsPollingInterval(), null);
        writer.writeNotDef("dcmPurgeInstanceRecordsFetchSize",
                arcDev.getPurgeInstanceRecordsFetchSize(), 100);
        writer.writeNotNullOrDef("dcmQueryRetrieveViewID", arcDev.getQueryRetrieveViewID(), null);
        writer.writeNotNullOrDef("dcmOverwritePolicy", arcDev.getOverwritePolicy(), OverwritePolicy.NEVER);
        writer.writeNotNullOrDef("dcmBulkDataSpoolDirectory",
                arcDev.getBulkDataSpoolDirectory(), ArchiveDeviceExtension.JBOSS_SERVER_TEMP_DIR);
        writer.writeNotEmpty("dcmHideSPSWithStatusFromMWL", arcDev.getHideSPSWithStatusFrom());
        writer.writeNotDef("dcmPersonNameComponentOrderInsensitiveMatching",
                arcDev.isPersonNameComponentOrderInsensitiveMatching(), false);
        writer.writeNotDef("dcmSendPendingCGet", arcDev.isSendPendingCGet(), false);
        writer.writeNotNullOrDef("dcmSendPendingCMoveInterval", arcDev.getSendPendingCMoveInterval(), null);
        writer.writeNotEmpty("dcmWadoSupportedSRClasses", arcDev.getWadoSupportedSRClasses());
        writer.writeNotNullOrDef("dcmWadoSR2HtmlTemplateURI", arcDev.getWadoSR2HtmlTemplateURI(), null);
        writer.writeNotNullOrDef("dcmWadoSR2TextTemplateURI", arcDev.getWadoSR2TextTemplateURI(), null);
        writer.writeNotDef("dcmQueryFetchSize", arcDev.getQueryFetchSize(), 100);
        writer.writeNotDef("dcmQueryMaxNumberOfResults", arcDev.getQueryMaxNumberOfResults(), 0);
        writer.writeNotDef("dcmQidoMaxNumberOfResults", arcDev.getQidoMaxNumberOfResults(), 0);
        writer.writeNotEmpty("dcmFwdMppsDestination", arcDev.getMppsForwardDestinations());
        writer.writeNotEmpty("dcmIanDestination", arcDev.getIanDestinations());
        writer.writeNotNullOrDef("dcmIanDelay", arcDev.getIanDelay(), null);
        writer.writeNotNullOrDef("dcmIanTimeout", arcDev.getIanTimeout(), null);
        writer.writeNotDef("dcmIanOnTimeout", arcDev.isIanOnTimeout(), false);
        writer.writeNotNullOrDef("dcmIanTaskPollingInterval", arcDev.getIanTaskPollingInterval(), null);
        writer.writeNotDef("dcmIanTaskFetchSize", arcDev.getIanTaskFetchSize(), 100);
        writer.writeNotNullOrDef("dcmSpanningCFindSCP", arcDev.getSpanningCFindSCP(), null);
        writer.writeNotEmpty("dcmSpanningCFindSCPRetrieveAET", arcDev.getSpanningCFindSCPRetrieveAETitles());
        writer.writeNotNullOrDef("dcmSpanningCFindSCPPolicy",
                arcDev.getSpanningCFindSCPPolicy(), SpanningCFindSCPPolicy.REPLACE);
        writer.writeNotNullOrDef("dcmFallbackCMoveSCP", arcDev.getFallbackCMoveSCP(), null);
        writer.writeNotNullOrDef("dcmFallbackCMoveSCPDestination", arcDev.getFallbackCMoveSCPDestination(), null);
        writer.writeNotDef("dcmFallbackCMoveSCPRetries", arcDev.getFallbackCMoveSCPRetries(), 0);
        writer.writeNotNullOrDef("dcmFallbackCMoveSCPLeadingCFindSCP", arcDev.getFallbackCMoveSCPLeadingCFindSCP(), null);
        writer.writeNotNullOrDef("dcmAltCMoveSCP", arcDev.getAlternativeCMoveSCP(), null);
        writer.writeNotNullOrDef("dcmExportTaskPollingInterval", arcDev.getExportTaskPollingInterval(), null);
        writer.writeNotDef("dcmExportTaskFetchSize", arcDev.getExportTaskFetchSize(), 5);
        writer.writeNotNullOrDef("dcmPurgeStoragePollingInterval", arcDev.getPurgeStoragePollingInterval(), null);
        writer.writeNotDef("dcmPurgeStorageFetchSize", arcDev.getPurgeStorageFetchSize(), 100);
        writer.writeNotDef("dcmDeleteStudyBatchSize", arcDev.getDeleteStudyBatchSize(), 10);
        writer.writeNotDef("dcmDeletePatientOnDeleteLastStudy", arcDev.isDeletePatientOnDeleteLastStudy(), false);
        writer.writeNotNullOrDef("dcmDeleteRejectedPollingInterval", arcDev.getDeleteRejectedPollingInterval(), null);
        writer.writeNotDef("dcmDeleteRejectedFetchSize", arcDev.getDeleteRejectedFetchSize(), 100);
        writer.writeNotNullOrDef("dcmMaxAccessTimeStaleness", arcDev.getMaxAccessTimeStaleness(), null);
        writer.writeNotNullOrDef("dcmAECacheStaleTimeout", arcDev.getAECacheStaleTimeout(), null);
        writer.writeNotNullOrDef("dcmLeadingCFindSCPQueryCacheStaleTimeout",
                arcDev.getLeadingCFindSCPQueryCacheStaleTimeout(), null);
        writer.writeNotDef("dcmLeadingCFindSCPQueryCacheSize", arcDev.getLeadingCFindSCPQueryCacheSize(), 10);
        writer.writeNotNullOrDef("dcmAuditSpoolDirectory",
                arcDev.getAuditSpoolDirectory(), ArchiveDeviceExtension.JBOSS_SERVER_TEMP_DIR);
        writer.writeNotNullOrDef("dcmAuditPollingInterval", arcDev.getAuditPollingInterval(), null);
        writer.writeNotNullOrDef("dcmAuditAggregateDuration", arcDev.getAuditAggregateDuration(), null);
        writer.writeNotNullOrDef("dcmStowSpoolDirectory",
                arcDev.getStowSpoolDirectory(), ArchiveDeviceExtension.JBOSS_SERVER_TEMP_DIR);
        writer.writeNotNullOrDef("hl7PatientUpdateTemplateURI", arcDev.getPatientUpdateTemplateURI(), null);
        writer.writeNotNullOrDef("hl7ImportReportTemplateURI", arcDev.getImportReportTemplateURI(), null);
        writer.writeNotNullOrDef("hl7ScheduleProcedureTemplateURI", arcDev.getScheduleProcedureTemplateURI(), null);
        writer.writeNotNullOrDef("hl7OutgoingPatientUpdateTemplateURI", arcDev.getOutgoingPatientUpdateTemplateURI(), null);
        writer.writeNotNullOrDef("hl7LogFilePattern", arcDev.getHl7LogFilePattern(), null);
        writer.writeNotNullOrDef("hl7ErrorLogFilePattern", arcDev.getHl7ErrorLogFilePattern(), null);
        writer.writeNotNullOrDef("dcmUnzipVendorDataToURI", arcDev.getUnzipVendorDataToURI(), null);
        writer.writeNotNullOrDef("dcmPurgeQueueMessagePollingInterval",
                arcDev.getPurgeQueueMessagePollingInterval(), null);
        writer.writeNotNullOrDef("dcmWadoSpoolDirectory",
                arcDev.getWadoSpoolDirectory(), ArchiveDeviceExtension.JBOSS_SERVER_TEMP_DIR);
        writer.writeNotNullOrDef("dcmRejectExpiredStudiesPollingInterval",
                arcDev.getRejectExpiredStudiesPollingInterval(), null);
        writer.writeNotNullOrDef("dcmRejectExpiredStudiesPollingStartTime",
                arcDev.getRejectExpiredStudiesPollingStartTime(), null);
        writer.writeNotDef("dcmRejectExpiredStudiesFetchSize", arcDev.getRejectExpiredStudiesFetchSize(), 0);
        writer.writeNotDef("dcmRejectExpiredSeriesFetchSize", arcDev.getRejectExpiredSeriesFetchSize(), 0);
        writer.writeNotNullOrDef("dcmRejectExpiredStudiesAETitle", arcDev.getRejectExpiredStudiesAETitle(), null);
        writer.writeNotNullOrDef("dcmFallbackCMoveSCPStudyOlderThan", arcDev.getFallbackCMoveSCPStudyOlderThan(), null);
        writer.writeNotNullOrDef("dcmStorePermissionServiceURL", arcDev.getStorePermissionServiceURL(), null);
        writer.writeNotNullOrDef("dcmStorePermissionServiceResponsePattern",
                arcDev.getStorePermissionServiceResponsePattern(), null);
        writer.writeNotNullOrDef("dcmStorePermissionCacheStaleTimeout", arcDev.getStorePermissionCacheStaleTimeout(), null);
        writer.writeNotDef("dcmStorePermissionCacheSize", arcDev.getStorePermissionCacheSize(), 10);
        writer.writeNotNullOrDef("dcmMergeMWLCacheStaleTimeout",
                arcDev.getMergeMWLCacheStaleTimeout(), null);
        writer.writeNotDef("dcmMergeMWLCacheSize",
                arcDev.getMergeMWLCacheSize(), 10);
        writer.writeNotDef("dcmStoreUpdateDBMaxRetries", arcDev.getStoreUpdateDBMaxRetries(), 1);
        writer.writeNotDef("dcmStoreUpdateDBMaxRetryDelay", arcDev.getStoreUpdateDBMaxRetryDelay(), 1000);
        writer.writeNotNullOrDef("dcmAllowRejectionForDataRetentionPolicyExpired",
                arcDev.getAllowRejectionForDataRetentionPolicyExpired(),
                AllowRejectionForDataRetentionPolicyExpired.EXPIRED_UNSET);
        writer.writeNotNullOrDef("dcmAcceptMissingPatientID", arcDev.getAcceptMissingPatientID(), AcceptMissingPatientID.CREATE);
        writer.writeNotNullOrDef("dcmAllowDeleteStudyPermanently", arcDev.getAllowDeleteStudyPermanently(), null);
        writer.writeNotNullOrDef("dcmStorePermissionServiceExpirationDatePattern",
                arcDev.getStorePermissionServiceExpirationDatePattern(), null);
        writer.writeNotNullOrDef("dcmShowPatientInfoInSystemLog",
                arcDev.getShowPatientInfoInSystemLog(), ShowPatientInfo.PLAIN_TEXT);
        writer.writeNotNullOrDef("dcmShowPatientInfoInAuditLog",
                arcDev.getShowPatientInfoInAuditLog(), ShowPatientInfo.PLAIN_TEXT);
        writer.writeNotNullOrDef("dcmPurgeStgCmtCompletedDelay", arcDev.getPurgeStgCmtCompletedDelay(), null);
        writer.writeNotNullOrDef("dcmPurgeStgCmtPollingInterval", arcDev.getPurgeStgCmtPollingInterval(), null);
        writer.writeNotNullOrDef("dcmDefaultCharacterSet", arcDev.getDefaultCharacterSet(), null);
        writer.writeNotNullOrDef("dcmStorePermissionServiceErrorCommentPattern",
                arcDev.getStorePermissionServiceErrorCommentPattern(), null);
        writer.writeNotNullOrDef("dcmStorePermissionServiceErrorCodePattern",
                arcDev.getStorePermissionServiceErrorCodePattern(), null);
        writer.writeNotEmpty("dcmRetrieveAET", arcDev.getRetrieveAETitles());
        writer.writeNotNullOrDef("dcmExternalRetrieveAEDestination", arcDev.getExternalRetrieveAEDestination(), null);
        writer.writeNotNullOrDef("dcmXDSiImagingDocumentSourceAETitle", arcDev.getXDSiImagingDocumentSourceAETitle(), null);
        writer.writeNotNullOrDef("dcmRemapRetrieveURL", arcDev.getRemapRetrieveURL(), null);
        writer.writeNotDef("dcmValidateCallingAEHostname", arcDev.isValidateCallingAEHostname(), false);
        writer.writeNotNullOrDef("hl7PSUSendingApplication", arcDev.getHl7PSUSendingApplication(), null);
        writer.writeNotEmpty("hl7PSUReceivingApplication", arcDev.getHl7PSUReceivingApplications());
        writer.writeNotNullOrDef("hl7PSUDelay", arcDev.getHl7PSUDelay(), null);
        writer.writeNotNullOrDef("hl7PSUTimeout", arcDev.getHl7PSUTimeout(), null);
        writer.writeNotDef("hl7PSUOnTimeout", arcDev.isHl7PSUOnTimeout(), false);
        writer.writeNotNullOrDef("hl7PSUTaskPollingInterval", arcDev.getHl7PSUTaskPollingInterval(), null);
        writer.writeNotDef("hl7PSUTaskFetchSize", arcDev.getHl7PSUTaskFetchSize(), 100);
        writer.writeNotDef("hl7PSUMWL", arcDev.isHl7PSUMWL(), false);
        writer.writeNotNullOrDef("dcmAcceptConflictingPatientID",
                arcDev.getAcceptConflictingPatientID(), AcceptConflictingPatientID.MERGED);
        writer.writeNotNullOrDef("dcmAuditRecordRepositoryURL", arcDev.getAuditRecordRepositoryURL(), null);
        writer.writeNotNullOrDef("dcmElasticSearchURL", arcDev.getElasticSearchURL(), null);
        writer.writeNotNullOrDef("dcmAudit2JsonFhirTemplateURI", arcDev.getAudit2JsonFhirTemplateURI(), null);
        writer.writeNotNullOrDef("dcmAudit2XmlFhirTemplateURI", arcDev.getAudit2XmlFhirTemplateURI(), null);
        writer.writeNotNullOrDef("dcmCopyMoveUpdatePolicy", arcDev.getCopyMoveUpdatePolicy(), null);
        writer.writeNotNullOrDef("dcmLinkMWLEntryUpdatePolicy", arcDev.getLinkMWLEntryUpdatePolicy(), null);
        writer.writeNotDef("hl7TrackChangedPatientID", arcDev.isHl7TrackChangedPatientID(), true);
        writer.writeNotNullOrDef("dcmInvokeImageDisplayPatientURL", arcDev.getInvokeImageDisplayPatientURL(), null);
        writer.writeNotNullOrDef("dcmInvokeImageDisplayStudyURL", arcDev.getInvokeImageDisplayStudyURL(), null);
        writer.writeNotNullOrDef("hl7ADTSendingApplication", arcDev.getHl7ADTSendingApplication(), null);
        writer.writeNotEmpty("hl7ADTReceivingApplication", arcDev.getHl7ADTReceivingApplication());
        writer.writeNotNullOrDef("hl7ScheduledProtocolCodeInOrder",
                arcDev.getHl7ScheduledProtocolCodeInOrder(), ScheduledProtocolCodeInOrder.OBR_4_4);
        writer.writeNotNullOrDef("hl7ScheduledStationAETInOrder", arcDev.getHl7ScheduledStationAETInOrder(), null);
        writer.writeNotEmpty("hl7NoPatientCreateMessageType", arcDev.getHl7NoPatientCreateMessageTypes());
        writer.writeNotNullOrDef("dcmAuditUnknownStudyInstanceUID",
                arcDev.getAuditUnknownStudyInstanceUID(), ArchiveDeviceExtension.AUDIT_UNKNOWN_STUDY_INSTANCE_UID);
        writer.writeNotNullOrDef("dcmAuditUnknownPatientID",
                arcDev.getAuditUnknownPatientID(), ArchiveDeviceExtension.AUDIT_UNKNOWN_PATIENT_ID);
        writer.writeNotDef("dcmAuditSoftwareConfigurationVerbose", arcDev.isAuditSoftwareConfigurationVerbose(), false);
        writer.writeNotDef("hl7UseNullValue", arcDev.isHl7UseNullValue(), false);
        writer.writeNotDef("dcmQueueTasksFetchSize", arcDev.getQueueTasksFetchSize(), 100);
<<<<<<< HEAD
        writer.writeNotNullOrDef("dcmRejectionNoteStorageAET",
                arcDev.getRejectionNoteStorageAET(), null);
=======
        writer.writeNotEmpty("dcmXRoadProperty", descriptorProperties(arcDev.getXRoadProperties()));
>>>>>>> dfe9b14b
        writeAttributeFilters(writer, arcDev);
        writeStorageDescriptor(writer, arcDev.getStorageDescriptors());
        writeQueryRetrieveView(writer, arcDev.getQueryRetrieveViews());
        writeQueue(writer, arcDev.getQueueDescriptors());
        writeExporterDescriptor(writer, arcDev.getExporterDescriptors());
        writeExportRule(writer, arcDev.getExportRules());
        writeArchiveCompressionRules(writer, arcDev.getCompressionRules());
        writeStoreAccessControlIDRules(writer, arcDev.getStoreAccessControlIDRules());
        writeArchiveAttributeCoercion(writer, arcDev.getAttributeCoercions());
        writeRejectionNote(writer, arcDev.getRejectionNotes());
        writeStudyRetentionPolicy(writer, arcDev.getStudyRetentionPolicies());
        writeIDGenerators(writer, arcDev);
        writeHL7ForwardRules(writer, arcDev.getHL7ForwardRules());
        writeRSForwardRules(writer, arcDev.getRSForwardRules());
        writeAttributeSet(writer, arcDev);
        writeScheduledStations(writer, arcDev.getHL7OrderScheduledStations());
        writeHL7OrderSPSStatus(writer, arcDev.getHL7OrderSPSStatuses());
        writer.writeEnd();
    }

    private void writeAttributeFilters(JsonWriter writer, ArchiveDeviceExtension arcDev) {
        writer.writeStartArray("dcmAttributeFilter");
        for (Map.Entry<Entity, AttributeFilter> entry : arcDev.getAttributeFilters().entrySet()) {
            writeAttributeFilter(writer, entry.getKey(), entry.getValue());
        }
        writer.writeEnd();
    }

    private void writeAttributeSet(JsonWriter writer, ArchiveDeviceExtension arcDev) {
        writer.writeStartArray("dcmAttributeSet");
        for (Map<String, AttributeSet> map : arcDev.getAttributeSet().values()) {
            for (AttributeSet attributeSet : map.values()) {
                writeAttributeSet(writer, attributeSet);
            }
        }
        writer.writeEnd();
    }

    public void writeAttributeFilter(JsonWriter writer, Entity entity, AttributeFilter attributeFilter) {
        writer.writeStartObject();
        writer.writeNotNullOrDef("dcmEntity", entity.name(), null);
        writer.writeNotEmpty("dcmTag", TagUtils.toHexStrings(attributeFilter.getSelection()));
        writer.writeNotNullOrDef("dcmCustomAttribute1", attributeFilter.getCustomAttribute1(), null);
        writer.writeNotNullOrDef("dcmCustomAttribute2", attributeFilter.getCustomAttribute2(), null);
        writer.writeNotNullOrDef("dcmCustomAttribute3", attributeFilter.getCustomAttribute3(), null);
        writer.writeNotNullOrDef("dcmAttributeUpdatePolicy",
                attributeFilter.getAttributeUpdatePolicy(), null);
        writer.writeEnd();
    }

    private void writeAttributeSet(JsonWriter writer, AttributeSet attributeSet) {
        writer.writeStartObject();
        writer.writeNotNullOrDef("dcmAttributeSetType", attributeSet.getType(), null);
        writer.writeNotNullOrDef("dcmAttributeSetID", attributeSet.getID(), null);
        writer.writeNotNullOrDef("dicomDescription", attributeSet.getDescription(), null);
        writer.writeNotNullOrDef("dcmAttributeSetTitle", attributeSet.getTitle(), null);
        writer.writeNotDef("dcmAttributeSetNumber", attributeSet.getNumber(), 0);
        writer.writeNotDef("dicomInstalled", attributeSet.isInstalled(), true);
        writer.writeNotEmpty("dcmProperty", descriptorProperties(attributeSet.getProperties()));
        writer.writeNotEmpty("dcmTag", TagUtils.toHexStrings(attributeSet.getSelection()));
        writer.writeEnd();
    }

    private void writeStorageDescriptor(JsonWriter writer, Collection<StorageDescriptor> storageDescriptorList) {
        writer.writeStartArray("dcmStorage");
        for (StorageDescriptor st : storageDescriptorList) {
            writer.writeStartObject();
            writer.writeNotNullOrDef("dcmStorageID", st.getStorageID(), null);
            writer.writeNotNullOrDef("dcmURI", st.getStorageURIStr(), null);
            writer.writeNotNullOrDef("dcmDigestAlgorithm", st.getDigestAlgorithm(), null);
            writer.writeNotNullOrDef("dcmInstanceAvailability", st.getInstanceAvailability(), Availability.ONLINE);
            writer.writeNotDef("dcmReadOnly", st.isReadOnly(), false);
            writer.writeNotNullOrDef("dcmStorageThreshold", st.getStorageThreshold(), null);
            writer.writeNotEmpty("dcmDeleterThreshold", st.getDeleterThresholdsAsStrings());
            writer.writeNotEmpty("dcmProperty", descriptorProperties(st.getProperties()));
            writer.writeNotNullOrDef("dcmExternalRetrieveAET", st.getExternalRetrieveAETitle(), null);
            writer.writeEnd();
        }
        writer.writeEnd();
    }

    private String[] descriptorProperties(Map<String, ?> props) {
        String[] ss = new String[props.size()];
        int i = 0;
        for (Map.Entry<String, ?> entry : props.entrySet())
            ss[i++] = entry.getKey() + '=' + entry.getValue();
        return ss;
    }

    private void writeQueryRetrieveView(JsonWriter writer, Collection<QueryRetrieveView> queryRetrieveViewList) {
        writer.writeStartArray("dcmQueryRetrieveView");
        for (QueryRetrieveView qrv : queryRetrieveViewList) {
            writer.writeStartObject();
            writer.writeNotNullOrDef("dcmQueryRetrieveViewID", qrv.getViewID(), null);
            writer.writeNotEmpty("dcmShowInstancesRejectedByCode", qrv.getShowInstancesRejectedByCodes());
            writer.writeNotEmpty("dcmHideRejectionNoteWithCode", qrv.getHideRejectionNotesWithCodes());
            writer.writeNotDef("dcmHideNotRejectedInstances", qrv.isHideNotRejectedInstances(), false);
            writer.writeEnd();
        }
        writer.writeEnd();
    }

    private void writeQueue(JsonWriter writer, Collection<QueueDescriptor> queueDescriptorsList) {
        writer.writeStartArray("dcmQueue");
        for (QueueDescriptor qd : queueDescriptorsList) {
            writer.writeStartObject();
            writer.writeNotNullOrDef("dcmQueueName", qd.getQueueName(), null);
            writer.writeNotNullOrDef("dcmJndiName", qd.getJndiName(), null);
            writer.writeNotNullOrDef("dicomDescription", qd.getDescription(), null);
            writer.writeNotDef("dcmMaxRetries", qd.getMaxRetries(), 0);
            writer.writeNotNullOrDef("dcmRetryDelay", qd.getRetryDelay(), QueueDescriptor.DEFAULT_RETRY_DELAY);
            writer.writeNotNullOrDef("dcmMaxRetryDelay", qd.getMaxRetryDelay(), null);
            writer.writeNotDef("dcmRetryDelayMultiplier", qd.getRetryDelayMultiplier(), 100);
            writer.writeNotDef("dcmRetryOnWarning", qd.isRetryOnWarning(), false);
            writer.writeNotNullOrDef("dcmPurgeQueueMessageCompletedDelay", qd.getPurgeQueueMessageCompletedDelay(), null);
            writer.writeNotDef("dcmMaxQueueSize", qd.getMaxQueueSize(), 0);
            writer.writeEnd();
        }
        writer.writeEnd();
    }

    private void writeExporterDescriptor (JsonWriter writer, Collection<ExporterDescriptor> exportDescriptorList) {
        writer.writeStartArray("dcmExporter");
        for (ExporterDescriptor ed : exportDescriptorList) {
            writer.writeStartObject();
            writer.writeNotNullOrDef("dcmExporterID", ed.getExporterID(), null);
            writer.writeNotNullOrDef("dcmURI", ed.getExportURI(), null);
            writer.writeNotNullOrDef("dcmQueueName", ed.getQueueName(), null);
            writer.writeNotNullOrDef("dicomDescription", ed.getDescription(), null);
            writer.writeNotNullOrDef("dicomAETitle", ed.getAETitle(), null);
            writer.writeNotNullOrDef("dcmStgCmtSCP", ed.getStgCmtSCPAETitle(), null);
            writer.writeNotEmpty("dcmIanDestination", ed.getIanDestinations());
            writer.writeNotEmpty("dcmRetrieveAET", ed.getRetrieveAETitles());
            writer.writeNotNullOrDef("dcmRetrieveLocationUID", ed.getRetrieveLocationUID(), null);
            writer.writeNotNullOrDef("dcmInstanceAvailability", ed.getInstanceAvailability(), Availability.ONLINE);
            writer.writeNotEmpty("dcmSchedule", ed.getSchedules());
            writer.writeNotEmpty("dcmProperty", descriptorProperties(ed.getProperties()));
            writer.writeNotDef("dcmExportPriority", ed.getPriority(), 4);
            writer.writeEnd();
        }
        writer.writeEnd();
    }

    private void writeExportRule(JsonWriter writer, Collection<ExportRule> exportRuleList) {
        writer.writeStartArray("dcmExportRule");
        for (ExportRule er : exportRuleList) {
            writer.writeStartObject();
            writer.writeNotNullOrDef("cn", er.getCommonName(), null);
            writer.writeNotNullOrDef("dcmEntity", er.getEntity(), null);
            writer.writeNotEmpty("dcmExporterID", er.getExporterIDs());
            writer.writeNotEmpty("dcmProperty", toStrings(er.getConditions().getMap()));
            writer.writeNotEmpty("dcmSchedule", er.getSchedules());
            writer.writeNotNullOrDef("dcmDuration", er.getExportDelay(), null);
            writer.writeNotDef("dcmExportPreviousEntity", er.isExportPreviousEntity(), false);
            writer.writeEnd();
        }
        writer.writeEnd();
    }

    private void writeArchiveCompressionRules(
            JsonWriter writer, Collection<ArchiveCompressionRule> archiveCompressionRuleList) {
        writer.writeStartArray("dcmArchiveCompressionRule");
        for (ArchiveCompressionRule acr : archiveCompressionRuleList) {
            writer.writeStartObject();
            writer.writeNotNullOrDef("cn", acr.getCommonName(), null);
            writer.writeNotNullOrDef("dicomTransferSyntax", acr.getTransferSyntax(), null);
            writer.writeNotDef("dcmRulePriority", acr.getPriority(), 0);
            writer.writeNotEmpty("dcmProperty", toStrings(acr.getConditions().getMap()));
            writer.writeNotEmpty("dcmImageWriteParam", acr.getImageWriteParams());
            writer.writeEnd();
        }
        writer.writeEnd();
    }

    private void writeStoreAccessControlIDRules(JsonWriter writer, Collection<StoreAccessControlIDRule> rules) {
        writer.writeStartArray("dcmStoreAccessControlIDRule");
        for (StoreAccessControlIDRule acr : rules) {
            writer.writeStartObject();
            writer.writeNotNullOrDef("cn", acr.getCommonName(), null);
            writer.writeNotNullOrDef("dcmStoreAccessControlID", acr.getStoreAccessControlID(), null);
            writer.writeNotDef("dcmRulePriority", acr.getPriority(), 0);
            writer.writeNotEmpty("dcmProperty", toStrings(acr.getConditions().getMap()));
            writer.writeEnd();
        }
        writer.writeEnd();
    }

    private static String[] toStrings(Map<String, ?> props) {
        String[] ss = new String[props.size()];
        int i = 0;
        for (Map.Entry<String, ?> entry : props.entrySet())
            ss[i++] = entry.getKey() + '=' + entry.getValue();
        return ss;
    }

    private void writeArchiveAttributeCoercion(
            JsonWriter writer, Collection<ArchiveAttributeCoercion> archiveAttributeCoercionList) {
        writer.writeStartArray("dcmArchiveAttributeCoercion");
        for (ArchiveAttributeCoercion aac : archiveAttributeCoercionList) {
            writer.writeStartObject();
            writer.writeNotNullOrDef("cn", aac.getCommonName(), null);
            writer.writeNotNullOrDef("dcmDIMSE", aac.getDIMSE(), null);
            writer.writeNotNullOrDef("dicomTransferRole", aac.getRole(), null);
            writer.writeNotDef("dcmRulePriority", aac.getPriority(), 0);
            writer.writeNotEmpty("dcmAETitle", aac.getAETitles());
            writer.writeNotEmpty("dcmHostname", aac.getHostNames());
            writer.writeNotEmpty("dcmSOPClass", aac.getSOPClasses());
            writer.writeNotDef("dcmNoKeywords", aac.isNoKeywords(), false);
            writer.writeNotNullOrDef("dcmURI", aac.getXSLTStylesheetURI(), null);
            writer.writeNotNullOrDef("dcmLeadingCFindSCP", aac.getLeadingCFindSCP(), null);
            writer.writeNotNullOrDef("dcmMergeMWLMatchingKey", aac.getMergeMWLMatchingKey(), null);
            writer.writeNotNullOrDef("dcmMergeMWLTemplateURI", aac.getMergeMWLTemplateURI(), null);
            writer.writeNotNullOrDef("dcmAttributeUpdatePolicy", aac.getAttributeUpdatePolicy(), null);
            writer.writeNotEmpty("dcmNullifyTag", TagUtils.toHexStrings(aac.getNullifyTags()));
            writer.writeNotNullOrDef("dcmSupplementFromDeviceName", deviceNameOf(aac.getSupplementFromDevice()), null);
            writer.writeEnd();
        }
        writer.writeEnd();
    }

    private static String deviceNameOf(Device device) {
        return device != null ? device.getDeviceName() : null;
    }

    private void writeRejectionNote(JsonWriter writer, Collection<RejectionNote> rejectionNoteList) {
        writer.writeStartArray("dcmRejectionNote");
        for (RejectionNote rn : rejectionNoteList) {
            writer.writeStartObject();
            writer.writeNotNullOrDef("dcmRejectionNoteLabel", rn.getRejectionNoteLabel(), null);
            writer.writeNotNullOrDef("dcmRejectionNoteType", rn.getRejectionNoteType(), null);
            writer.writeNotNullOrDef("dcmRejectionNoteCode", rn.getRejectionNoteCode(), null);
            writer.writeNotNullOrDef("dcmAcceptPreviousRejectedInstance",
                    rn.getAcceptPreviousRejectedInstance(), RejectionNote.AcceptPreviousRejectedInstance.REJECT);
            writer.writeNotEmpty("dcmOverwritePreviousRejection", rn.getOverwritePreviousRejection());
            writer.writeNotNullOrDef("dcmDeleteRejectedInstanceDelay", rn.getDeleteRejectedInstanceDelay(), null);
            writer.writeNotNullOrDef("dcmDeleteRejectionNoteDelay", rn.getDeleteRejectionNoteDelay(), null);
            writer.writeEnd();
        }
        writer.writeEnd();
    }

    private void writeStudyRetentionPolicy(
            JsonWriter writer, Collection<StudyRetentionPolicy> studyRetentionPolicies) {
        writer.writeStartArray("dcmStudyRetentionPolicy");
        for (StudyRetentionPolicy srp : studyRetentionPolicies) {
            writer.writeStartObject();
            writer.writeNotNullOrDef("cn", srp.getCommonName(), null);
            writer.writeNotNullOrDef("dcmRetentionPeriod", srp.getRetentionPeriod(), null);
            writer.writeNotDef("dcmRulePriority", srp.getPriority(), 0);
            writer.writeNotEmpty("dcmProperty", toStrings(srp.getConditions().getMap()));
            writer.writeNotDef("dcmExpireSeriesIndividually", srp.isExpireSeriesIndividually(), false);
            writer.writeEnd();
        }
        writer.writeEnd();
    }

    static void writeHL7ForwardRules(JsonWriter writer, Collection<HL7ForwardRule> rules) {
        writer.writeStartArray("hl7ForwardRule");
        for (HL7ForwardRule rule : rules) {
            writer.writeStartObject();
            writer.writeNotNullOrDef("cn", rule.getCommonName(), null);
            writer.writeNotEmpty("hl7FwdApplicationName", rule.getDestinations());
            writer.writeNotEmpty("dcmProperty", toStrings(rule.getConditions().getMap()));
            writer.writeEnd();
        }
        writer.writeEnd();
    }

    static void writeScheduledStations(JsonWriter writer, Collection<HL7OrderScheduledStation> stations) {
        writer.writeStartArray("hl7OrderScheduledStation");
        for (HL7OrderScheduledStation station : stations) {
            writer.writeStartObject();
            writer.writeNotNullOrDef("cn", station.getCommonName(), null);
            writer.writeNotNullOrDef("hl7OrderScheduledStationDeviceName", deviceNameOf(station.getDevice()), null);
            writer.writeNotDef("dcmRulePriority", station.getPriority(), 0);
            writer.writeNotEmpty("dcmProperty", toStrings(station.getConditions().getMap()));
            writer.writeEnd();
        }
        writer.writeEnd();
    }

    static void writeHL7OrderSPSStatus(JsonWriter writer, Map<SPSStatus, HL7OrderSPSStatus> hl7OrderSPSStatusMap) {
        writer.writeStartArray("hl7OrderSPSStatus");
        for (Map.Entry<SPSStatus, HL7OrderSPSStatus> entry : hl7OrderSPSStatusMap.entrySet()) {
            writer.writeStartObject();
            writer.writeNotNullOrDef("dcmSPSStatus", entry.getKey(), null);
            writer.writeNotEmpty("hl7OrderControlStatus", entry.getValue().getOrderControlStatusCodes());
            writer.writeEnd();
        }
        writer.writeEnd();
    }

    private static void writeRSForwardRules(JsonWriter writer, Collection<RSForwardRule> rules) {
        writer.writeStartArray("dcmRSForwardRule");
        for (RSForwardRule rule : rules) {
            writer.writeStartObject();
            writer.writeNotNullOrDef("cn", rule.getCommonName(), null);
            writer.writeNotNullOrDef("dcmURI", rule.getBaseURI(), null);
            writer.writeNotEmpty("dcmRSOperation", rule.getRSOperations());
            writer.writeEnd();
        }
        writer.writeEnd();
    }

    private void writeIDGenerators(JsonWriter writer, ArchiveDeviceExtension arcDev) {
        writer.writeStartArray("dcmIDGenerator");
        for (IDGenerator generator : arcDev.getIDGenerators().values()) {
             writeIDGenerator(writer, generator);
        }
        writer.writeEnd();
    }

    private void writeIDGenerator(JsonWriter writer, IDGenerator generator) {
        writer.writeStartObject();
        writer.writeNotNullOrDef("dcmIDGeneratorName", generator.getName(), null);
        writer.writeNotNullOrDef("dcmIDGeneratorFormat", generator.getFormat(), null);
        writer.writeNotDef("dcmIDGeneratorInitialValue", generator.getInitialValue(), 1);
        writer.writeEnd();
    }

    @Override
    protected void storeTo(ApplicationEntity ae, JsonWriter writer) {
        ArchiveAEExtension arcAE = ae.getAEExtension(ArchiveAEExtension.class);
        if (arcAE == null)
            return;

        writer.writeStartObject("dcmArchiveNetworkAE");
        writer.writeNotEmpty("dcmObjectStorageID", arcAE.getObjectStorageIDs());
        writer.writeNotDef("dcmObjectStorageCount", arcAE.getObjectStorageCount(), 1);
        writer.writeNotEmpty("dcmMetadataStorageID", arcAE.getMetadataStorageIDs());
        writer.writeNotNullOrDef("dcmSeriesMetadataDelay", arcAE.getSeriesMetadataDelay(), null);
        writer.writeNotNullOrDef("dcmPurgeInstanceRecordsDelay", arcAE.getPurgeInstanceRecordsDelay(), null);
        writer.writeNotNullOrDef("dcmStoreAccessControlID", arcAE.getStoreAccessControlID(), null);
        writer.writeNotEmpty("dcmAccessControlID", arcAE.getAccessControlIDs());
        writer.writeNotNullOrDef("dcmOverwritePolicy", arcAE.getOverwritePolicy(), null);
        writer.writeNotNullOrDef("dcmQueryRetrieveViewID", arcAE.getQueryRetrieveViewID(), null);
        writer.writeNotNullOrDef("dcmBulkDataSpoolDirectory", arcAE.getBulkDataSpoolDirectory(), null);
        writer.writeNotEmpty("dcmHideSPSWithStatusFromMWL", arcAE.getHideSPSWithStatusFromMWL());
        writer.writeNotNull("dcmPersonNameComponentOrderInsensitiveMatching",
                arcAE.getPersonNameComponentOrderInsensitiveMatching());
        writer.writeNotNull("dcmSendPendingCGet", arcAE.getSendPendingCGet());
        writer.writeNotNullOrDef("dcmSendPendingCMoveInterval", arcAE.getSendPendingCMoveInterval(), null);
        writer.writeNotNullOrDef("dcmWadoSR2HtmlTemplateURI", arcAE.getWadoSR2HtmlTemplateURI(), null);
        writer.writeNotNullOrDef("dcmWadoSR2TextTemplateURI", arcAE.getWadoSR2TextTemplateURI(), null);
        writer.writeNotNull("dcmQueryMaxNumberOfResults", arcAE.getQueryMaxNumberOfResults());
        writer.writeNotNull("dcmQidoMaxNumberOfResults", arcAE.getQidoMaxNumberOfResults());
        writer.writeNotEmpty("dcmFwdMppsDestination", arcAE.getMppsForwardDestinations());
        writer.writeNotEmpty("dcmIanDestination", arcAE.getIanDestinations());
        writer.writeNotNullOrDef("dcmIanDelay", arcAE.getIanDelay(), null);
        writer.writeNotNullOrDef("dcmIanTimeout", arcAE.getIanTimeout(), null);
        writer.writeNotNull("dcmIanOnTimeout", arcAE.getIanOnTimeout());
        writer.writeNotNullOrDef("dcmSpanningCFindSCP", arcAE.getSpanningCFindSCP(), null);
        writer.writeNotEmpty("dcmSpanningCFindSCPRetrieveAET", arcAE.getSpanningCFindSCPRetrieveAETitles());
        writer.writeNotNullOrDef("dcmSpanningCFindSCPPolicy", arcAE.getSpanningCFindSCPPolicy(), null);
        writer.writeNotNullOrDef("dcmFallbackCMoveSCP", arcAE.getFallbackCMoveSCP(), null);
        writer.writeNotNullOrDef("dcmFallbackCMoveSCPDestination", arcAE.getFallbackCMoveSCPDestination(), null);
        writer.writeNotNull("dcmFallbackCMoveSCPRetries", arcAE.getFallbackCMoveSCPRetries());
        writer.writeNotNullOrDef("dcmFallbackCMoveSCPLeadingCFindSCP", arcAE.getFallbackCMoveSCPLeadingCFindSCP(), null);
        writer.writeNotNullOrDef("dcmAltCMoveSCP", arcAE.getAlternativeCMoveSCP(), null);
        writer.writeNotNullOrDef("dcmFallbackCMoveSCPStudyOlderThan", arcAE.getFallbackCMoveSCPStudyOlderThan(), null);
        writer.writeNotNullOrDef("dcmStorePermissionServiceURL", arcAE.getStorePermissionServiceURL(), null);
        writer.writeNotNullOrDef("dcmStorePermissionServiceResponsePattern",
                arcAE.getStorePermissionServiceResponsePattern(), null);
        writer.writeNotNullOrDef("dcmAllowRejectionForDataRetentionPolicyExpired",
                arcAE.getAllowRejectionForDataRetentionPolicyExpired(), null);
        writer.writeNotEmpty("dcmAcceptedUserRole", arcAE.getAcceptedUserRoles());
        writer.writeNotNullOrDef("dcmAcceptMissingPatientID", arcAE.getAcceptMissingPatientID(), null);
        writer.writeNotNullOrDef("dcmAllowDeleteStudyPermanently", arcAE.getAllowDeleteStudyPermanently(), null);
        writer.writeNotNullOrDef("dcmStorePermissionServiceExpirationDatePattern",
                arcAE.getStorePermissionServiceExpirationDatePattern(), null);
        writer.writeNotNullOrDef("dcmDefaultCharacterSet", arcAE.getDefaultCharacterSet(), null);
        writer.writeNotNullOrDef("dcmStorePermissionServiceErrorCommentPattern",
                arcAE.getStorePermissionServiceErrorCommentPattern(), null);
        writer.writeNotNullOrDef("dcmStorePermissionServiceErrorCodePattern",
                arcAE.getStorePermissionServiceErrorCodePattern(), null);
        writer.writeNotEmpty("dcmRetrieveAET", arcAE.getRetrieveAETitles());
        writer.writeNotNullOrDef("dcmExternalRetrieveAEDestination",
                arcAE.getExternalRetrieveAEDestination(), null);
        writer.writeNotEmpty("dcmAcceptedMoveDestination", arcAE.getAcceptedMoveDestinations());
        writer.writeNotNull("dcmValidateCallingAEHostname", arcAE.getValidateCallingAEHostname());
        writer.writeNotNullOrDef("hl7PSUSendingApplication", arcAE.getHl7PSUSendingApplication(), null);
        writer.writeNotEmpty("hl7PSUReceivingApplication", arcAE.getHl7PSUReceivingApplications());
        writer.writeNotNullOrDef("hl7PSUDelay", arcAE.getHl7PSUDelay(), null);
        writer.writeNotNullOrDef("hl7PSUTimeout", arcAE.getHl7PSUTimeout(), null);
        writer.writeNotNull("hl7PSUOnTimeout", arcAE.getHl7PSUOnTimeout());
        writer.writeNotNull("hl7PSUMWL", arcAE.getHl7PSUMWL());
        writer.writeNotNullOrDef("dcmAcceptConflictingPatientID", arcAE.getAcceptConflictingPatientID(), null);
        writer.writeNotNullOrDef("dcmCopyMoveUpdatePolicy", arcAE.getCopyMoveUpdatePolicy(), null);
        writer.writeNotNullOrDef("dcmLinkMWLEntryUpdatePolicy", arcAE.getLinkMWLEntryUpdatePolicy(), null);
        writer.writeNotNullOrDef("dcmInvokeImageDisplayPatientURL", arcAE.getInvokeImageDisplayPatientURL(), null);
        writer.writeNotNullOrDef("dcmInvokeImageDisplayStudyURL", arcAE.getInvokeImageDisplayStudyURL(), null);
        writeExportRule(writer, arcAE.getExportRules());
        writeArchiveCompressionRules(writer, arcAE.getCompressionRules());
        writeStoreAccessControlIDRules(writer, arcAE.getStoreAccessControlIDRules());
        writeArchiveAttributeCoercion(writer, arcAE.getAttributeCoercions());
        writeStudyRetentionPolicy(writer, arcAE.getStudyRetentionPolicies());
        writeRSForwardRules(writer, arcAE.getRSForwardRules());
        writer.writeEnd();
    }

    @Override
    public boolean loadDeviceExtension(Device device, JsonReader reader, ConfigurationDelegate config)
            throws ConfigurationException {
        if (!reader.getString().equals("dcmArchiveDevice"))
            return false;

        reader.next();
        reader.expect(JsonParser.Event.START_OBJECT);
        ArchiveDeviceExtension arcDev = new ArchiveDeviceExtension();
        loadFrom(arcDev, reader, device.listConnections(), config);
        device.addDeviceExtension(arcDev);
        reader.expect(JsonParser.Event.END_OBJECT);
        return true;
    }

    private void loadFrom(ArchiveDeviceExtension arcDev, JsonReader reader, List<Connection> conns,
                          ConfigurationDelegate config) throws ConfigurationException {
        while (reader.next() == JsonParser.Event.KEY_NAME) {
            switch (reader.getString()) {
                case "dcmFuzzyAlgorithmClass":
                    arcDev.setFuzzyAlgorithmClass(reader.stringValue());
                    break;
                case "dcmSeriesMetadataStorageID":
                    arcDev.setSeriesMetadataStorageIDs(reader.stringArray());
                    break;
                case "dcmSeriesMetadataDelay":
                    arcDev.setSeriesMetadataDelay(Duration.parse(reader.stringValue()));
                    break;
                case "dcmSeriesMetadataPollingInterval":
                    arcDev.setSeriesMetadataPollingInterval(Duration.parse(reader.stringValue()));
                    break;
                case "dcmSeriesMetadataFetchSize":
                    arcDev.setSeriesMetadataFetchSize(reader.intValue());
                    break;
                case "dcmPurgeInstanceRecordsDelay":
                    arcDev.setPurgeInstanceRecordsDelay(Duration.parse(reader.stringValue()));
                    break;
                case "dcmPurgeInstanceRecordsPollingInterval":
                    arcDev.setPurgeInstanceRecordsPollingInterval(Duration.parse(reader.stringValue()));
                    break;
                case "dcmPurgeInstanceRecordsFetchSize":
                    arcDev.setPurgeInstanceRecordsFetchSize(reader.intValue());
                    break;
                case "dcmOverwritePolicy":
                    arcDev.setOverwritePolicy(OverwritePolicy.valueOf(reader.stringValue()));
                    break;
                case "dcmQueryRetrieveViewID":
                    arcDev.setQueryRetrieveViewID(reader.stringValue());
                    break;
                case "dcmBulkDataSpoolDirectory":
                    arcDev.setBulkDataSpoolDirectory(reader.stringValue());
                    break;
                case "dcmHideSPSWithStatusFromMWL":
                    arcDev.setHideSPSWithStatusFrom(enumArray(SPSStatus.class, reader.stringArray()));
                    break;
                case "dcmPersonNameComponentOrderInsensitiveMatching":
                    arcDev.setPersonNameComponentOrderInsensitiveMatching(reader.booleanValue());
                    break;
                case "dcmSendPendingCGet":
                    arcDev.setSendPendingCGet(reader.booleanValue());
                    break;
                case "dcmSendPendingCMoveInterval":
                    arcDev.setSendPendingCMoveInterval(Duration.parse(reader.stringValue()));
                    break;
                case "dcmWadoSupportedSRClasses":
                    arcDev.setWadoSupportedSRClasses(reader.stringArray());
                    break;
                case "dcmWadoSR2HtmlTemplateURI":
                    arcDev.setWadoSR2HtmlTemplateURI(reader.stringValue());
                    break;
                case "dcmWadoSR2TextTemplateURI":
                    arcDev.setWadoSR2TextTemplateURI(reader.stringValue());
                    break;
                case "dcmQueryFetchSize":
                    arcDev.setQueryFetchSize(reader.intValue());
                    break;
                case "dcmQueryMaxNumberOfResults":
                    arcDev.setQueryMaxNumberOfResults(reader.intValue());
                    break;
                case "dcmQidoMaxNumberOfResults":
                    arcDev.setQidoMaxNumberOfResults(reader.intValue());
                    break;
                case "dcmFwdMppsDestination":
                    arcDev.setMppsForwardDestinations(reader.stringArray());
                    break;
                case "dcmIanDestination":
                    arcDev.setIanDestinations(reader.stringArray());
                    break;
                case "dcmIanDelay":
                    arcDev.setIanDelay(Duration.parse(reader.stringValue()));
                    break;
                case "dcmIanTimeout":
                    arcDev.setIanTimeout(Duration.parse(reader.stringValue()));
                    break;
                case "dcmIanOnTimeout":
                    arcDev.setIanOnTimeout(reader.booleanValue());
                    break;
                case "dcmIanTaskPollingInterval":
                    arcDev.setIanTaskPollingInterval(Duration.parse(reader.stringValue()));
                    break;
                case "dcmIanTaskFetchSize":
                    arcDev.setIanTaskFetchSize(reader.intValue());
                    break;
                case "dcmSpanningCFindSCP":
                    arcDev.setSpanningCFindSCP(reader.stringValue());
                    break;
                case "dcmSpanningCFindSCPRetrieveAET":
                    arcDev.setSpanningCFindSCPRetrieveAETitles(reader.stringArray());
                    break;
                case "dcmSpanningCFindSCPPolicy":
                    arcDev.setSpanningCFindSCPPolicy(SpanningCFindSCPPolicy.valueOf(reader.stringValue()));
                    break;
                case "dcmFallbackCMoveSCP":
                    arcDev.setFallbackCMoveSCP(reader.stringValue());
                    break;
                case "dcmFallbackCMoveSCPDestination":
                    arcDev.setFallbackCMoveSCPDestination(reader.stringValue());
                    break;
                case "dcmFallbackCMoveSCPRetries":
                    arcDev.setFallbackCMoveSCPRetries(reader.intValue());
                    break;
                case "dcmFallbackCMoveSCPLeadingCFindSCP":
                    arcDev.setFallbackCMoveSCPLeadingCFindSCP(reader.stringValue());
                    break;
                case "dcmAltCMoveSCP":
                    arcDev.setAlternativeCMoveSCP(reader.stringValue());
                    break;
                case "dcmExportTaskPollingInterval":
                    arcDev.setExportTaskPollingInterval(Duration.parse(reader.stringValue()));
                    break;
                case "dcmExportTaskFetchSize":
                    arcDev.setExportTaskFetchSize(reader.intValue());
                    break;
                case "dcmPurgeStoragePollingInterval":
                    arcDev.setPurgeStoragePollingInterval(Duration.parse(reader.stringValue()));
                    break;
                case "dcmPurgeStorageFetchSize":
                    arcDev.setPurgeStorageFetchSize(reader.intValue());
                    break;
                case "dcmDeleteStudyBatchSize":
                    arcDev.setDeleteStudyBatchSize(reader.intValue());
                    break;
                case "dcmDeletePatientOnDeleteLastStudy":
                    arcDev.setDeletePatientOnDeleteLastStudy(reader.booleanValue());
                    break;
                case "dcmDeleteRejectedPollingInterval":
                    arcDev.setDeleteRejectedPollingInterval(Duration.parse(reader.stringValue()));
                    break;
                case "dcmDeleteRejectedFetchSize":
                    arcDev.setDeleteRejectedFetchSize(reader.intValue());
                    break;
                case "dcmMaxAccessTimeStaleness":
                    arcDev.setMaxAccessTimeStaleness(Duration.parse(reader.stringValue()));
                    break;
                case "dcmAECacheStaleTimeout":
                    arcDev.setAECacheStaleTimeout(Duration.parse(reader.stringValue()));
                    break;
                case "dcmLeadingCFindSCPQueryCacheStaleTimeout":
                    arcDev.setLeadingCFindSCPQueryCacheStaleTimeout(Duration.parse(reader.stringValue()));
                    break;
                case "dcmLeadingCFindSCPQueryCacheSize":
                    arcDev.setLeadingCFindSCPQueryCacheSize(reader.intValue());
                    break;
                case "dcmAuditSpoolDirectory":
                    arcDev.setAuditSpoolDirectory(reader.stringValue());
                    break;
                case "dcmAuditPollingInterval":
                    arcDev.setAuditPollingInterval(Duration.parse(reader.stringValue()));
                    break;
                case "dcmAuditAggregateDuration":
                    arcDev.setAuditAggregateDuration(Duration.parse(reader.stringValue()));
                    break;
                case "dcmStowSpoolDirectory":
                    arcDev.setStowSpoolDirectory(reader.stringValue());
                    break;
                case "hl7PatientUpdateTemplateURI":
                    arcDev.setPatientUpdateTemplateURI(reader.stringValue());
                    break;
                case "hl7ImportReportTemplateURI":
                    arcDev.setImportReportTemplateURI(reader.stringValue());
                    break;
                case "hl7ScheduleProcedureTemplateURI":
                    arcDev.setScheduleProcedureTemplateURI(reader.stringValue());
                    break;
                case "hl7OutgoingPatientUpdateTemplateURI":
                    arcDev.setOutgoingPatientUpdateTemplateURI(reader.stringValue());
                    break;
                case "hl7LogFilePattern":
                    arcDev.setHl7LogFilePattern(reader.stringValue());
                    break;
                case "hl7ErrorLogFilePattern":
                    arcDev.setHl7ErrorLogFilePattern(reader.stringValue());
                    break;
                case "dcmUnzipVendorDataToURI":
                    arcDev.setUnzipVendorDataToURI(reader.stringValue());
                    break;
                case "dcmPurgeQueueMessagePollingInterval":
                    arcDev.setPurgeQueueMessagePollingInterval(Duration.parse(reader.stringValue()));
                    break;
                case "dcmWadoSpoolDirectory":
                    arcDev.setWadoSpoolDirectory(reader.stringValue());
                    break;
                case "dcmRejectExpiredStudiesPollingInterval":
                    arcDev.setRejectExpiredStudiesPollingInterval(Duration.parse(reader.stringValue()));
                    break;
                case "dcmRejectExpiredStudiesPollingStartTime":
                    arcDev.setRejectExpiredStudiesPollingStartTime(LocalTime.parse(reader.stringValue()));
                    break;
                case "dcmRejectExpiredStudiesFetchSize":
                    arcDev.setRejectExpiredStudiesFetchSize(reader.intValue());
                    break;
                case "dcmRejectExpiredSeriesFetchSize":
                    arcDev.setRejectExpiredSeriesFetchSize(reader.intValue());
                    break;
                case "dcmRejectExpiredStudiesAETitle":
                    arcDev.setRejectExpiredStudiesAETitle(reader.stringValue());
                    break;
                case "dcmFallbackCMoveSCPStudyOlderThan":
                    arcDev.setFallbackCMoveSCPStudyOlderThan(reader.stringValue());
                    break;
                case "dcmStorePermissionServiceURL":
                    arcDev.setStorePermissionServiceURL(reader.stringValue());
                    break;
                case "dcmStorePermissionServiceResponsePattern":
                    arcDev.setStorePermissionServiceResponsePattern(Pattern.compile(reader.stringValue()));
                    break;
                case "dcmStorePermissionCacheStaleTimeout":
                    arcDev.setStorePermissionCacheStaleTimeout(Duration.parse(reader.stringValue()));
                    break;
                case "dcmStorePermissionCacheSize":
                    arcDev.setStorePermissionCacheSize(reader.intValue());
                    break;
                case "dcmMergeMWLCacheStaleTimeout":
                    arcDev.setMergeMWLCacheStaleTimeout(Duration.parse(reader.stringValue()));
                    break;
                case "dcmMergeMWLCacheSize":
                    arcDev.setMergeMWLCacheSize(reader.intValue());
                    break;
                case "dcmStoreUpdateDBMaxRetries":
                    arcDev.setStoreUpdateDBMaxRetries(reader.intValue());
                    break;
                case "dcmStoreUpdateDBMaxRetryDelay":
                    arcDev.setStoreUpdateDBMaxRetryDelay(reader.intValue());
                    break;
                case "dcmAllowRejectionForDataRetentionPolicyExpired":
                    arcDev.setAllowRejectionForDataRetentionPolicyExpired(
                            AllowRejectionForDataRetentionPolicyExpired.valueOf(reader.stringValue()));
                    break;
                case "dcmAcceptMissingPatientID":
                    arcDev.setAcceptMissingPatientID(AcceptMissingPatientID.valueOf(reader.stringValue()));
                    break;
                case "dcmAllowDeleteStudyPermanently":
                    arcDev.setAllowDeleteStudyPermanently(AllowDeleteStudyPermanently.valueOf(reader.stringValue()));
                    break;
                case "dcmStorePermissionServiceExpirationDatePattern":
                    arcDev.setStorePermissionServiceExpirationDatePattern(Pattern.compile(reader.stringValue()));
                    break;
                case "dcmShowPatientInfoInSystemLog":
                    arcDev.setShowPatientInfoInSystemLog(ShowPatientInfo.valueOf(reader.stringValue()));
                    break;
                case "dcmShowPatientInfoInAuditLog":
                    arcDev.setShowPatientInfoInAuditLog(ShowPatientInfo.valueOf(reader.stringValue()));
                    break;
                case "dcmPurgeStgCmtCompletedDelay":
                    arcDev.setPurgeStgCmtCompletedDelay(Duration.parse(reader.stringValue()));
                    break;
                case "dcmPurgeStgCmtPollingInterval":
                    arcDev.setPurgeStgCmtPollingInterval(Duration.parse(reader.stringValue()));
                    break;
                case "dcmDefaultCharacterSet":
                    arcDev.setDefaultCharacterSet(reader.stringValue());
                    break;
                case "dcmStorePermissionServiceErrorCommentPattern":
                    arcDev.setStorePermissionServiceErrorCommentPattern(Pattern.compile(reader.stringValue()));
                    break;
                case "dcmStorePermissionServiceErrorCodePattern":
                    arcDev.setStorePermissionServiceErrorCodePattern(Pattern.compile(reader.stringValue()));
                    break;
                case "dcmRetrieveAET":
                    arcDev.setRetrieveAETitles(reader.stringArray());
                    break;
                case "dcmExternalRetrieveAEDestination":
                    arcDev.setExternalRetrieveAEDestination(reader.stringValue());
                    break;
                case "dcmXDSiImagingDocumentSourceAETitle":
                    arcDev.setXDSiImagingDocumentSourceAETitle(reader.stringValue());
                    break;
                case "dcmRemapRetrieveURL":
                    arcDev.setRemapRetrieveURL(reader.stringValue());
                    break;
                case "dcmValidateCallingAEHostname":
                    arcDev.setValidateCallingAEHostname(reader.booleanValue());
                    break;
                case "hl7PSUSendingApplication":
                    arcDev.setHl7PSUSendingApplication(reader.stringValue());
                    break;
                case "hl7PSUReceivingApplication":
                    arcDev.setHl7PSUReceivingApplications(reader.stringArray());
                    break;
                case "hl7PSUDelay":
                    arcDev.setHl7PSUDelay(Duration.parse(reader.stringValue()));
                    break;
                case "hl7PSUTimeout":
                    arcDev.setHl7PSUTimeout(Duration.parse(reader.stringValue()));
                    break;
                case "hl7PSUOnTimeout":
                    arcDev.setHl7PSUOnTimeout(reader.booleanValue());
                    break;
                case "hl7PSUTaskPollingInterval":
                    arcDev.setHl7PSUTaskPollingInterval(Duration.parse(reader.stringValue()));
                    break;
                case "hl7PSUTaskFetchSize":
                    arcDev.setHl7PSUTaskFetchSize(reader.intValue());
                    break;
                case "hl7PSUMWL":
                    arcDev.setHl7PSUMWL(reader.booleanValue());
                    break;
                case "dcmAcceptConflictingPatientID":
                    arcDev.setAcceptConflictingPatientID(AcceptConflictingPatientID.valueOf(reader.stringValue()));
                    break;
                case "dcmAuditRecordRepositoryURL":
                    arcDev.setAuditRecordRepositoryURL(reader.stringValue());
                    break;
                case "dcmElasticSearchURL":
                    arcDev.setElasticSearchURL(reader.stringValue());
                    break;
                case "dcmAudit2JsonFhirTemplateURI":
                    arcDev.setAudit2JsonFhirTemplateURI(reader.stringValue());
                    break;
                case "dcmAudit2XmlFhirTemplateURI":
                    arcDev.setAudit2XmlFhirTemplateURI(reader.stringValue());
                    break;
                case "dcmCopyMoveUpdatePolicy":
                    arcDev.setCopyMoveUpdatePolicy(Attributes.UpdatePolicy.valueOf(reader.stringValue()));
                    break;
                case "dcmLinkMWLEntryUpdatePolicy":
                    arcDev.setLinkMWLEntryUpdatePolicy(Attributes.UpdatePolicy.valueOf(reader.stringValue()));
                    break;
                case "hl7TrackChangedPatientID":
                    arcDev.setHl7TrackChangedPatientID(reader.booleanValue());
                    break;
                case "dcmInvokeImageDisplayPatientURL":
                    arcDev.setInvokeImageDisplayPatientURL(reader.stringValue());
                    break;
                case "dcmInvokeImageDisplayStudyURL":
                    arcDev.setInvokeImageDisplayStudyURL(reader.stringValue());
                    break;
                case "hl7ADTSendingApplication":
                    arcDev.setHl7ADTSendingApplication(reader.stringValue());
                    break;
                case "hl7ADTReceivingApplication":
                    arcDev.setHl7ADTReceivingApplication(reader.stringArray());
                    break;
                case "hl7ScheduledProtocolCodeInOrder":
                    arcDev.setHl7ScheduledProtocolCodeInOrder(ScheduledProtocolCodeInOrder.valueOf(reader.stringValue()));
                    break;
                case "hl7ScheduledStationAETInOrder":
                    arcDev.setHl7ScheduledStationAETInOrder(ScheduledStationAETInOrder.valueOf(reader.stringValue()));
                    break;
                case "hl7NoPatientCreateMessageType":
                    arcDev.setHl7NoPatientCreateMessageTypes(reader.stringArray());
                    break;
                case "dcmAuditUnknownStudyInstanceUID":
                    arcDev.setAuditUnknownStudyInstanceUID(reader.stringValue());
                    break;
                case "dcmAuditUnknownPatientID":
                    arcDev.setAuditUnknownPatientID(reader.stringValue());
                    break;
                case "dcmAuditSoftwareConfigurationVerbose":
                    arcDev.setAuditSoftwareConfigurationVerbose(reader.booleanValue());
                    break;
                case "hl7UseNullValue":
                    arcDev.setHl7UseNullValue(reader.booleanValue());
                    break;
                case "dcmQueueTasksFetchSize":
                    arcDev.setQueueTasksFetchSize(reader.intValue());
                    break;
<<<<<<< HEAD
                case "dcmRejectionNoteStorageAET":
                    arcDev.setRejectionNoteStorageAET(reader.stringValue());
=======
                case "dcmXRoadProperty":
                    arcDev.setXRoadProperties(reader.stringArray());
>>>>>>> dfe9b14b
                    break;
                case "dcmAttributeFilter":
                    loadAttributeFilterListFrom(arcDev, reader);
                    break;
                case "dcmStorage":
                    loadStorageDescriptorFrom(arcDev, reader);
                    break;
                case "dcmQueryRetrieveView":
                    loadQueryRetrieveViewFrom(arcDev, reader);
                    break;
                case "dcmQueue":
                    loadQueueDescriptorFrom(arcDev, reader);
                    break;
                case "dcmExporter":
                    loadExporterDescriptorFrom(arcDev, reader);
                    break;
                case "dcmExportRule":
                    loadExportRule(arcDev.getExportRules(), reader);
                    break;
                case "dcmArchiveCompressionRule":
                    loadArchiveCompressionRule(arcDev.getCompressionRules(), reader);
                    break;
                case "dcmStoreAccessControlIDRule":
                    loadStoreAccessControlIDRule(arcDev.getStoreAccessControlIDRules(), reader);
                    break;
                case "dcmArchiveAttributeCoercion":
                    loadArchiveAttributeCoercion(arcDev.getAttributeCoercions(), reader, config);
                    break;
                case "dcmRejectionNote":
                    loadRejectionNoteFrom(arcDev, reader);
                    break;
                case "dcmStudyRetentionPolicy":
                    loadStudyRetentionPolicy(arcDev.getStudyRetentionPolicies(), reader);
                    break;
                case "dcmIDGenerator":
                    loadIDGenerators(arcDev, reader);
                    break;
                case "hl7ForwardRule":
                    loadHL7ForwardRules(arcDev.getHL7ForwardRules(), reader);
                    break;
                case "dcmRSForwardRule":
                    loadRSForwardRules(arcDev.getRSForwardRules(), reader);
                    break;
                case "dcmAttributeSet":
                    loadAttributeSetFrom(arcDev, reader);
                    break;
                case "hl7OrderScheduledStation":
                    loadScheduledStations(arcDev.getHL7OrderScheduledStations(), reader, config);
                    break;
                case "hl7OrderSPSStatus":
                    loadHL7OrderSPSStatus(arcDev.getHL7OrderSPSStatuses(), reader);
                    break;
                default:
                    reader.skipUnknownProperty();
            }
        }
    }

    private void loadAttributeFilterListFrom(ArchiveDeviceExtension arcDev, JsonReader reader) {
        Entity entity = null;
        reader.next();
        reader.expect(JsonParser.Event.START_ARRAY);
        while (reader.next() == JsonParser.Event.START_OBJECT) {
            reader.expect(JsonParser.Event.START_OBJECT);
            AttributeFilter af = new AttributeFilter();
            while (reader.next() == JsonParser.Event.KEY_NAME) {
                switch (reader.getString()) {
                    case "dcmEntity":
                        entity = Entity.valueOf(reader.stringValue());
                        break;
                    case "dcmTag":
                        af.setSelection(TagUtils.fromHexStrings(reader.stringArray()));
                        break;
                    case "dcmCustomAttribute1":
                        af.setCustomAttribute1(ValueSelector.valueOf(reader.stringValue()));
                        break;
                    case "dcmCustomAttribute2":
                        af.setCustomAttribute2(ValueSelector.valueOf(reader.stringValue()));
                        break;
                    case "dcmCustomAttribute3":
                        af.setCustomAttribute3(ValueSelector.valueOf(reader.stringValue()));
                        break;
                    case "dcmAttributeUpdatePolicy":
                        af.setAttributeUpdatePolicy(Attributes.UpdatePolicy.valueOf(reader.stringValue()));
                        break;
                    default:
                        reader.skipUnknownProperty();
                }
            }
            reader.expect(JsonParser.Event.END_OBJECT);
            arcDev.setAttributeFilter(entity, af);
        }
        reader.expect(JsonParser.Event.END_ARRAY);
    }

   private void loadAttributeSetFrom(ArchiveDeviceExtension arcDev, JsonReader reader) {
        reader.next();
        reader.expect(JsonParser.Event.START_ARRAY);
        while (reader.next() == JsonParser.Event.START_OBJECT) {
            reader.expect(JsonParser.Event.START_OBJECT);
            AttributeSet attributeSet = new AttributeSet();
            while (reader.next() == JsonParser.Event.KEY_NAME) {
                switch (reader.getString()) {
                    case "dcmAttributeSetType":
                        attributeSet.setType(AttributeSet.Type.valueOf(reader.stringValue()));
                        break;
                    case "dcmAttributeSetID":
                        attributeSet.setID(reader.stringValue());
                        break;
                    case "dicomDescription":
                        attributeSet.setDescription(reader.stringValue());
                        break;
                    case "dcmAttributeSetNumber":
                        attributeSet.setNumber(reader.intValue());
                        break;
                    case "dicomInstalled":
                        attributeSet.setInstalled(reader.booleanValue());
                        break;
                    case "dcmAttributeSetTitle":
                        attributeSet.setTitle(reader.stringValue());
                        break;
                    case "dcmTag":
                        attributeSet.setSelection(TagUtils.fromHexStrings(reader.stringArray()));
                        break;
                    case "dcmProperty":
                        attributeSet.setProperties(reader.stringArray());
                        break;
                    default:
                        reader.skipUnknownProperty();
                }
            }
            reader.expect(JsonParser.Event.END_OBJECT);
            arcDev.addAttributeSet(attributeSet);
        }
        reader.expect(JsonParser.Event.END_ARRAY);
    }

    private void loadStorageDescriptorFrom(ArchiveDeviceExtension arcDev, JsonReader reader) {
        reader.next();
        reader.expect(JsonParser.Event.START_ARRAY);
        while (reader.next() == JsonParser.Event.START_OBJECT) {
            reader.expect(JsonParser.Event.START_OBJECT);
            StorageDescriptor st = new StorageDescriptor();
            while (reader.next() == JsonParser.Event.KEY_NAME) {
                switch (reader.getString()) {
                    case "dcmStorageID":
                        st.setStorageID(reader.stringValue());
                        break;
                    case  "dcmURI":
                        st.setStorageURIStr(reader.stringValue());
                        break;
                    case "dcmDigestAlgorithm":
                        st.setDigestAlgorithm(reader.stringValue());
                        break;
                    case "dcmInstanceAvailability":
                        st.setInstanceAvailability(Availability.valueOf(reader.stringValue()));
                        break;
                    case "dcmReadOnly":
                        st.setReadOnly(reader.booleanValue());
                        break;
                    case "dcmStorageThreshold":
                        st.setStorageThreshold(StorageThreshold.valueOf(reader.stringValue()));
                        break;
                    case "dcmDeleterThreshold":
                        st.setDeleterThresholdsFromStrings(reader.stringArray());
                        break;
                    case "dcmProperty":
                        st.setProperties(reader.stringArray());
                        break;
                    case "dcmExternalRetrieveAET":
                        st.setExternalRetrieveAETitle(reader.stringValue());
                        break;
                    default:
                        reader.skipUnknownProperty();
                }
            }
            reader.expect(JsonParser.Event.END_OBJECT);
            arcDev.addStorageDescriptor(st);
        }
        reader.expect(JsonParser.Event.END_ARRAY);
    }

    private void loadQueryRetrieveViewFrom(ArchiveDeviceExtension arcDev, JsonReader reader) {
        reader.next();
        reader.expect(JsonParser.Event.START_ARRAY);
        while (reader.next() == JsonParser.Event.START_OBJECT) {
            reader.expect(JsonParser.Event.START_OBJECT);
            QueryRetrieveView qrv = new QueryRetrieveView();
            while (reader.next() == JsonParser.Event.KEY_NAME) {
                switch (reader.getString()) {
                    case "dcmQueryRetrieveViewID":
                        qrv.setViewID(reader.stringValue());
                        break;
                    case "dcmShowInstancesRejectedByCode":
                        qrv.setShowInstancesRejectedByCodes(reader.codeArray());
                        break;
                    case "dcmHideRejectionNoteWithCode":
                        qrv.setHideRejectionNotesWithCodes(reader.codeArray());
                        break;
                    case "dcmHideNotRejectedInstances":
                        qrv.setHideNotRejectedInstances(reader.booleanValue());
                        break;
                    default:
                        reader.skipUnknownProperty();
                }
            }
            reader.expect(JsonParser.Event.END_OBJECT);
            arcDev.addQueryRetrieveView(qrv);
        }
        reader.expect(JsonParser.Event.END_ARRAY);
    }

    private void loadQueueDescriptorFrom(ArchiveDeviceExtension arcDev, JsonReader reader) {
        reader.next();
        reader.expect(JsonParser.Event.START_ARRAY);
        while (reader.next() == JsonParser.Event.START_OBJECT) {
            reader.expect(JsonParser.Event.START_OBJECT);
            QueueDescriptor qd = new QueueDescriptor();
            while (reader.next() == JsonParser.Event.KEY_NAME) {
                switch (reader.getString()) {
                    case "dcmQueueName":
                        qd.setQueueName(reader.stringValue());
                        break;
                    case "dcmJndiName":
                        qd.setJndiName(reader.stringValue());
                        break;
                    case "dicomDescription":
                        qd.setDescription(reader.stringValue());
                        break;
                    case "dcmMaxRetries":
                        qd.setMaxRetries(reader.intValue());
                        break;
                    case "dcmRetryDelay":
                        qd.setRetryDelay(Duration.parse(reader.stringValue()));
                        break;
                    case "dcmMaxRetryDelay":
                        qd.setMaxRetryDelay(Duration.parse(reader.stringValue()));
                        break;
                    case "dcmRetryDelayMultiplier":
                        qd.setRetryDelayMultiplier(reader.intValue());
                        break;
                    case "dcmRetryOnWarning":
                        qd.setRetryOnWarning(reader.booleanValue());
                        break;
                    case "dcmPurgeQueueMessageCompletedDelay":
                        qd.setPurgeQueueMessageCompletedDelay(Duration.parse(reader.stringValue()));
                        break;
                    case "dcmMaxQueueSize":
                        qd.setMaxQueueSize(reader.intValue());
                        break;
                    default:
                        reader.skipUnknownProperty();
                }
            }
            reader.expect(JsonParser.Event.END_OBJECT);
            arcDev.addQueueDescriptor(qd);
        }
        reader.expect(JsonParser.Event.END_ARRAY);
    }

    private void loadExporterDescriptorFrom(ArchiveDeviceExtension arcDev, JsonReader reader){
        reader.next();
        reader.expect(JsonParser.Event.START_ARRAY);
        while (reader.next() == JsonParser.Event.START_OBJECT) {
            reader.expect(JsonParser.Event.START_OBJECT);
            ExporterDescriptor ed = new ExporterDescriptor();
            while (reader.next() == JsonParser.Event.KEY_NAME) {
                switch (reader.getString()) {
                    case "dcmExporterID":
                        ed.setExporterID(reader.stringValue());
                        break;
                    case "dcmURI":
                        ed.setExportURI(URI.create(reader.stringValue()));
                        break;
                    case "dcmQueueName":
                        ed.setQueueName(reader.stringValue());
                        break;
                    case "dicomDescription":
                        ed.setDescription(reader.stringValue());
                        break;
                    case "dicomAETitle":
                        ed.setAETitle(reader.stringValue());
                        break;
                    case "dcmStgCmtSCP":
                        ed.setStgCmtSCPAETitle(reader.stringValue());
                        break;
                    case "dcmIanDestination":
                        ed.setIanDestinations(reader.stringArray());
                        break;
                    case "dcmRetrieveAET":
                        ed.setRetrieveAETitles(reader.stringArray());
                        break;
                    case "dcmRetrieveLocationUID":
                        ed.setRetrieveLocationUID(reader.stringValue());
                        break;
                    case "dcmInstanceAvailability":
                        ed.setInstanceAvailability(Availability.valueOf(reader.stringValue()));
                        break;
                    case "dcmSchedule":
                        ed.setSchedules(scheduleExpressions(reader.stringArray()));
                        break;
                    case "dcmProperty":
                        ed.setProperties(reader.stringArray());
                        break;
                    case "dcmExportPriority":
                        ed.setPriority(reader.intValue());
                        break;
                    default:
                        reader.skipUnknownProperty();
                }
            }
            reader.expect(JsonParser.Event.END_OBJECT);
            arcDev.addExporterDescriptor(ed);
        }
        reader.expect(JsonParser.Event.END_ARRAY);
    }

    private ScheduleExpression[] scheduleExpressions(String[] scheduleExpressionAsStringArray) {
        ScheduleExpression[] se = new ScheduleExpression[scheduleExpressionAsStringArray.length];
        for (int i = 0; i < scheduleExpressionAsStringArray.length; i++) {
            se[i] = ScheduleExpression.valueOf(scheduleExpressionAsStringArray[i]);
        }
        return se;
    }

    private void loadExportRule(Collection<ExportRule> rules, JsonReader reader) {
        reader.next();
        reader.expect(JsonParser.Event.START_ARRAY);
        while (reader.next() == JsonParser.Event.START_OBJECT) {
            reader.expect(JsonParser.Event.START_OBJECT);
            ExportRule er = new ExportRule();
            while (reader.next() == JsonParser.Event.KEY_NAME) {
                switch (reader.getString()) {
                    case "cn":
                        er.setCommonName(reader.stringValue());
                        break;
                    case "dcmEntity":
                        er.setEntity(Entity.valueOf(reader.stringValue()));
                        break;
                    case "dcmExporterID":
                        er.setExporterIDs(reader.stringArray());
                        break;
                    case "dcmProperty":
                        er.setConditions(new Conditions(reader.stringArray()));
                        break;
                    case "dcmSchedule":
                        er.setSchedules(scheduleExpressions(reader.stringArray()));
                        break;
                    case "dcmDuration":
                        er.setExportDelay(Duration.parse(reader.stringValue()));
                        break;
                    case "dcmExportPreviousEntity":
                        er.setExportPreviousEntity(reader.booleanValue());
                        break;
                    default:
                        reader.skipUnknownProperty();
                }
            }
            reader.expect(JsonParser.Event.END_OBJECT);
            rules.add(er);
        }
        reader.expect(JsonParser.Event.END_ARRAY);
    }

    private void loadArchiveCompressionRule(Collection<ArchiveCompressionRule> rules, JsonReader reader) {
        reader.next();
        reader.expect(JsonParser.Event.START_ARRAY);
        while (reader.next() == JsonParser.Event.START_OBJECT) {
            reader.expect(JsonParser.Event.START_OBJECT);
            ArchiveCompressionRule acr = new ArchiveCompressionRule();
            while (reader.next() == JsonParser.Event.KEY_NAME) {
                switch (reader.getString()) {
                    case "cn":
                        acr.setCommonName(reader.stringValue());
                        break;
                    case "dicomTransferSyntax":
                        acr.setTransferSyntax(reader.stringValue());
                        break;
                    case "dcmRulePriority":
                        acr.setPriority(reader.intValue());
                        break;
                    case "dcmProperty":
                        acr.setConditions(new Conditions(reader.stringArray()));
                        break;
                    case "dcmImageWriteParam":
                        acr.setImageWriteParams(Property.valueOf(reader.stringArray()));
                        break;
                    default:
                        reader.skipUnknownProperty();
                }
            }
            reader.expect(JsonParser.Event.END_OBJECT);
            rules.add(acr);
        }
        reader.expect(JsonParser.Event.END_ARRAY);
    }

    private void loadStoreAccessControlIDRule(Collection<StoreAccessControlIDRule> rules, JsonReader reader) {
        reader.next();
        reader.expect(JsonParser.Event.START_ARRAY);
        while (reader.next() == JsonParser.Event.START_OBJECT) {
            reader.expect(JsonParser.Event.START_OBJECT);
            StoreAccessControlIDRule acr = new StoreAccessControlIDRule();
            while (reader.next() == JsonParser.Event.KEY_NAME) {
                switch (reader.getString()) {
                    case "cn":
                        acr.setCommonName(reader.stringValue());
                        break;
                    case "dcmStoreAccessControlID":
                        acr.setStoreAccessControlID(reader.stringValue());
                        break;
                    case "dcmRulePriority":
                        acr.setPriority(reader.intValue());
                        break;
                    case "dcmProperty":
                        acr.setConditions(new Conditions(reader.stringArray()));
                        break;
                    default:
                        reader.skipUnknownProperty();
                }
            }
            reader.expect(JsonParser.Event.END_OBJECT);
            rules.add(acr);
        }
        reader.expect(JsonParser.Event.END_ARRAY);
    }

    private void loadArchiveAttributeCoercion(Collection<ArchiveAttributeCoercion> coercions, JsonReader reader,
                                              ConfigurationDelegate config) throws ConfigurationException {
        reader.next();
        reader.expect(JsonParser.Event.START_ARRAY);
        while (reader.next() == JsonParser.Event.START_OBJECT) {
            reader.expect(JsonParser.Event.START_OBJECT);
            ArchiveAttributeCoercion aac = new ArchiveAttributeCoercion();
            while (reader.next() == JsonParser.Event.KEY_NAME) {
                switch (reader.getString()) {
                    case "cn":
                        aac.setCommonName(reader.stringValue());
                        break;
                    case "dcmDIMSE":
                        aac.setDIMSE(Dimse.valueOf(reader.stringValue()));
                        break;
                    case "dicomTransferRole":
                        aac.setRole(TransferCapability.Role.valueOf(reader.stringValue()));
                        break;
                    case "dcmRulePriority":
                        aac.setPriority(reader.intValue());
                        break;
                    case "dcmAETitle":
                        aac.setAETitles(reader.stringArray());
                        break;
                    case "dcmHostname":
                        aac.setHostNames(reader.stringArray());
                        break;
                    case "dcmSOPClass":
                        aac.setSOPClasses(reader.stringArray());
                        break;
                    case "dcmURI":
                        aac.setXSLTStylesheetURI(reader.stringValue());
                        break;
                    case "dcmNoKeywords":
                        aac.setNoKeywords(reader.booleanValue());
                        break;
                    case "dcmLeadingCFindSCP":
                        aac.setLeadingCFindSCP(reader.stringValue());
                        break;
                    case "dcmMergeMWLMatchingKey":
                        aac.setMergeMWLMatchingKey(MergeMWLMatchingKey.valueOf(reader.stringValue()));
                        break;
                    case "dcmMergeMWLTemplateURI":
                        aac.setMergeMWLTemplateURI(reader.stringValue());
                        break;
                    case "dcmAttributeUpdatePolicy":
                        aac.setAttributeUpdatePolicy(Attributes.UpdatePolicy.valueOf(reader.stringValue()));
                        break;
                    case "dcmNullifyTag":
                        aac.setNullifyTags(TagUtils.fromHexStrings(reader.stringArray()));
                        break;
                    case "dcmSupplementFromDeviceName":
                        aac.setSupplementFromDevice(loadSupplementFromDevice(config, reader.stringValue()));
                        break;
                    default:
                        reader.skipUnknownProperty();
                }
            }
            reader.expect(JsonParser.Event.END_OBJECT);
            coercions.add(aac);
        }
        reader.expect(JsonParser.Event.END_ARRAY);
    }

    private Device loadSupplementFromDevice(ConfigurationDelegate config, String supplementDeviceRef) throws ConfigurationException {
        try {
            return supplementDeviceRef != null
                    ? config.findDevice(supplementDeviceRef)
                    : null;
        } catch (ConfigurationException e) {
            LOG.info("Failed to load Supplement Device Reference "
                    + supplementDeviceRef + " referenced by Attribute Coercion", e);
            return null;
        }
    }

    private static Device loadScheduledStation(ConfigurationDelegate config, String scheduledStationDeviceRef) throws ConfigurationException {
        try {
            return config.findDevice(scheduledStationDeviceRef);
        } catch (ConfigurationException e) {
            LOG.info("Failed to load Scheduled Station Device Reference "
                    + scheduledStationDeviceRef + " referenced by HL7 Order Scheduled Station", e);
            return null;
        }
    }

    private void loadRejectionNoteFrom(ArchiveDeviceExtension arcDev, JsonReader reader) {
        reader.next();
        reader.expect(JsonParser.Event.START_ARRAY);
        while (reader.next() == JsonParser.Event.START_OBJECT) {
            reader.expect(JsonParser.Event.START_OBJECT);
            RejectionNote rn = new RejectionNote();
            while (reader.next() == JsonParser.Event.KEY_NAME) {
                switch (reader.getString()) {
                    case "dcmRejectionNoteLabel":
                        rn.setRejectionNoteLabel(reader.stringValue());
                        break;
                    case "dcmRejectionNoteType":
                        rn.setRejectionNoteType(RejectionNote.Type.valueOf(reader.stringValue()));
                        break;
                    case "dcmRejectionNoteCode":
                        rn.setRejectionNoteCode(new Code(reader.stringValue()));
                        break;
                    case "dcmAcceptPreviousRejectedInstance":
                        rn.setAcceptPreviousRejectedInstance(
                                RejectionNote.AcceptPreviousRejectedInstance.valueOf(reader.stringValue()));
                        break;
                    case "dcmOverwritePreviousRejection":
                        rn.setOverwritePreviousRejection(overwritePreviousRejection(reader.stringArray()));
                        break;
                    case "dcmDeleteRejectedInstanceDelay":
                        rn.setDeleteRejectedInstanceDelay(Duration.parse(reader.stringValue()));
                        break;
                    case "dcmDeleteRejectionNoteDelay":
                        rn.setDeleteRejectionNoteDelay(Duration.parse(reader.stringValue()));
                        break;
                    default:
                        reader.skipUnknownProperty();
                }
            }
            reader.expect(JsonParser.Event.END_OBJECT);
            arcDev.addRejectionNote(rn);
        }
        reader.expect(JsonParser.Event.END_ARRAY);
    }

    private Code[] overwritePreviousRejection(String[] overwritePreviousRejectionAsStringArray) {
        Code[] overwritePreviousRejectionCodes = new Code[overwritePreviousRejectionAsStringArray.length];
        for (int i = 0; i < overwritePreviousRejectionAsStringArray.length; i++) {
            overwritePreviousRejectionCodes[i] = new Code(overwritePreviousRejectionAsStringArray[i]);
        }
        return overwritePreviousRejectionCodes;
    }

    private void loadStudyRetentionPolicy(Collection<StudyRetentionPolicy> policies, JsonReader reader) {
        reader.next();
        reader.expect(JsonParser.Event.START_ARRAY);
        while (reader.next() == JsonParser.Event.START_OBJECT) {
            reader.expect(JsonParser.Event.START_OBJECT);
            StudyRetentionPolicy srp = new StudyRetentionPolicy();
            while (reader.next() == JsonParser.Event.KEY_NAME) {
                switch (reader.getString()) {
                    case "cn":
                        srp.setCommonName(reader.stringValue());
                        break;
                    case "dcmRetentionPeriod":
                        srp.setRetentionPeriod(Period.parse(reader.stringValue()));
                        break;
                    case "dcmRulePriority":
                        srp.setPriority(reader.intValue());
                        break;
                    case "dcmProperty":
                        srp.setConditions(new Conditions(reader.stringArray()));
                        break;
                    case "dcmExpireSeriesIndividually":
                        srp.setExpireSeriesIndividually(reader.booleanValue());
                        break;
                    default:
                        reader.skipUnknownProperty();
                }
            }
            reader.expect(JsonParser.Event.END_OBJECT);
            policies.add(srp);
        }
        reader.expect(JsonParser.Event.END_ARRAY);
    }

    static void loadHL7ForwardRules(Collection<HL7ForwardRule> rules, JsonReader reader) {
        reader.next();
        reader.expect(JsonParser.Event.START_ARRAY);
        while (reader.next() == JsonParser.Event.START_OBJECT) {
            reader.expect(JsonParser.Event.START_OBJECT);
            HL7ForwardRule rule = new HL7ForwardRule();
            while (reader.next() == JsonParser.Event.KEY_NAME) {
                switch (reader.getString()) {
                    case "cn":
                        rule.setCommonName(reader.stringValue());
                        break;
                    case "hl7FwdApplicationName":
                        rule.setDestinations(reader.stringArray());
                        break;
                    case "dcmProperty":
                        rule.setConditions(new HL7Conditions(reader.stringArray()));
                        break;
                    default:
                        reader.skipUnknownProperty();
                }
            }
            reader.expect(JsonParser.Event.END_OBJECT);
            rules.add(rule);
        }
        reader.expect(JsonParser.Event.END_ARRAY);
    }

    static void loadScheduledStations(Collection<HL7OrderScheduledStation> stations, JsonReader reader,
                                      ConfigurationDelegate config) throws ConfigurationException {
        reader.next();
        reader.expect(JsonParser.Event.START_ARRAY);
        while (reader.next() == JsonParser.Event.START_OBJECT) {
            reader.expect(JsonParser.Event.START_OBJECT);
            HL7OrderScheduledStation station = new HL7OrderScheduledStation();
            while (reader.next() == JsonParser.Event.KEY_NAME) {
                switch (reader.getString()) {
                    case "cn":
                        station.setCommonName(reader.stringValue());
                        break;
                    case "hl7OrderScheduledStationDeviceName":
                        station.setDevice(loadScheduledStation(config, reader.stringValue()));
                        break;
                    case "dcmRulePriority":
                        station.setPriority(reader.intValue());
                        break;
                    case "dcmProperty":
                        station.setConditions(new HL7Conditions(reader.stringArray()));
                        break;
                    default:
                        reader.skipUnknownProperty();
                }
            }
            reader.expect(JsonParser.Event.END_OBJECT);
            stations.add(station);
        }
        reader.expect(JsonParser.Event.END_ARRAY);
    }

    static void loadHL7OrderSPSStatus(Map<SPSStatus, HL7OrderSPSStatus> hl7OrderSPSStatusMap, JsonReader reader) {
        reader.next();
        reader.expect(JsonParser.Event.START_ARRAY);
        while (reader.next() == JsonParser.Event.START_OBJECT) {
            reader.expect(JsonParser.Event.START_OBJECT);
            HL7OrderSPSStatus hl7OrderSPSStatus = new HL7OrderSPSStatus();
            while (reader.next() == JsonParser.Event.KEY_NAME) {
                switch (reader.getString()) {
                    case "dcmSPSStatus":
                        hl7OrderSPSStatus.setSPSStatus(SPSStatus.valueOf(reader.stringValue()));
                        break;
                    case "hl7OrderControlStatus":
                        hl7OrderSPSStatus.setOrderControlStatusCodes(reader.stringArray());
                        break;
                    default:
                        reader.skipUnknownProperty();
                }
            }
            reader.expect(JsonParser.Event.END_OBJECT);
            hl7OrderSPSStatusMap.put(hl7OrderSPSStatus.getSPSStatus(), hl7OrderSPSStatus);
        }
        reader.expect(JsonParser.Event.END_ARRAY);
    }

    private static void loadRSForwardRules(Collection<RSForwardRule> rules, JsonReader reader) {
        reader.next();
        reader.expect(JsonParser.Event.START_ARRAY);
        while (reader.next() == JsonParser.Event.START_OBJECT) {
            reader.expect(JsonParser.Event.START_OBJECT);
            RSForwardRule rule = new RSForwardRule();
            while (reader.next() == JsonParser.Event.KEY_NAME) {
                switch (reader.getString()) {
                    case "cn":
                        rule.setCommonName(reader.stringValue());
                        break;
                    case "dcmURI":
                        rule.setBaseURI(reader.stringValue());
                        break;
                    case "dcmRSOperation":
                        rule.setRSOperations(enumArray(RSOperation.class, reader.stringArray()));
                        break;
                    default:
                        reader.skipUnknownProperty();
                }
            }
            reader.expect(JsonParser.Event.END_OBJECT);
            rules.add(rule);
        }
        reader.expect(JsonParser.Event.END_ARRAY);
    }

    private void loadIDGenerators(ArchiveDeviceExtension arcDev, JsonReader reader) {
        reader.next();
        reader.expect(JsonParser.Event.START_ARRAY);
        while (reader.next() == JsonParser.Event.START_OBJECT) {
            reader.expect(JsonParser.Event.START_OBJECT);
            IDGenerator generator = new IDGenerator();
            while (reader.next() == JsonParser.Event.KEY_NAME) {
                switch (reader.getString()) {
                    case "dcmIDGeneratorName":
                        generator.setName(IDGenerator.Name.valueOf(reader.stringValue()));
                        break;
                    case "dcmIDGeneratorFormat":
                        generator.setFormat(reader.stringValue());
                        break;
                    case "dcmIDGeneratorInitialValue":
                        generator.setInitialValue(reader.intValue());
                        break;
                    default:
                        reader.skipUnknownProperty();
                }
            }
            reader.expect(JsonParser.Event.END_OBJECT);
            arcDev.addIDGenerator(generator);
        }
        reader.expect(JsonParser.Event.END_ARRAY);
    }

    @Override
    public boolean loadApplicationEntityExtension(Device device, ApplicationEntity ae, JsonReader reader,
                                                  ConfigurationDelegate config) throws ConfigurationException {
        if (!reader.getString().equals("dcmArchiveNetworkAE"))
            return false;

        reader.next();
        reader.expect(JsonParser.Event.START_OBJECT);
        ArchiveAEExtension arcAE = new ArchiveAEExtension();
        loadFrom(arcAE, reader, config);
        ae.addAEExtension(arcAE);
        reader.expect(JsonParser.Event.END_OBJECT);
        return true;
    }

    private void loadFrom(ArchiveAEExtension arcAE, JsonReader reader, ConfigurationDelegate config)
        throws ConfigurationException {
        while (reader.next() == JsonParser.Event.KEY_NAME) {
            switch (reader.getString()) {
                case "dcmObjectStorageID":
                    arcAE.setObjectStorageIDs(reader.stringArray());
                    break;
                case "dcmObjectStorageCount":
                    arcAE.setObjectStorageCount(reader.intValue());
                    break;
                case "dcmMetadataStorageID":
                    arcAE.setMetadataStorageIDs(reader.stringArray());
                    break;
                case "dcmSeriesMetadataDelay":
                    arcAE.setSeriesMetadataDelay(Duration.parse(reader.stringValue()));
                    break;
                case "dcmPurgeInstanceRecordsDelay":
                    arcAE.setPurgeInstanceRecordsDelay(Duration.parse(reader.stringValue()));
                    break;
                case "dcmStoreAccessControlID":
                    arcAE.setStoreAccessControlID(reader.stringValue());
                    break;
                case "dcmAccessControlID":
                    arcAE.setAccessControlIDs(reader.stringArray());
                    break;
                case "dcmOverwritePolicy":
                    arcAE.setOverwritePolicy(OverwritePolicy.valueOf(reader.stringValue()));
                    break;
                case "dcmQueryRetrieveViewID":
                    arcAE.setQueryRetrieveViewID(reader.stringValue());
                    break;
                case "dcmBulkDataSpoolDirectory":
                    arcAE.setBulkDataSpoolDirectory(reader.stringValue());
                    break;
                case "dcmHideSPSWithStatusFromMWL":
                    arcAE.setHideSPSWithStatusFromMWL(enumArray(SPSStatus.class, reader.stringArray()));
                    break;
                case "dcmPersonNameComponentOrderInsensitiveMatching":
                    arcAE.setPersonNameComponentOrderInsensitiveMatching(reader.booleanValue());
                    break;
                case "dcmSendPendingCGet":
                    arcAE.setSendPendingCGet(reader.booleanValue());
                    break;
                case "dcmSendPendingCMoveInterval":
                    arcAE.setSendPendingCMoveInterval(Duration.parse(reader.stringValue()));
                    break;
                case "dcmWadoSR2HtmlTemplateURI":
                    arcAE.setWadoSR2HtmlTemplateURI(reader.stringValue());
                    break;
                case "dcmWadoSR2TextTemplateURI":
                    arcAE.setWadoSR2TextTemplateURI(reader.stringValue());
                    break;
                case "dcmQueryMaxNumberOfResults":
                    arcAE.setQueryMaxNumberOfResults(reader.intValue());
                    break;
                case "dcmQidoMaxNumberOfResults":
                    arcAE.setQidoMaxNumberOfResults(reader.intValue());
                    break;
                case "dcmFwdMppsDestination":
                    arcAE.setMppsForwardDestinations(reader.stringArray());
                    break;
                case "dcmIanDestination":
                    arcAE.setIanDestinations(reader.stringArray());
                    break;
                case "dcmIanDelay":
                    arcAE.setIanDelay(Duration.parse(reader.stringValue()));
                    break;
                case "dcmIanTimeout":
                    arcAE.setIanTimeout(Duration.parse(reader.stringValue()));
                    break;
                case "dcmIanOnTimeout":
                    arcAE.setIanOnTimeout(reader.booleanValue());
                    break;
                case "dcmSpanningCFindSCP":
                    arcAE.setSpanningCFindSCP(reader.stringValue());
                    break;
                case "dcmSpanningCFindSCPRetrieveAET":
                    arcAE.setSpanningCFindSCPRetrieveAETitles(reader.stringArray());
                    break;
                case "dcmSpanningCFindSCPPolicy":
                    arcAE.setSpanningCFindSCPPolicy(SpanningCFindSCPPolicy.valueOf(reader.stringValue()));
                    break;
                case "dcmFallbackCMoveSCP":
                    arcAE.setFallbackCMoveSCP(reader.stringValue());
                    break;
                case "dcmFallbackCMoveSCPDestination":
                    arcAE.setFallbackCMoveSCPDestination(reader.stringValue());
                    break;
                case "dcmFallbackCMoveSCPRetries":
                    arcAE.setFallbackCMoveSCPRetries(reader.intValue());
                    break;
                case "dcmFallbackCMoveSCPLeadingCFindSCP":
                    arcAE.setFallbackCMoveSCPLeadingCFindSCP(reader.stringValue());
                    break;
                case "dcmAltCMoveSCP":
                    arcAE.setAlternativeCMoveSCP(reader.stringValue());
                    break;
                case "dcmFallbackCMoveSCPStudyOlderThan":
                    arcAE.setFallbackCMoveSCPStudyOlderThan(reader.stringValue());
                    break;
                case "dcmStorePermissionServiceURL":
                    arcAE.setStorePermissionServiceURL(reader.stringValue());
                    break;
                case "dcmStorePermissionServiceResponsePattern":
                    arcAE.setStorePermissionServiceResponsePattern(Pattern.compile(reader.stringValue()));
                    break;
                case "dcmAllowRejectionForDataRetentionPolicyExpired":
                    arcAE.setAllowRejectionForDataRetentionPolicyExpired(
                            AllowRejectionForDataRetentionPolicyExpired.valueOf(reader.stringValue()));
                    break;
                case "dcmAcceptedUserRole":
                    arcAE.setAcceptedUserRoles(reader.stringArray());
                    break;
                case "dcmAcceptMissingPatientID":
                    arcAE.setAcceptMissingPatientID(AcceptMissingPatientID.valueOf(reader.stringValue()));
                    break;
                case "dcmAllowDeleteStudyPermanently":
                    arcAE.setAllowDeleteStudyPermanently(AllowDeleteStudyPermanently.valueOf(reader.stringValue()));
                    break;
                case "dcmStorePermissionServiceExpirationDatePattern":
                    arcAE.setStorePermissionServiceExpirationDatePattern(Pattern.compile(reader.stringValue()));
                    break;
                case "dcmDefaultCharacterSet":
                    arcAE.setDefaultCharacterSet(reader.stringValue());
                    break;
                case "dcmStorePermissionServiceErrorCommentPattern":
                    arcAE.setStorePermissionServiceErrorCommentPattern(Pattern.compile(reader.stringValue()));
                    break;
                case "dcmStorePermissionServiceErrorCodePattern":
                    arcAE.setStorePermissionServiceErrorCodePattern(Pattern.compile(reader.stringValue()));
                    break;
                case "dcmRetrieveAET":
                    arcAE.setRetrieveAETitles(reader.stringArray());
                    break;
                case "dcmExternalRetrieveAEDestination":
                    arcAE.setExternalRetrieveAEDestination(reader.stringValue());
                    break;
                case "dcmAcceptedMoveDestination":
                    arcAE.setAcceptedMoveDestinations(reader.stringArray());
                    break;
                case "dcmValidateCallingAEHostname":
                    arcAE.setValidateCallingAEHostname(reader.booleanValue());
                    break;
                case "hl7PSUSendingApplication":
                    arcAE.setHl7PSUSendingApplication(reader.stringValue());
                    break;
                case "hl7PSUReceivingApplication":
                    arcAE.setHl7PSUReceivingApplications(reader.stringArray());
                    break;
                case "hl7PSUDelay":
                    arcAE.setHl7PSUDelay(Duration.parse(reader.stringValue()));
                    break;
                case "hl7PSUTimeout":
                    arcAE.setHl7PSUTimeout(Duration.parse(reader.stringValue()));
                    break;
                case "hl7PSUOnTimeout":
                    arcAE.setHl7PSUOnTimeout(reader.booleanValue());
                    break;
                case "hl7PSUMWL":
                    arcAE.setHl7PSUMWL(reader.booleanValue());
                    break;
                case "dcmAcceptConflictingPatientID":
                    arcAE.setAcceptConflictingPatientID(AcceptConflictingPatientID.valueOf(reader.stringValue()));
                    break;
                case "dcmCopyMoveUpdatePolicy":
                    arcAE.setCopyMoveUpdatePolicy(Attributes.UpdatePolicy.valueOf(reader.stringValue()));
                    break;
                case "dcmLinkMWLEntryUpdatePolicy":
                    arcAE.setLinkMWLEntryUpdatePolicy(Attributes.UpdatePolicy.valueOf(reader.stringValue()));
                    break;
                case "dcmInvokeImageDisplayPatientURL":
                    arcAE.setInvokeImageDisplayPatientURL(reader.stringValue());
                    break;
                case "dcmInvokeImageDisplayStudyURL":
                    arcAE.setInvokeImageDisplayStudyURL(reader.stringValue());
                    break;
                case "dcmExportRule":
                    loadExportRule(arcAE.getExportRules(), reader);
                    break;
                case "dcmArchiveCompressionRule":
                    loadArchiveCompressionRule(arcAE.getCompressionRules(), reader);
                    break;
                case "dcmStoreAccessControlIDRule":
                    loadStoreAccessControlIDRule(arcAE.getStoreAccessControlIDRules(), reader);
                    break;
                case "dcmArchiveAttributeCoercion":
                    loadArchiveAttributeCoercion(arcAE.getAttributeCoercions(), reader, config);
                    break;
                case "dcmStudyRetentionPolicy":
                    loadStudyRetentionPolicy(arcAE.getStudyRetentionPolicies(), reader);
                    break;
                case "dcmRSForwardRule":
                    loadRSForwardRules(arcAE.getRSForwardRules(), reader);
                    break;
                default:
                    reader.skipUnknownProperty();
            }
        }
    }

    private static <T extends Enum<T>> T[] enumArray(Class<T> enumType, String[] ss) {
        T[] a = (T[]) Array.newInstance(enumType, ss.length);
        for (int i = 0; i < a.length; i++)
            a[i] = Enum.valueOf(enumType, ss[i]);

        return a;
    }
}<|MERGE_RESOLUTION|>--- conflicted
+++ resolved
@@ -226,12 +226,9 @@
         writer.writeNotDef("dcmAuditSoftwareConfigurationVerbose", arcDev.isAuditSoftwareConfigurationVerbose(), false);
         writer.writeNotDef("hl7UseNullValue", arcDev.isHl7UseNullValue(), false);
         writer.writeNotDef("dcmQueueTasksFetchSize", arcDev.getQueueTasksFetchSize(), 100);
-<<<<<<< HEAD
         writer.writeNotNullOrDef("dcmRejectionNoteStorageAET",
                 arcDev.getRejectionNoteStorageAET(), null);
-=======
         writer.writeNotEmpty("dcmXRoadProperty", descriptorProperties(arcDev.getXRoadProperties()));
->>>>>>> dfe9b14b
         writeAttributeFilters(writer, arcDev);
         writeStorageDescriptor(writer, arcDev.getStorageDescriptors());
         writeQueryRetrieveView(writer, arcDev.getQueryRetrieveViews());
@@ -1009,13 +1006,11 @@
                 case "dcmQueueTasksFetchSize":
                     arcDev.setQueueTasksFetchSize(reader.intValue());
                     break;
-<<<<<<< HEAD
                 case "dcmRejectionNoteStorageAET":
                     arcDev.setRejectionNoteStorageAET(reader.stringValue());
-=======
+                    break;
                 case "dcmXRoadProperty":
                     arcDev.setXRoadProperties(reader.stringArray());
->>>>>>> dfe9b14b
                     break;
                 case "dcmAttributeFilter":
                     loadAttributeFilterListFrom(arcDev, reader);

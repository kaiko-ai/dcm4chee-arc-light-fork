--- conflicted
+++ resolved
@@ -166,19 +166,24 @@
             "and instance.series.seriesInstanceUID = ?2 " +
             "and instance.sopInstanceUID = ?3"),
 @NamedQuery(
-    name = Instance.UPDATE_AVAILABILITY,
-    query = "update Instance inst set inst.availability = ?2 " +
-<<<<<<< HEAD
-            "where inst.series.pk in (" +
-            "select ser.pk from Series ser where ser.study = ?1)"),
-@NamedQuery(
-        name = Instance.UPDATE_AVAILABILITY_BY_PK,
-        query = "update Instance inst set inst.availability = ?2 " +
-                "where pk in ?1")
-=======
-            "where inst.series in (" +
-            "select ser from Series ser where ser.study = ?1)")
->>>>>>> 8b497355
+    name = Instance.UPDATE_AVAILABILITY_OF_STUDY,
+    query = "update Instance i set i.availability = ?2 " +
+            "where i.series in (" +
+            "select ser from Series ser where ser.study = ?1)"),
+@NamedQuery(
+        name = Instance.UPDATE_AVAILABILITY_BY_STUDY_IUID,
+        query = "update Instance i set i.availability = ?2 " +
+                "where i.series in (" +
+                "select ser from Series ser where ser.study.studyInstanceUID = ?1)"),
+@NamedQuery(
+        name = Instance.UPDATE_AVAILABILITY_BY_SERIES_IUID,
+        query = "update Instance i set i.availability = ?2 " +
+                "where i.series in (" +
+                "select ser from Series ser where ser.seriesInstanceUID = ?1)"),
+@NamedQuery(
+        name = Instance.UPDATE_AVAILABILITY_BY_SOP_IUID,
+        query = "update Instance i set i.availability = ?2 " +
+                "where i.sopInstanceUID = ?1")
 })
 @Entity
 @Table(name = "instance",
@@ -210,8 +215,10 @@
     public static final String FIND_LAST_MODIFIED_STUDY_LEVEL = "Instance.findLastModifiedStudyLevel";
     public static final String FIND_LAST_MODIFIED_SERIES_LEVEL = "Instance.findLastModifiedSeriesLevel";
     public static final String FIND_LAST_MODIFIED_INSTANCE_LEVEL = "Instance.findLastModifiedInstanceLevel";
-    public static final String UPDATE_AVAILABILITY = "Instance.updateAvailability";
-    public static final String UPDATE_AVAILABILITY_BY_PK = "Instance.updateAvailabilityByPK";
+    public static final String UPDATE_AVAILABILITY_OF_STUDY = "Instance.updateAvailabilityOfStudy";
+    public static final String UPDATE_AVAILABILITY_BY_STUDY_IUID = "Instance.updateAvailabilityByStudyIUID";
+    public static final String UPDATE_AVAILABILITY_BY_SERIES_IUID = "Instance.updateAvailabilityBySeriesIUID";
+    public static final String UPDATE_AVAILABILITY_BY_SOP_IUID = "Instance.updateAvailabilityBySopIUID";
 
     @Id
     @GeneratedValue(strategy=GenerationType.IDENTITY)

/*
 * **** BEGIN LICENSE BLOCK *****
 * Version: MPL 1.1/GPL 2.0/LGPL 2.1
 *
 * The contents of this file are subject to the Mozilla Public License Version
 * 1.1 (the "License"); you may not use this file except in compliance with
 * the License. You may obtain a copy of the License at
 * http://www.mozilla.org/MPL/
 *
 * Software distributed under the License is distributed on an "AS IS" basis,
 * WITHOUT WARRANTY OF ANY KIND, either express or implied. See the License
 * for the specific language governing rights and limitations under the
 * License.
 *
 * The Original Code is part of dcm4che, an implementation of DICOM(TM) in
 * Java(TM), hosted at https://github.com/dcm4che.
 *
 * The Initial Developer of the Original Code is
 * J4Care.
 * Portions created by the Initial Developer are Copyright (C) 2013
 * the Initial Developer. All Rights Reserved.
 *
 * Contributor(s):
 * See @authors listed below
 *
 * Alternatively, the contents of this file may be used under the terms of
 * either the GNU General Public License Version 2 or later (the "GPL"), or
 * the GNU Lesser General Public License Version 2.1 or later (the "LGPL"),
 * in which case the provisions of the GPL or the LGPL are applicable instead
 * of those above. If you wish to allow use of your version of this file only
 * under the terms of either the GPL or the LGPL, and not to allow others to
 * use your version of this file under the terms of the MPL, indicate your
 * decision by deleting the provisions above and replace them with the notice
 * and other provisions required by the GPL or the LGPL. If you do not delete
 * the provisions above, a recipient may use your version of this file under
 * the terms of any one of the MPL, the GPL or the LGPL.
 *
 * **** END LICENSE BLOCK *****
 */

package org.dcm4chee.arc.conf.ldap;

import org.dcm4che3.conf.api.ConfigurationException;
import org.dcm4che3.conf.ldap.LdapDicomConfiguration;
import org.dcm4che3.conf.ldap.LdapDicomConfigurationExtension;
import org.dcm4che3.conf.api.ConfigurationChanges;
import org.dcm4che3.conf.ldap.LdapUtils;
import org.dcm4che3.data.*;
import org.dcm4che3.net.ApplicationEntity;
import org.dcm4che3.net.Device;
import org.dcm4che3.net.Dimse;
import org.dcm4che3.net.TransferCapability;
import org.dcm4che3.util.ByteUtils;
import org.dcm4che3.util.Property;
import org.dcm4che3.util.TagUtils;
import org.dcm4chee.arc.conf.*;
import org.slf4j.Logger;
import org.slf4j.LoggerFactory;

import javax.naming.NamingEnumeration;
import javax.naming.NamingException;
import javax.naming.directory.*;
import javax.naming.directory.Attributes;
import java.net.URI;
import java.security.cert.CertificateException;
import java.time.LocalTime;
import java.time.Period;
import java.util.*;
import java.util.regex.Pattern;

/**
 * @author Gunter Zeilinger <gunterze@gmail.com>
 * @author Vrinda Nayak <vrinda.nayak@j4care.com>
 * @since Jul 2015
 */
class LdapArchiveConfiguration extends LdapDicomConfigurationExtension {

    private static final Logger LOG = LoggerFactory.getLogger(LdapArchiveConfiguration.class);

    @Override
    protected void storeTo(ConfigurationChanges.ModifiedObject ldapObj, Device device, Attributes attrs) {
        ArchiveDeviceExtension ext = device.getDeviceExtension(ArchiveDeviceExtension.class);
        if (ext == null)
            return;

        attrs.get("objectclass").add("dcmArchiveDevice");
        LdapUtils.storeNotNullOrDef(ldapObj, attrs, "dcmFuzzyAlgorithmClass", ext.getFuzzyAlgorithmClass(), null);
        LdapUtils.storeNotEmpty(ldapObj, attrs, "dcmSeriesMetadataStorageID", ext.getSeriesMetadataStorageIDs());
        LdapUtils.storeNotNullOrDef(ldapObj, attrs, "dcmSeriesMetadataDelay", ext.getSeriesMetadataDelay(), null);
        LdapUtils.storeNotNullOrDef(ldapObj, attrs, "dcmSeriesMetadataPollingInterval", ext.getSeriesMetadataPollingInterval(), null);
        LdapUtils.storeNotDef(ldapObj, attrs, "dcmSeriesMetadataFetchSize", ext.getSeriesMetadataFetchSize(), 100);
        LdapUtils.storeNotNullOrDef(ldapObj, attrs, "dcmPurgeInstanceRecordsDelay", ext.getPurgeInstanceRecordsDelay(), null);
        LdapUtils.storeNotNullOrDef(ldapObj, attrs, "dcmPurgeInstanceRecordsPollingInterval", ext.getPurgeInstanceRecordsPollingInterval(), null);
        LdapUtils.storeNotDef(ldapObj, attrs, "dcmPurgeInstanceRecordsFetchSize", ext.getPurgeInstanceRecordsFetchSize(), 100);
        LdapUtils.storeNotNullOrDef(ldapObj, attrs, "dcmOverwritePolicy", ext.getOverwritePolicy(), OverwritePolicy.NEVER);
        LdapUtils.storeNotNullOrDef(ldapObj, attrs, "dcmBulkDataSpoolDirectory",
                ext.getBulkDataSpoolDirectory(), ArchiveDeviceExtension.JBOSS_SERVER_TEMP_DIR);
        LdapUtils.storeNotNullOrDef(ldapObj, attrs, "dcmQueryRetrieveViewID", ext.getQueryRetrieveViewID(), null);
        LdapUtils.storeNotDef(ldapObj, attrs, "dcmPersonNameComponentOrderInsensitiveMatching",
                ext.isPersonNameComponentOrderInsensitiveMatching(), false);
        LdapUtils.storeNotDef(ldapObj, attrs, "dcmSendPendingCGet", ext.isSendPendingCGet(), false);
        LdapUtils.storeNotNullOrDef(ldapObj, attrs, "dcmSendPendingCMoveInterval", ext.getSendPendingCMoveInterval(), null);
        LdapUtils.storeNotNullOrDef(ldapObj, attrs, "dcmSpanningCFindSCP", ext.getSpanningCFindSCP(), null);
        LdapUtils.storeNotEmpty(ldapObj, attrs, "dcmSpanningCFindSCPRetrieveAET", ext.getSpanningCFindSCPRetrieveAETitles());
        LdapUtils.storeNotNullOrDef(ldapObj, attrs, "dcmSpanningCFindSCPPolicy",
                ext.getSpanningCFindSCPPolicy(), SpanningCFindSCPPolicy.REPLACE);
<<<<<<< HEAD
        LdapUtils.storeNotNullOrDef(attrs, "dcmFallbackCMoveSCP", ext.getFallbackCMoveSCP(), null);
        LdapUtils.storeNotNullOrDef(attrs, "dcmFallbackCMoveSCPDestination", ext.getFallbackCMoveSCPDestination(), null);
        LdapUtils.storeNotNullOrDef(attrs, "dcmFallbackCMoveSCPLeadingCFindSCP", ext.getFallbackCMoveSCPLeadingCFindSCP(), null);
        LdapUtils.storeNotDef(attrs, "dcmFallbackCMoveSCPRetries", ext.getFallbackCMoveSCPRetries(), 0);
        LdapUtils.storeNotNullOrDef(attrs, "dcmAltCMoveSCP", ext.getAlternativeCMoveSCP(), null);
        LdapUtils.storeNotNullOrDef(attrs, "dcmWadoSR2HtmlTemplateURI", ext.getWadoSR2HtmlTemplateURI(), null);
        LdapUtils.storeNotNullOrDef(attrs, "dcmWadoSR2TextTemplateURI", ext.getWadoSR2TextTemplateURI(), null);
        LdapUtils.storeNotNullOrDef(attrs, "hl7PatientUpdateTemplateURI", ext.getPatientUpdateTemplateURI(), null);
        LdapUtils.storeNotNullOrDef(attrs, "hl7ImportReportTemplateURI", ext.getImportReportTemplateURI(), null);
        LdapUtils.storeNotNullOrDef(attrs, "hl7ScheduleProcedureTemplateURI", ext.getScheduleProcedureTemplateURI(), null);
        LdapUtils.storeNotNullOrDef(attrs, "hl7OutgoingPatientUpdateTemplateURI", ext.getOutgoingPatientUpdateTemplateURI(), null);
        LdapUtils.storeNotNullOrDef(attrs, "hl7LogFilePattern", ext.getHl7LogFilePattern(), null);
        LdapUtils.storeNotNullOrDef(attrs, "hl7ErrorLogFilePattern", ext.getHl7ErrorLogFilePattern(), null);
        LdapUtils.storeNotNullOrDef(attrs, "dcmUnzipVendorDataToURI", ext.getUnzipVendorDataToURI(), null);
        LdapUtils.storeNotEmpty(attrs, "dcmWadoSupportedSRClasses", ext.getWadoSupportedSRClasses());
        LdapUtils.storeNotDef(attrs, "dcmQueryFetchSize", ext.getQueryFetchSize(), 100);
        LdapUtils.storeNotDef(attrs, "dcmQueryMaxNumberOfResults", ext.getQueryMaxNumberOfResults(), 0);
        LdapUtils.storeNotDef(attrs, "dcmQidoMaxNumberOfResults", ext.getQidoMaxNumberOfResults(), 100);
        LdapUtils.storeNotEmpty(attrs, "dcmFwdMppsDestination", ext.getMppsForwardDestinations());
        LdapUtils.storeNotEmpty(attrs, "dcmIanDestination", ext.getIanDestinations());
        LdapUtils.storeNotNullOrDef(attrs, "dcmIanDelay", ext.getIanDelay(), null);
        LdapUtils.storeNotNullOrDef(attrs, "dcmIanTimeout", ext.getIanTimeout(), null);
        LdapUtils.storeNotDef(attrs, "dcmIanOnTimeout", ext.isIanOnTimeout(), false);
        LdapUtils.storeNotNullOrDef(attrs, "dcmIanTaskPollingInterval", ext.getIanTaskPollingInterval(), null);
        LdapUtils.storeNotDef(attrs, "dcmIanTaskFetchSize", ext.getIanTaskFetchSize(), 100);
        LdapUtils.storeNotNullOrDef(attrs, "dcmExportTaskPollingInterval", ext.getExportTaskPollingInterval(), null);
        LdapUtils.storeNotDef(attrs, "dcmExportTaskFetchSize", ext.getExportTaskFetchSize(), 5);
        LdapUtils.storeNotNullOrDef(attrs, "dcmPurgeStoragePollingInterval", ext.getPurgeStoragePollingInterval(), null);
        LdapUtils.storeNotDef(attrs, "dcmPurgeStorageFetchSize", ext.getPurgeStorageFetchSize(), 100);
        LdapUtils.storeNotNullOrDef(attrs, "dcmDeleteRejectedPollingInterval", ext.getDeleteRejectedPollingInterval(), null);
        LdapUtils.storeNotDef(attrs, "dcmDeleteRejectedFetchSize", ext.getDeleteRejectedFetchSize(), 100);
        LdapUtils.storeNotDef(attrs, "dcmDeleteStudyBatchSize", ext.getDeleteStudyBatchSize(), 10);
        LdapUtils.storeNotDef(attrs, "dcmDeletePatientOnDeleteLastStudy",
=======
        LdapUtils.storeNotNullOrDef(ldapObj, attrs, "dcmFallbackCMoveSCP", ext.getFallbackCMoveSCP(), null);
        LdapUtils.storeNotNullOrDef(ldapObj, attrs, "dcmFallbackCMoveSCPDestination", ext.getFallbackCMoveSCPDestination(), null);
        LdapUtils.storeNotNullOrDef(ldapObj, attrs, "dcmFallbackCMoveSCPLeadingCFindSCP", ext.getFallbackCMoveSCPLeadingCFindSCP(), null);
        LdapUtils.storeNotDef(ldapObj, attrs, "dcmFallbackCMoveSCPRetries", ext.getFallbackCMoveSCPRetries(), 0);
        LdapUtils.storeNotNullOrDef(ldapObj, attrs, "dcmAltCMoveSCP", ext.getAlternativeCMoveSCP(), null);
        LdapUtils.storeNotNullOrDef(ldapObj, attrs, "dcmWadoSR2HtmlTemplateURI", ext.getWadoSR2HtmlTemplateURI(), null);
        LdapUtils.storeNotNullOrDef(ldapObj, attrs, "dcmWadoSR2TextTemplateURI", ext.getWadoSR2TextTemplateURI(), null);
        LdapUtils.storeNotNullOrDef(ldapObj, attrs, "hl7PatientUpdateTemplateURI", ext.getPatientUpdateTemplateURI(), null);
        LdapUtils.storeNotNullOrDef(ldapObj, attrs, "hl7ImportReportTemplateURI", ext.getImportReportTemplateURI(), null);
        LdapUtils.storeNotNullOrDef(ldapObj, attrs, "hl7ScheduleProcedureTemplateURI", ext.getScheduleProcedureTemplateURI(), null);
        LdapUtils.storeNotNullOrDef(ldapObj, attrs, "hl7LogFilePattern", ext.getHl7LogFilePattern(), null);
        LdapUtils.storeNotNullOrDef(ldapObj, attrs, "hl7ErrorLogFilePattern", ext.getHl7ErrorLogFilePattern(), null);
        LdapUtils.storeNotNullOrDef(ldapObj, attrs, "dcmUnzipVendorDataToURI", ext.getUnzipVendorDataToURI(), null);
        LdapUtils.storeNotEmpty(ldapObj, attrs, "dcmWadoSupportedSRClasses", ext.getWadoSupportedSRClasses());
        LdapUtils.storeNotDef(ldapObj, attrs, "dcmQueryFetchSize", ext.getQueryFetchSize(), 100);
        LdapUtils.storeNotDef(ldapObj, attrs, "dcmQueryMaxNumberOfResults", ext.getQueryMaxNumberOfResults(), 0);
        LdapUtils.storeNotDef(ldapObj, attrs, "dcmQidoMaxNumberOfResults", ext.getQidoMaxNumberOfResults(), 100);
        LdapUtils.storeNotEmpty(ldapObj, attrs, "dcmFwdMppsDestination", ext.getMppsForwardDestinations());
        LdapUtils.storeNotEmpty(ldapObj, attrs, "dcmIanDestination", ext.getIanDestinations());
        LdapUtils.storeNotNullOrDef(ldapObj, attrs, "dcmIanDelay", ext.getIanDelay(), null);
        LdapUtils.storeNotNullOrDef(ldapObj, attrs, "dcmIanTimeout", ext.getIanTimeout(), null);
        LdapUtils.storeNotDef(ldapObj, attrs, "dcmIanOnTimeout", ext.isIanOnTimeout(), false);
        LdapUtils.storeNotNullOrDef(ldapObj, attrs, "dcmIanTaskPollingInterval", ext.getIanTaskPollingInterval(), null);
        LdapUtils.storeNotDef(ldapObj, attrs, "dcmIanTaskFetchSize", ext.getIanTaskFetchSize(), 100);
        LdapUtils.storeNotNullOrDef(ldapObj, attrs, "dcmExportTaskPollingInterval", ext.getExportTaskPollingInterval(), null);
        LdapUtils.storeNotDef(ldapObj, attrs, "dcmExportTaskFetchSize", ext.getExportTaskFetchSize(), 5);
        LdapUtils.storeNotNullOrDef(ldapObj, attrs, "dcmPurgeStoragePollingInterval", ext.getPurgeStoragePollingInterval(), null);
        LdapUtils.storeNotDef(ldapObj, attrs, "dcmPurgeStorageFetchSize", ext.getPurgeStorageFetchSize(), 100);
        LdapUtils.storeNotNullOrDef(ldapObj, attrs, "dcmDeleteRejectedPollingInterval", ext.getDeleteRejectedPollingInterval(), null);
        LdapUtils.storeNotDef(ldapObj, attrs, "dcmDeleteRejectedFetchSize", ext.getDeleteRejectedFetchSize(), 100);
        LdapUtils.storeNotDef(ldapObj, attrs, "dcmDeleteStudyBatchSize", ext.getDeleteStudyBatchSize(), 10);
        LdapUtils.storeNotDef(ldapObj, attrs, "dcmDeletePatientOnDeleteLastStudy",
>>>>>>> e82b14f7
                ext.isDeletePatientOnDeleteLastStudy(), false);
        LdapUtils.storeNotNullOrDef(ldapObj, attrs, "dcmMaxAccessTimeStaleness", ext.getMaxAccessTimeStaleness(), null);
        LdapUtils.storeNotNullOrDef(ldapObj, attrs, "dcmAECacheStaleTimeout", ext.getAECacheStaleTimeout(), null);
        LdapUtils.storeNotNullOrDef(ldapObj, attrs, "dcmLeadingCFindSCPQueryCacheStaleTimeout", ext.getLeadingCFindSCPQueryCacheStaleTimeout(), null);
        LdapUtils.storeNotDef(ldapObj, attrs, "dcmLeadingCFindSCPQueryCacheSize", ext.getLeadingCFindSCPQueryCacheSize(), 10);
        LdapUtils.storeNotNullOrDef(ldapObj, attrs, "dcmAuditSpoolDirectory",
                ext.getAuditSpoolDirectory(), ArchiveDeviceExtension.JBOSS_SERVER_TEMP_DIR);
        LdapUtils.storeNotNullOrDef(ldapObj, attrs, "dcmAuditPollingInterval", ext.getAuditPollingInterval(), null);
        LdapUtils.storeNotNullOrDef(ldapObj, attrs, "dcmAuditAggregateDuration", ext.getAuditAggregateDuration(), null);
        LdapUtils.storeNotNullOrDef(ldapObj, attrs, "dcmStowSpoolDirectory",
                ext.getStowSpoolDirectory(), ArchiveDeviceExtension.JBOSS_SERVER_TEMP_DIR);
        LdapUtils.storeNotNullOrDef(ldapObj, attrs, "dcmPurgeQueueMessagePollingInterval",
                ext.getPurgeQueueMessagePollingInterval(), null);
        LdapUtils.storeNotNullOrDef(ldapObj, attrs, "dcmWadoSpoolDirectory",
                ext.getWadoSpoolDirectory(), ArchiveDeviceExtension.JBOSS_SERVER_TEMP_DIR);
        LdapUtils.storeNotEmpty(ldapObj, attrs, "dcmHideSPSWithStatusFromMWL", ext.getHideSPSWithStatusFrom());
        LdapUtils.storeNotNullOrDef(ldapObj, attrs, "dcmRejectExpiredStudiesPollingInterval",
                ext.getRejectExpiredStudiesPollingInterval(), null);
        LdapUtils.storeNotNullOrDef(ldapObj, attrs, "dcmRejectExpiredStudiesPollingStartTime",
                ext.getRejectExpiredStudiesPollingStartTime(), null);
        LdapUtils.storeNotDef(ldapObj, attrs, "dcmRejectExpiredStudiesFetchSize", ext.getRejectExpiredStudiesFetchSize(), 0);
        LdapUtils.storeNotDef(ldapObj, attrs, "dcmRejectExpiredSeriesFetchSize", ext.getRejectExpiredSeriesFetchSize(), 0);
        LdapUtils.storeNotNullOrDef(ldapObj, attrs, "dcmRejectExpiredStudiesAETitle", ext.getRejectExpiredStudiesAETitle(), null);
        LdapUtils.storeNotNullOrDef(ldapObj, attrs, "dcmFallbackCMoveSCPStudyOlderThan", ext.getFallbackCMoveSCPStudyOlderThan(), null);
        LdapUtils.storeNotNullOrDef(ldapObj, attrs, "dcmStorePermissionServiceURL", ext.getStorePermissionServiceURL(), null);
        LdapUtils.storeNotNullOrDef(ldapObj, attrs, "dcmStorePermissionServiceResponsePattern",
                ext.getStorePermissionServiceResponsePattern(), null);
        LdapUtils.storeNotNullOrDef(ldapObj, attrs, "dcmStorePermissionCacheStaleTimeout",
                ext.getStorePermissionCacheStaleTimeout(), null);
        LdapUtils.storeNotDef(ldapObj, attrs, "dcmStorePermissionCacheSize", ext.getStorePermissionCacheSize(), 10);
        LdapUtils.storeNotNullOrDef(ldapObj, attrs, "dcmMergeMWLCacheStaleTimeout", ext.getMergeMWLCacheStaleTimeout(), null);
        LdapUtils.storeNotDef(ldapObj, attrs, "dcmMergeMWLCacheSize", ext.getMergeMWLCacheSize(), 10);
        LdapUtils.storeNotDef(ldapObj, attrs, "dcmStoreUpdateDBMaxRetries", ext.getStoreUpdateDBMaxRetries(), 1);
        LdapUtils.storeNotDef(ldapObj, attrs, "dcmStoreUpdateDBMaxRetryDelay", ext.getStoreUpdateDBMaxRetryDelay(), 1000);
        LdapUtils.storeNotNullOrDef(ldapObj, attrs, "dcmAllowRejectionForDataRetentionPolicyExpired",
                ext.getAllowRejectionForDataRetentionPolicyExpired(), AllowRejectionForDataRetentionPolicyExpired.STUDY_RETENTION_POLICY);
        LdapUtils.storeNotNullOrDef(ldapObj, attrs, "dcmAcceptMissingPatientID",
                ext.getAcceptMissingPatientID(), AcceptMissingPatientID.CREATE);
        LdapUtils.storeNotNullOrDef(ldapObj, attrs, "dcmAllowDeleteStudyPermanently",
                ext.getAllowDeleteStudyPermanently(), AllowDeleteStudyPermanently.REJECTED);
        LdapUtils.storeNotNullOrDef(ldapObj, attrs, "dcmStorePermissionServiceExpirationDatePattern",
                ext.getStorePermissionServiceExpirationDatePattern(), null);
        LdapUtils.storeNotNullOrDef(ldapObj, attrs, "dcmShowPatientInfoInSystemLog",
                ext.getShowPatientInfoInSystemLog(), ShowPatientInfo.PLAIN_TEXT);
        LdapUtils.storeNotNullOrDef(ldapObj, attrs, "dcmShowPatientInfoInAuditLog",
                ext.getShowPatientInfoInAuditLog(), ShowPatientInfo.PLAIN_TEXT);
        LdapUtils.storeNotNullOrDef(ldapObj, attrs, "dcmPurgeStgCmtCompletedDelay", ext.getPurgeStgCmtCompletedDelay(), null);
        LdapUtils.storeNotNullOrDef(ldapObj, attrs, "dcmPurgeStgCmtPollingInterval", ext.getPurgeStgCmtPollingInterval(), null);
        LdapUtils.storeNotNullOrDef(ldapObj, attrs, "dcmDefaultCharacterSet", ext.getDefaultCharacterSet(), null);
        LdapUtils.storeNotNullOrDef(ldapObj, attrs, "dcmStorePermissionServiceErrorCommentPattern", ext.getStorePermissionServiceErrorCommentPattern(), null);
        LdapUtils.storeNotNullOrDef(ldapObj, attrs, "dcmStorePermissionServiceErrorCodePattern", ext.getStorePermissionServiceErrorCodePattern(), null);
        LdapUtils.storeNotEmpty(ldapObj, attrs, "dcmRetrieveAET", ext.getRetrieveAETitles());
        LdapUtils.storeNotNullOrDef(ldapObj, attrs, "dcmExternalRetrieveAEDestination", ext.getExternalRetrieveAEDestination(), null);
        LdapUtils.storeNotNullOrDef(ldapObj, attrs, "dcmXDSiImagingDocumentSourceAETitle", ext.getXDSiImagingDocumentSourceAETitle(), null);
        LdapUtils.storeNotNullOrDef(ldapObj, attrs, "dcmRemapRetrieveURL", ext.getRemapRetrieveURL(), null);
        LdapUtils.storeNotDef(ldapObj, attrs, "dcmValidateCallingAEHostname", ext.isValidateCallingAEHostname(), false);
        LdapUtils.storeNotNullOrDef(ldapObj, attrs, "hl7PSUSendingApplication", ext.getHl7PSUSendingApplication(), null);
        LdapUtils.storeNotEmpty(ldapObj, attrs, "hl7PSUReceivingApplication", ext.getHl7PSUReceivingApplications());
        LdapUtils.storeNotNullOrDef(ldapObj, attrs, "hl7PSUDelay", ext.getHl7PSUDelay(), null);
        LdapUtils.storeNotNullOrDef(ldapObj, attrs, "hl7PSUTimeout", ext.getHl7PSUTimeout(), null);
        LdapUtils.storeNotDef(ldapObj, attrs, "hl7PSUOnTimeout", ext.isHl7PSUOnTimeout(), false);
        LdapUtils.storeNotNullOrDef(ldapObj, attrs, "hl7PSUTaskPollingInterval", ext.getHl7PSUTaskPollingInterval(), null);
        LdapUtils.storeNotDef(ldapObj, attrs, "hl7PSUTaskFetchSize", ext.getHl7PSUTaskFetchSize(), 100);
        LdapUtils.storeNotDef(ldapObj, attrs, "hl7PSUMWL", ext.isHl7PSUMWL(), false);
        LdapUtils.storeNotNullOrDef(ldapObj, attrs, "dcmAcceptConflictingPatientID",
                ext.getAcceptConflictingPatientID(), AcceptConflictingPatientID.MERGED);
        LdapUtils.storeNotNullOrDef(ldapObj, attrs, "dcmAuditRecordRepositoryURL", ext.getAuditRecordRepositoryURL(), null);
        LdapUtils.storeNotNullOrDef(ldapObj, attrs, "dcmElasticSearchURL", ext.getElasticSearchURL(), null);
        LdapUtils.storeNotNullOrDef(ldapObj, attrs,"dcmAudit2JsonFhirTemplateURI", ext.getAudit2JsonFhirTemplateURI(), null);
        LdapUtils.storeNotNullOrDef(ldapObj, attrs,"dcmAudit2XmlFhirTemplateURI", ext.getAudit2XmlFhirTemplateURI(), null);
        LdapUtils.storeNotNullOrDef(ldapObj, attrs, "dcmCopyMoveUpdatePolicy", ext.getCopyMoveUpdatePolicy(), null);
        LdapUtils.storeNotNullOrDef(ldapObj, attrs, "dcmLinkMWLEntryUpdatePolicy", ext.getLinkMWLEntryUpdatePolicy(), null);
        LdapUtils.storeNotDef(ldapObj, attrs, "hl7TrackChangedPatientID", ext.isHl7TrackChangedPatientID(), true);
        LdapUtils.storeNotNullOrDef(ldapObj, attrs, "dcmInvokeImageDisplayPatientURL", ext.getInvokeImageDisplayPatientURL(), null);
        LdapUtils.storeNotNullOrDef(ldapObj, attrs, "dcmInvokeImageDisplayStudyURL", ext.getInvokeImageDisplayStudyURL(), null);
        LdapUtils.storeNotNullOrDef(ldapObj, attrs, "hl7ADTSendingApplication", ext.getHl7ADTSendingApplication(), null);
        LdapUtils.storeNotEmpty(ldapObj, attrs, "hl7ADTReceivingApplication", ext.getHl7ADTReceivingApplication());
        LdapUtils.storeNotNullOrDef(ldapObj, attrs, "hl7ScheduledProtocolCodeInOrder",
                ext.getHl7ScheduledProtocolCodeInOrder(), ScheduledProtocolCodeInOrder.OBR_4_4);
        LdapUtils.storeNotNullOrDef(ldapObj, attrs, "hl7ScheduledStationAETInOrder", ext.getHl7ScheduledStationAETInOrder(), null);
        LdapUtils.storeNotEmpty(ldapObj, attrs, "hl7NoPatientCreateMessageType", ext.getHl7NoPatientCreateMessageTypes());
        LdapUtils.storeNotNullOrDef(ldapObj, attrs, "dcmAuditUnknownStudyInstanceUID",
                ext.getAuditUnknownStudyInstanceUID(), ArchiveDeviceExtension.AUDIT_UNKNOWN_STUDY_INSTANCE_UID);
        LdapUtils.storeNotNullOrDef(ldapObj, attrs, "dcmAuditUnknownPatientID",
                ext.getAuditUnknownPatientID(), ArchiveDeviceExtension.AUDIT_UNKNOWN_PATIENT_ID);
    }

    @Override
    protected void loadFrom(Device device, Attributes attrs) throws NamingException, CertificateException {
        if (!LdapUtils.hasObjectClass(attrs, "dcmArchiveDevice"))
            return;

        ArchiveDeviceExtension ext = new ArchiveDeviceExtension();
        device.addDeviceExtension(ext);
        ext.setFuzzyAlgorithmClass(LdapUtils.stringValue(attrs.get("dcmFuzzyAlgorithmClass"), null));
        ext.setSeriesMetadataStorageIDs(LdapUtils.stringArray(attrs.get("dcmSeriesMetadataStorageID")));
        ext.setSeriesMetadataDelay(toDuration(attrs.get("dcmSeriesMetadataDelay"), null));
        ext.setSeriesMetadataPollingInterval(toDuration(attrs.get("dcmSeriesMetadataPollingInterval"), null));
        ext.setSeriesMetadataFetchSize(LdapUtils.intValue(attrs.get("dcmSeriesMetadataFetchSize"), 100));
        ext.setPurgeInstanceRecordsDelay(toDuration(attrs.get("dcmPurgeInstanceRecordsDelay"), null));
        ext.setPurgeInstanceRecordsPollingInterval(toDuration(attrs.get("dcmPurgeInstanceRecordsPollingInterval"), null));
        ext.setPurgeInstanceRecordsFetchSize(
                LdapUtils.intValue(attrs.get("dcmPurgeInstanceRecordsFetchSize"), 100));
        ext.setOverwritePolicy(LdapUtils.enumValue(OverwritePolicy.class, attrs.get("dcmOverwritePolicy"), OverwritePolicy.NEVER));
        ext.setBulkDataSpoolDirectory(
                LdapUtils.stringValue(attrs.get("dcmBulkDataSpoolDirectory"), ArchiveDeviceExtension.JBOSS_SERVER_TEMP_DIR));
        ext.setQueryRetrieveViewID(LdapUtils.stringValue(attrs.get("dcmQueryRetrieveViewID"), null));
        ext.setPersonNameComponentOrderInsensitiveMatching(
                LdapUtils.booleanValue(attrs.get("dcmPersonNameComponentOrderInsensitiveMatching"), false));
        ext.setSendPendingCGet(LdapUtils.booleanValue(attrs.get("dcmSendPendingCGet"), false));
        ext.setSendPendingCMoveInterval(toDuration(attrs.get("dcmSendPendingCMoveInterval"), null));
        ext.setSpanningCFindSCP(LdapUtils.stringValue(attrs.get("dcmSpanningCFindSCP"), null));
        ext.setSpanningCFindSCPRetrieveAETitles(LdapUtils.stringArray(attrs.get("dcmSpanningCFindSCPRetrieveAET")));
        ext.setSpanningCFindSCPPolicy(LdapUtils.enumValue(
                SpanningCFindSCPPolicy.class, attrs.get("dcmSpanningCFindSCPPolicy"), SpanningCFindSCPPolicy.REPLACE));
        ext.setFallbackCMoveSCP(LdapUtils.stringValue(attrs.get("dcmFallbackCMoveSCP"), null));
        ext.setFallbackCMoveSCPDestination(LdapUtils.stringValue(attrs.get("dcmFallbackCMoveSCPDestination"), null));
        ext.setFallbackCMoveSCPRetries(LdapUtils.intValue(attrs.get("dcmFallbackCMoveSCPRetries"), 0));
        ext.setFallbackCMoveSCPLeadingCFindSCP(LdapUtils.stringValue(attrs.get("dcmFallbackCMoveSCPLeadingCFindSCP"), null));
        ext.setAlternativeCMoveSCP(LdapUtils.stringValue(attrs.get("dcmAltCMoveSCP"), null));
        ext.setWadoSR2HtmlTemplateURI(LdapUtils.stringValue(attrs.get("dcmWadoSR2HtmlTemplateURI"), null));
        ext.setWadoSR2TextTemplateURI(LdapUtils.stringValue(attrs.get("dcmWadoSR2TextTemplateURI"), null));
        ext.setPatientUpdateTemplateURI(LdapUtils.stringValue(attrs.get("hl7PatientUpdateTemplateURI"), null));
        ext.setImportReportTemplateURI(LdapUtils.stringValue(attrs.get("hl7ImportReportTemplateURI"), null));
        ext.setScheduleProcedureTemplateURI(LdapUtils.stringValue(attrs.get("hl7ScheduleProcedureTemplateURI"), null));
        ext.setOutgoingPatientUpdateTemplateURI(LdapUtils.stringValue(attrs.get("hl7OutgoingPatientUpdateTemplateURI"), null));
        ext.setHl7LogFilePattern(LdapUtils.stringValue(attrs.get("hl7LogFilePattern"), null));
        ext.setHl7ErrorLogFilePattern(LdapUtils.stringValue(attrs.get("hl7ErrorLogFilePattern"), null));
        ext.setUnzipVendorDataToURI(LdapUtils.stringValue(attrs.get("dcmUnzipVendorDataToURI"), null));
        ext.setWadoSupportedSRClasses(LdapUtils.stringArray(attrs.get("dcmWadoSupportedSRClasses")));
        ext.setQueryFetchSize(LdapUtils.intValue(attrs.get("dcmQueryFetchSize"), 100));
        ext.setQueryMaxNumberOfResults(LdapUtils.intValue(attrs.get("dcmQueryMaxNumberOfResults"), 0));
        ext.setQidoMaxNumberOfResults(LdapUtils.intValue(attrs.get("dcmQidoMaxNumberOfResults"), 0));
        ext.setMppsForwardDestinations(LdapUtils.stringArray(attrs.get("dcmFwdMppsDestination")));
        ext.setIanDestinations(LdapUtils.stringArray(attrs.get("dcmIanDestination")));
        ext.setIanDelay(toDuration(attrs.get("dcmIanDelay"), null));
        ext.setIanTimeout(toDuration(attrs.get("dcmIanTimeout"), null));
        ext.setIanOnTimeout(LdapUtils.booleanValue(attrs.get("dcmIanOnTimeout"), false));
        ext.setIanTaskPollingInterval(toDuration(attrs.get("dcmIanTaskPollingInterval"), null));
        ext.setIanTaskFetchSize(LdapUtils.intValue(attrs.get("dcmIanTaskFetchSize"), 100));
        ext.setExportTaskPollingInterval(toDuration(attrs.get("dcmExportTaskPollingInterval"), null));
        ext.setExportTaskFetchSize(LdapUtils.intValue(attrs.get("dcmExportTaskFetchSize"), 5));
        ext.setPurgeStoragePollingInterval(toDuration(attrs.get("dcmPurgeStoragePollingInterval"), null));
        ext.setPurgeStorageFetchSize(LdapUtils.intValue(attrs.get("dcmPurgeStorageFetchSize"), 100));
        ext.setDeleteRejectedPollingInterval(toDuration(attrs.get("dcmDeleteRejectedPollingInterval"), null));
        ext.setDeleteRejectedFetchSize(LdapUtils.intValue(attrs.get("dcmDeleteRejectedFetchSize"), 100));
        ext.setDeleteStudyBatchSize(LdapUtils.intValue(attrs.get("dcmDeleteStudyBatchSize"), 10));
        ext.setDeletePatientOnDeleteLastStudy(
                LdapUtils.booleanValue(attrs.get("dcmDeletePatientOnDeleteLastStudy"), false));
        ext.setMaxAccessTimeStaleness(toDuration(attrs.get("dcmMaxAccessTimeStaleness"), null));
        ext.setAECacheStaleTimeout(toDuration(attrs.get("dcmAECacheStaleTimeout"), null));
        ext.setLeadingCFindSCPQueryCacheStaleTimeout(toDuration(attrs.get("dcmLeadingCFindSCPQueryCacheStaleTimeout"), null));
        ext.setLeadingCFindSCPQueryCacheSize(LdapUtils.intValue(attrs.get("dcmLeadingCFindSCPQueryCacheSize"), 10));
        ext.setAuditSpoolDirectory(
                LdapUtils.stringValue(attrs.get("dcmAuditSpoolDirectory"), ArchiveDeviceExtension.JBOSS_SERVER_TEMP_DIR));
        ext.setAuditPollingInterval(toDuration(attrs.get("dcmAuditPollingInterval"), null));
        ext.setAuditAggregateDuration(toDuration(attrs.get("dcmAuditAggregateDuration"), null));
        ext.setStowSpoolDirectory(
                LdapUtils.stringValue(attrs.get("dcmStowSpoolDirectory"), ArchiveDeviceExtension.JBOSS_SERVER_TEMP_DIR));
        ext.setPurgeQueueMessagePollingInterval(toDuration(attrs.get("dcmPurgeQueueMessagePollingInterval"), null));
        ext.setWadoSpoolDirectory(
                LdapUtils.stringValue(attrs.get("dcmWadoSpoolDirectory"), ArchiveDeviceExtension.JBOSS_SERVER_TEMP_DIR));
        ext.setHideSPSWithStatusFrom(LdapUtils.enumArray(SPSStatus.class, attrs.get("dcmHideSPSWithStatusFromMWL")));
        ext.setRejectExpiredStudiesPollingInterval(toDuration(attrs.get("dcmRejectExpiredStudiesPollingInterval"), null));
        ext.setRejectExpiredStudiesPollingStartTime(toLocalTime(attrs.get("dcmRejectExpiredStudiesPollingStartTime")));
        ext.setRejectExpiredStudiesFetchSize(LdapUtils.intValue(attrs.get("dcmRejectExpiredStudiesFetchSize"), 0));
        ext.setRejectExpiredSeriesFetchSize(LdapUtils.intValue(attrs.get("dcmRejectExpiredSeriesFetchSize"), 0));
        ext.setRejectExpiredStudiesAETitle(LdapUtils.stringValue(attrs.get("dcmRejectExpiredStudiesAETitle"), null));
        ext.setFallbackCMoveSCPStudyOlderThan(LdapUtils.stringValue(attrs.get("dcmFallbackCMoveSCPStudyOlderThan"), null));
        ext.setStorePermissionServiceURL(LdapUtils.stringValue(attrs.get("dcmStorePermissionServiceURL"), null));
        ext.setStorePermissionServiceResponsePattern(toPattern(attrs.get("dcmStorePermissionServiceResponsePattern")));
        ext.setStorePermissionCacheStaleTimeout(toDuration(attrs.get("dcmStorePermissionCacheStaleTimeout"), null));
        ext.setStorePermissionCacheSize(LdapUtils.intValue(attrs.get("dcmStorePermissionCacheSize"), 10));
        ext.setMergeMWLCacheStaleTimeout(toDuration(attrs.get("dcmMergeMWLCacheStaleTimeout"), null));
        ext.setMergeMWLCacheSize(LdapUtils.intValue(attrs.get("dcmMergeMWLCacheSize"), 10));
        ext.setStoreUpdateDBMaxRetries(LdapUtils.intValue(attrs.get("dcmStoreUpdateDBMaxRetries"), 1));
        ext.setStoreUpdateDBMaxRetryDelay(LdapUtils.intValue(attrs.get("dcmStoreUpdateDBMaxRetryDelay"), 1000));
        ext.setAllowRejectionForDataRetentionPolicyExpired(
                LdapUtils.enumValue(AllowRejectionForDataRetentionPolicyExpired.class,
                        attrs.get("dcmAllowRejectionForDataRetentionPolicyExpired"),
                        AllowRejectionForDataRetentionPolicyExpired.STUDY_RETENTION_POLICY));
        ext.setAcceptMissingPatientID(
                LdapUtils.enumValue(AcceptMissingPatientID.class,
                        attrs.get("dcmAcceptMissingPatientID"), AcceptMissingPatientID.CREATE));
        ext.setAllowDeleteStudyPermanently(LdapUtils.enumValue(AllowDeleteStudyPermanently.class,
                attrs.get("dcmAllowDeleteStudyPermanently"),
                AllowDeleteStudyPermanently.REJECTED));
        ext.setStorePermissionServiceExpirationDatePattern(toPattern(attrs.get("dcmStorePermissionServiceExpirationDatePattern")));
        ext.setShowPatientInfoInSystemLog(LdapUtils.enumValue(ShowPatientInfo.class,
                attrs.get("dcmShowPatientInfoInSystemLog"), ShowPatientInfo.PLAIN_TEXT));
        ext.setShowPatientInfoInAuditLog(LdapUtils.enumValue(ShowPatientInfo.class,
                attrs.get("dcmShowPatientInfoInAuditLog"), ShowPatientInfo.PLAIN_TEXT));
        ext.setPurgeStgCmtCompletedDelay(toDuration(attrs.get("dcmPurgeStgCmtCompletedDelay"), null));
        ext.setPurgeStgCmtPollingInterval(toDuration(attrs.get("dcmPurgeStgCmtPollingInterval"), null));
        ext.setDefaultCharacterSet(LdapUtils.stringValue(attrs.get("dcmDefaultCharacterSet"), null));
        ext.setStorePermissionServiceErrorCommentPattern(toPattern(attrs.get("dcmStorePermissionServiceErrorCommentPattern")));
        ext.setStorePermissionServiceErrorCodePattern(toPattern(attrs.get("dcmStorePermissionServiceErrorCodePattern")));
        ext.setRetrieveAETitles(LdapUtils.stringArray(attrs.get("dcmRetrieveAET")));
        ext.setExternalRetrieveAEDestination(LdapUtils.stringValue(attrs.get("dcmExternalRetrieveAEDestination"), null));
        ext.setXDSiImagingDocumentSourceAETitle(LdapUtils.stringValue(attrs.get("dcmXDSiImagingDocumentSourceAETitle"), null));
        ext.setRemapRetrieveURL(LdapUtils.stringValue(attrs.get("dcmRemapRetrieveURL"), null));
        ext.setValidateCallingAEHostname(LdapUtils.booleanValue(attrs.get("dcmValidateCallingAEHostname"), false));
        ext.setHl7PSUSendingApplication(LdapUtils.stringValue(attrs.get("hl7PSUSendingApplication"), null));
        ext.setHl7PSUReceivingApplications(LdapUtils.stringArray(attrs.get("hl7PSUReceivingApplication")));
        ext.setHl7PSUDelay(toDuration(attrs.get("hl7PSUDelay"), null));
        ext.setHl7PSUTimeout(toDuration(attrs.get("hl7PSUTimeout"), null));
        ext.setHl7PSUOnTimeout(LdapUtils.booleanValue(attrs.get("hl7PSUOnTimeout"), false));
        ext.setHl7PSUTaskPollingInterval(toDuration(attrs.get("hl7PSUTaskPollingInterval"), null));
        ext.setHl7PSUTaskFetchSize(LdapUtils.intValue(attrs.get("hl7PSUTaskFetchSize"), 100));
        ext.setHl7PSUMWL(LdapUtils.booleanValue(attrs.get("hl7PSUMWL"), false));
        ext.setAcceptConflictingPatientID(
                LdapUtils.enumValue(AcceptConflictingPatientID.class,
                        attrs.get("dcmAcceptConflictingPatientID"), AcceptConflictingPatientID.MERGED));
        ext.setAuditRecordRepositoryURL(LdapUtils.stringValue(attrs.get("dcmAuditRecordRepositoryURL"), null));
        ext.setElasticSearchURL(LdapUtils.stringValue(attrs.get("dcmElasticSearchURL"), null));
        ext.setAudit2JsonFhirTemplateURI(LdapUtils.stringValue(attrs.get("dcmAudit2JsonFhirTemplateURI"), null));
        ext.setAudit2XmlFhirTemplateURI(LdapUtils.stringValue(attrs.get("dcmAudit2XmlFhirTemplateURI"), null));
        ext.setCopyMoveUpdatePolicy(LdapUtils.enumValue(org.dcm4che3.data.Attributes.UpdatePolicy.class, attrs.get("dcmCopyMoveUpdatePolicy"), null));
        ext.setLinkMWLEntryUpdatePolicy(LdapUtils.enumValue(org.dcm4che3.data.Attributes.UpdatePolicy.class, attrs.get("dcmLinkMWLEntryUpdatePolicy"), null));
        ext.setHl7TrackChangedPatientID(LdapUtils.booleanValue(attrs.get("hl7TrackChangedPatientID"), true));
        ext.setInvokeImageDisplayPatientURL(LdapUtils.stringValue(attrs.get("dcmInvokeImageDisplayPatientURL"), null));
        ext.setInvokeImageDisplayStudyURL(LdapUtils.stringValue(attrs.get("dcmInvokeImageDisplayStudyURL"), null));
        ext.setHl7ADTReceivingApplication(LdapUtils.stringArray(attrs.get("hl7ADTReceivingApplication")));
        ext.setHl7ADTSendingApplication(LdapUtils.stringValue(attrs.get("hl7ADTSendingApplication"), null));
        ext.setHl7ScheduledProtocolCodeInOrder(LdapUtils.enumValue(ScheduledProtocolCodeInOrder.class,
                attrs.get("hl7ScheduledProtocolCodeInOrder"), ScheduledProtocolCodeInOrder.OBR_4_4));
        ext.setHl7ScheduledStationAETInOrder(LdapUtils.enumValue(ScheduledStationAETInOrder.class,
                attrs.get("hl7ScheduledStationAETInOrder"), null));
        ext.setHl7NoPatientCreateMessageTypes(LdapUtils.stringArray(attrs.get("hl7NoPatientCreateMessageType")));
        ext.setAuditUnknownStudyInstanceUID(LdapUtils.stringValue(
                attrs.get("dcmAuditUnknownStudyInstanceUID"), ArchiveDeviceExtension.AUDIT_UNKNOWN_STUDY_INSTANCE_UID));
        ext.setAuditUnknownPatientID(LdapUtils.stringValue(
                attrs.get("dcmAuditUnknownPatientID"), ArchiveDeviceExtension.AUDIT_UNKNOWN_PATIENT_ID));
    }

    @Override
    protected void storeDiffs(ConfigurationChanges.ModifiedObject ldapObj, Device prev, Device device, List<ModificationItem> mods) {
        ArchiveDeviceExtension aa = prev.getDeviceExtension(ArchiveDeviceExtension.class);
        ArchiveDeviceExtension bb = device.getDeviceExtension(ArchiveDeviceExtension.class);
        if (aa == null && bb == null)
            return;

        boolean remove = bb == null;
        if (remove) {
            bb = new ArchiveDeviceExtension();
        } else if (aa == null) {
            aa = new ArchiveDeviceExtension();
            mods.add(new ModificationItem(DirContext.ADD_ATTRIBUTE,
                    LdapUtils.attr("objectClass", "dcmArchiveDevice")));
        }
        LdapUtils.storeDiffObject(ldapObj, mods, "dcmFuzzyAlgorithmClass", aa.getFuzzyAlgorithmClass(), bb.getFuzzyAlgorithmClass(), null);
        LdapUtils.storeDiff(ldapObj, mods, "dcmSeriesMetadataStorageID",
                aa.getSeriesMetadataStorageIDs(),
                bb.getSeriesMetadataStorageIDs());
        LdapUtils.storeDiffObject(ldapObj, mods, "dcmSeriesMetadataDelay", aa.getSeriesMetadataDelay(), bb.getSeriesMetadataDelay(), null);
        LdapUtils.storeDiffObject(ldapObj, mods, "dcmSeriesMetadataPollingInterval",
                aa.getSeriesMetadataPollingInterval(),
                bb.getSeriesMetadataPollingInterval(), null);
        LdapUtils.storeDiff(ldapObj, mods, "dcmSeriesMetadataFetchSize",
                aa.getSeriesMetadataFetchSize(),
                bb.getSeriesMetadataFetchSize(),
                100);
        LdapUtils.storeDiffObject(ldapObj, mods, "dcmPurgeInstanceRecordsDelay",
                aa.getPurgeInstanceRecordsDelay(),
                bb.getPurgeInstanceRecordsDelay(), null);
        LdapUtils.storeDiffObject(ldapObj, mods, "dcmPurgeInstanceRecordsPollingInterval",
                aa.getPurgeInstanceRecordsPollingInterval(),
                bb.getPurgeInstanceRecordsPollingInterval(), null);
        LdapUtils.storeDiff(ldapObj, mods, "dcmPurgeInstanceRecordsFetchSize",
                aa.getPurgeInstanceRecordsFetchSize(),
                bb.getPurgeInstanceRecordsFetchSize(),
                100);
        LdapUtils.storeDiffObject(ldapObj, mods, "dcmOverwritePolicy", aa.getOverwritePolicy(), bb.getOverwritePolicy(), OverwritePolicy.NEVER);
        LdapUtils.storeDiffObject(ldapObj, mods, "dcmBulkDataSpoolDirectory",
                aa.getBulkDataSpoolDirectory(),
                bb.getBulkDataSpoolDirectory(),
                ArchiveDeviceExtension.JBOSS_SERVER_TEMP_DIR);
        LdapUtils.storeDiffObject(ldapObj, mods, "dcmQueryRetrieveViewID", aa.getQueryRetrieveViewID(), bb.getQueryRetrieveViewID(), null);
        LdapUtils.storeDiff(ldapObj, mods, "dcmPersonNameComponentOrderInsensitiveMatching",
                aa.isPersonNameComponentOrderInsensitiveMatching(),
                bb.isPersonNameComponentOrderInsensitiveMatching(),
                false);
        LdapUtils.storeDiff(ldapObj, mods, "dcmSendPendingCGet", aa.isSendPendingCGet(), bb.isSendPendingCGet(), false);
        LdapUtils.storeDiffObject(ldapObj, mods, "dcmSendPendingCMoveInterval",
                aa.getSendPendingCMoveInterval(), bb.getSendPendingCMoveInterval(), null);
        LdapUtils.storeDiffObject(ldapObj, mods, "dcmSpanningCFindSCP",
                aa.getSpanningCFindSCP(), bb.getSpanningCFindSCP(), null);
        LdapUtils.storeDiff(ldapObj, mods, "dcmSpanningCFindSCPRetrieveAET",
                aa.getSpanningCFindSCPRetrieveAETitles(), bb.getSpanningCFindSCPRetrieveAETitles());
        LdapUtils.storeDiffObject(ldapObj, mods, "dcmSpanningCFindSCPPolicy",
                aa.getSpanningCFindSCPPolicy(), bb.getSpanningCFindSCPPolicy(), SpanningCFindSCPPolicy.REPLACE);
        LdapUtils.storeDiffObject(ldapObj, mods, "dcmFallbackCMoveSCP", aa.getFallbackCMoveSCP(), bb.getFallbackCMoveSCP(), null);
        LdapUtils.storeDiffObject(ldapObj, mods, "dcmFallbackCMoveSCPDestination",
                aa.getFallbackCMoveSCPDestination(), bb.getFallbackCMoveSCPDestination(), null);
        LdapUtils.storeDiff(ldapObj, mods, "dcmFallbackCMoveSCPRetries",
                aa.getFallbackCMoveSCPRetries(), bb.getFallbackCMoveSCPRetries(),  0);
        LdapUtils.storeDiffObject(ldapObj, mods, "dcmFallbackCMoveSCPLeadingCFindSCP",
                aa.getFallbackCMoveSCPLeadingCFindSCP(), bb.getFallbackCMoveSCPLeadingCFindSCP(), null);
        LdapUtils.storeDiffObject(ldapObj, mods, "dcmAltCMoveSCP", aa.getAlternativeCMoveSCP(), bb.getAlternativeCMoveSCP(), null);
        LdapUtils.storeDiffObject(ldapObj, mods, "dcmWadoSR2HtmlTemplateURI",
                aa.getWadoSR2HtmlTemplateURI(), bb.getWadoSR2HtmlTemplateURI(), null);
        LdapUtils.storeDiffObject(ldapObj, mods, "dcmWadoSR2TextTemplateURI",
                aa.getWadoSR2TextTemplateURI(), bb.getWadoSR2TextTemplateURI(), null);
        LdapUtils.storeDiffObject(ldapObj, mods, "hl7ImportReportTemplateURI",
                aa.getImportReportTemplateURI(), bb.getImportReportTemplateURI(), null);
        LdapUtils.storeDiffObject(ldapObj, mods, "hl7PatientUpdateTemplateURI",
                aa.getPatientUpdateTemplateURI(), bb.getPatientUpdateTemplateURI(), null);
        LdapUtils.storeDiffObject(ldapObj, mods, "hl7ScheduleProcedureTemplateURI", aa.getScheduleProcedureTemplateURI(),
                bb.getScheduleProcedureTemplateURI(), null);
<<<<<<< HEAD
        LdapUtils.storeDiffObject(mods, "hl7OutgoingPatientUpdateTemplateURI", aa.getOutgoingPatientUpdateTemplateURI(),
                bb.getOutgoingPatientUpdateTemplateURI(), null);
        LdapUtils.storeDiffObject(mods, "hl7LogFilePattern", aa.getHl7LogFilePattern(), bb.getHl7LogFilePattern(), null);
        LdapUtils.storeDiffObject(mods, "hl7ErrorLogFilePattern", aa.getHl7ErrorLogFilePattern(), bb.getHl7ErrorLogFilePattern(), null);
        LdapUtils.storeDiffObject(mods, "dcmUnzipVendorDataToURI",
=======
        LdapUtils.storeDiffObject(ldapObj, mods, "hl7LogFilePattern", aa.getHl7LogFilePattern(), bb.getHl7LogFilePattern(), null);
        LdapUtils.storeDiffObject(ldapObj, mods, "hl7ErrorLogFilePattern", aa.getHl7ErrorLogFilePattern(), bb.getHl7ErrorLogFilePattern(), null);
        LdapUtils.storeDiffObject(ldapObj, mods, "dcmUnzipVendorDataToURI",
>>>>>>> e82b14f7
                aa.getUnzipVendorDataToURI(), bb.getUnzipVendorDataToURI(), null);
        LdapUtils.storeDiff(ldapObj, mods, "dcmWadoSupportedSRClasses",
                aa.getWadoSupportedSRClasses(), bb.getWadoSupportedSRClasses());
        LdapUtils.storeDiff(ldapObj, mods, "dcmQueryFetchSize",
                aa.getQueryFetchSize(), bb.getQueryFetchSize(),  100);
        LdapUtils.storeDiff(ldapObj, mods, "dcmQueryMaxNumberOfResults",
                aa.getQueryMaxNumberOfResults(), bb.getQueryMaxNumberOfResults(),  0);
        LdapUtils.storeDiff(ldapObj, mods, "dcmQidoMaxNumberOfResults",
                aa.getQidoMaxNumberOfResults(), bb.getQidoMaxNumberOfResults(),  0);
        LdapUtils.storeDiff(ldapObj, mods, "dcmFwdMppsDestination",
                aa.getMppsForwardDestinations(), bb.getMppsForwardDestinations());
        LdapUtils.storeDiff(ldapObj, mods, "dcmIanDestination", aa.getIanDestinations(), bb.getIanDestinations());
        LdapUtils.storeDiffObject(ldapObj, mods, "dcmIanDelay", aa.getIanDelay(), bb.getIanDelay(), null);
        LdapUtils.storeDiffObject(ldapObj, mods, "dcmIanTimeout", aa.getIanTimeout(), bb.getIanTimeout(), null);
        LdapUtils.storeDiff(ldapObj, mods, "dcmIanOnTimeout", aa.isIanOnTimeout(), bb.isIanOnTimeout(), false);
        LdapUtils.storeDiffObject(ldapObj, mods, "dcmIanTaskPollingInterval",
                aa.getIanTaskPollingInterval(), bb.getIanTaskPollingInterval(), null);
        LdapUtils.storeDiff(ldapObj, mods, "dcmIanTaskFetchSize", aa.getIanTaskFetchSize(), bb.getIanTaskFetchSize(), 100);
        LdapUtils.storeDiffObject(ldapObj, mods, "dcmExportTaskPollingInterval",
                aa.getExportTaskPollingInterval(), bb.getExportTaskPollingInterval(), null);
        LdapUtils.storeDiff(ldapObj, mods, "dcmExportTaskFetchSize",
                aa.getExportTaskFetchSize(), bb.getExportTaskFetchSize(), 5);
        LdapUtils.storeDiffObject(ldapObj, mods, "dcmPurgeStoragePollingInterval",
                aa.getPurgeStoragePollingInterval(), bb.getPurgeStoragePollingInterval(), null);
        LdapUtils.storeDiff(ldapObj, mods, "dcmPurgeStorageFetchSize",
                aa.getPurgeStorageFetchSize(), bb.getPurgeStorageFetchSize(), 100);
        LdapUtils.storeDiffObject(ldapObj, mods, "dcmDeleteRejectedPollingInterval",
                aa.getDeleteRejectedPollingInterval(), bb.getDeleteRejectedPollingInterval(), null);
        LdapUtils.storeDiff(ldapObj, mods, "dcmDeleteRejectedFetchSize",
                aa.getDeleteRejectedFetchSize(), bb.getDeleteRejectedFetchSize(), 100);
        LdapUtils.storeDiff(ldapObj, mods, "dcmDeleteStudyBatchSize",
                aa.getDeleteStudyBatchSize(), bb.getDeleteStudyBatchSize(), 10);
        LdapUtils.storeDiff(ldapObj, mods, "dcmDeletePatientOnDeleteLastStudy",
                aa.isDeletePatientOnDeleteLastStudy(), bb.isDeletePatientOnDeleteLastStudy(), false);
        LdapUtils.storeDiffObject(ldapObj, mods, "dcmMaxAccessTimeStaleness",
                aa.getMaxAccessTimeStaleness(), bb.getMaxAccessTimeStaleness(), null);
        LdapUtils.storeDiffObject(ldapObj, mods, "dcmAECacheStaleTimeout",
                aa.getAECacheStaleTimeout(), bb.getAECacheStaleTimeout(), null);
        LdapUtils.storeDiffObject(ldapObj, mods, "dcmLeadingCFindSCPQueryCacheStaleTimeout",
                aa.getLeadingCFindSCPQueryCacheStaleTimeout(), bb.getLeadingCFindSCPQueryCacheStaleTimeout(), null);
        LdapUtils.storeDiff(ldapObj, mods, "dcmLeadingCFindSCPQueryCacheSize",
                aa.getLeadingCFindSCPQueryCacheSize(), bb.getLeadingCFindSCPQueryCacheSize(), 10);
        LdapUtils.storeDiffObject(ldapObj, mods, "dcmAuditSpoolDirectory",
                aa.getAuditSpoolDirectory(),
                bb.getAuditSpoolDirectory(),
                ArchiveDeviceExtension.JBOSS_SERVER_TEMP_DIR);
        LdapUtils.storeDiffObject(ldapObj, mods, "dcmAuditPollingInterval",
                aa.getAuditPollingInterval(), bb.getAuditPollingInterval(), null);
        LdapUtils.storeDiffObject(ldapObj, mods, "dcmAuditAggregateDuration",
                aa.getAuditAggregateDuration(), bb.getAuditAggregateDuration(), null);
        LdapUtils.storeDiffObject(ldapObj, mods, "dcmStowSpoolDirectory",
                aa.getStowSpoolDirectory(),
                bb.getStowSpoolDirectory(),
                ArchiveDeviceExtension.JBOSS_SERVER_TEMP_DIR);
        LdapUtils.storeDiffObject(ldapObj, mods, "dcmPurgeQueueMessagePollingInterval", aa.getPurgeQueueMessagePollingInterval(),
                bb.getPurgeQueueMessagePollingInterval(), null);
        LdapUtils.storeDiffObject(ldapObj, mods, "dcmWadoSpoolDirectory",
                aa.getWadoSpoolDirectory(),
                bb.getWadoSpoolDirectory(),
                ArchiveDeviceExtension.JBOSS_SERVER_TEMP_DIR);
        LdapUtils.storeDiff(ldapObj, mods, "dcmHideSPSWithStatusFromMWL", aa.getHideSPSWithStatusFrom(), bb.getHideSPSWithStatusFrom());
        LdapUtils.storeDiffObject(ldapObj, mods, "dcmRejectExpiredStudiesPollingInterval",
                aa.getRejectExpiredStudiesPollingInterval(), bb.getRejectExpiredStudiesPollingInterval(), null);
        LdapUtils.storeDiffObject(ldapObj, mods, "dcmRejectExpiredStudiesPollingStartTime",
                aa.getRejectExpiredStudiesPollingStartTime(), bb.getRejectExpiredStudiesPollingStartTime(), null);
        LdapUtils.storeDiff(ldapObj, mods, "dcmRejectExpiredStudiesFetchSize",
                aa.getRejectExpiredStudiesFetchSize(), bb.getRejectExpiredStudiesFetchSize(), 0);
        LdapUtils.storeDiff(ldapObj, mods, "dcmRejectExpiredSeriesFetchSize",
                aa.getRejectExpiredSeriesFetchSize(), bb.getRejectExpiredSeriesFetchSize(), 0);
        LdapUtils.storeDiffObject(ldapObj, mods, "dcmRejectExpiredStudiesAETitle",
                aa.getRejectExpiredStudiesAETitle(), bb.getRejectExpiredStudiesAETitle(), null);
        LdapUtils.storeDiffObject(ldapObj, mods, "dcmFallbackCMoveSCPStudyOlderThan",
                aa.getFallbackCMoveSCPStudyOlderThan(), bb.getFallbackCMoveSCPStudyOlderThan(), null);
        LdapUtils.storeDiffObject(ldapObj, mods, "dcmStorePermissionServiceURL",
                aa.getStorePermissionServiceURL(), bb.getStorePermissionServiceURL(), null);
        LdapUtils.storeDiffObject(ldapObj, mods, "dcmStorePermissionServiceResponsePattern",
                aa.getStorePermissionServiceResponsePattern(), bb.getStorePermissionServiceResponsePattern(), null);
        LdapUtils.storeDiffObject(ldapObj, mods, "dcmStorePermissionCacheStaleTimeout",
                aa.getStorePermissionCacheStaleTimeout(), bb.getStorePermissionCacheStaleTimeout(), null);
        LdapUtils.storeDiff(ldapObj, mods, "dcmStorePermissionCacheSize",
                aa.getStorePermissionCacheSize(), bb.getStorePermissionCacheSize(), 10);
        LdapUtils.storeDiffObject(ldapObj, mods, "dcmMergeMWLCacheStaleTimeout",
                aa.getMergeMWLCacheStaleTimeout(), bb.getMergeMWLCacheStaleTimeout(), null);
        LdapUtils.storeDiff(ldapObj, mods, "dcmMergeMWLCacheSize",
                aa.getMergeMWLCacheSize(), bb.getMergeMWLCacheSize(), 10);
        LdapUtils.storeDiff(ldapObj, mods, "dcmStoreUpdateDBMaxRetries",
                aa.getStoreUpdateDBMaxRetries(), bb.getStoreUpdateDBMaxRetries(), 1);
        LdapUtils.storeDiff(ldapObj, mods, "dcmStoreUpdateDBMaxRetryDelay",
                aa.getStoreUpdateDBMaxRetryDelay(), bb.getStoreUpdateDBMaxRetryDelay(), 1000);
        LdapUtils.storeDiffObject(ldapObj, mods, "dcmAllowRejectionForDataRetentionPolicyExpired",
                aa.getAllowRejectionForDataRetentionPolicyExpired(), bb.getAllowRejectionForDataRetentionPolicyExpired(),
                AllowRejectionForDataRetentionPolicyExpired.STUDY_RETENTION_POLICY);
        LdapUtils.storeDiffObject(ldapObj, mods, "dcmAcceptMissingPatientID",
                aa.getAcceptMissingPatientID(), bb.getAcceptMissingPatientID(), AcceptMissingPatientID.CREATE);
        LdapUtils.storeDiffObject(ldapObj, mods, "dcmAllowDeleteStudyPermanently",
                aa.getAllowDeleteStudyPermanently(), bb.getAllowDeleteStudyPermanently(),
                AllowDeleteStudyPermanently.REJECTED);
        LdapUtils.storeDiffObject(ldapObj, mods, "dcmStorePermissionServiceExpirationDatePattern",
                aa.getStorePermissionServiceExpirationDatePattern(), bb.getStorePermissionServiceExpirationDatePattern(), null);
        LdapUtils.storeDiffObject(ldapObj, mods, "dcmShowPatientInfoInSystemLog",
                aa.getShowPatientInfoInSystemLog(), bb.getShowPatientInfoInSystemLog(), ShowPatientInfo.PLAIN_TEXT);
        LdapUtils.storeDiffObject(ldapObj, mods, "dcmShowPatientInfoInAuditLog",
                aa.getShowPatientInfoInAuditLog(), bb.getShowPatientInfoInAuditLog(), ShowPatientInfo.PLAIN_TEXT);
        LdapUtils.storeDiffObject(ldapObj, mods, "dcmPurgeStgCmtCompletedDelay",
                aa.getPurgeStgCmtCompletedDelay(), bb.getPurgeStgCmtCompletedDelay(), null);
        LdapUtils.storeDiffObject(ldapObj, mods, "dcmPurgeStgCmtPollingInterval",
                aa.getPurgeStgCmtPollingInterval(), bb.getPurgeStgCmtPollingInterval(), null);
        LdapUtils.storeDiffObject(ldapObj, mods, "dcmDefaultCharacterSet",
                aa.getDefaultCharacterSet(), bb.getDefaultCharacterSet(), null);
        LdapUtils.storeDiffObject(ldapObj, mods, "dcmStorePermissionServiceErrorCommentPattern",
                aa.getStorePermissionServiceErrorCommentPattern(), bb.getStorePermissionServiceErrorCommentPattern(), null);
        LdapUtils.storeDiffObject(ldapObj, mods, "dcmStorePermissionServiceErrorCodePattern",
                aa.getStorePermissionServiceErrorCodePattern(), bb.getStorePermissionServiceErrorCodePattern(), null);
        LdapUtils.storeDiff(ldapObj, mods, "dcmRetrieveAET", aa.getRetrieveAETitles(), bb.getRetrieveAETitles());
        LdapUtils.storeDiffObject(ldapObj, mods, "dcmExternalRetrieveAEDestination",
                aa.getExternalRetrieveAEDestination(), bb.getExternalRetrieveAEDestination(), null);
        LdapUtils.storeDiffObject(ldapObj, mods, "dcmXDSiImagingDocumentSourceAETitle",
                aa.getXDSiImagingDocumentSourceAETitle(), bb.getXDSiImagingDocumentSourceAETitle(), null);
        LdapUtils.storeDiffObject(ldapObj, mods, "dcmRemapRetrieveURL",
                aa.getRemapRetrieveURL(), bb.getRemapRetrieveURL(), null);
        LdapUtils.storeDiffObject(ldapObj, mods, "dcmValidateCallingAEHostname",
                aa.isValidateCallingAEHostname(), bb.isValidateCallingAEHostname(), null);
        LdapUtils.storeDiffObject(ldapObj, mods, "hl7PSUSendingApplication",
                aa.getHl7PSUSendingApplication(), bb.getHl7PSUSendingApplication(), null);
        LdapUtils.storeDiff(ldapObj, mods, "hl7PSUReceivingApplication",
                aa.getHl7PSUReceivingApplications(), bb.getHl7PSUReceivingApplications());
        LdapUtils.storeDiffObject(ldapObj, mods, "hl7PSUDelay", aa.getHl7PSUDelay(), bb.getHl7PSUDelay(), null);
        LdapUtils.storeDiffObject(ldapObj, mods, "hl7PSUTimeout", aa.getHl7PSUTimeout(), bb.getHl7PSUTimeout(), null);
        LdapUtils.storeDiff(ldapObj, mods, "hl7PSUOnTimeout", aa.isHl7PSUOnTimeout(), bb.isHl7PSUOnTimeout(), false);
        LdapUtils.storeDiffObject(ldapObj, mods, "hl7PSUTaskPollingInterval",
                aa.getHl7PSUTaskPollingInterval(), bb.getHl7PSUTaskPollingInterval(), null);
        LdapUtils.storeDiff(ldapObj, mods, "hl7PSUTaskFetchSize",
                aa.getHl7PSUTaskFetchSize(), bb.getHl7PSUTaskFetchSize(), 100);
        LdapUtils.storeDiff(ldapObj, mods, "hl7PSUMWL", aa.isHl7PSUMWL(), bb.isHl7PSUMWL(), false);
        LdapUtils.storeDiffObject(ldapObj, mods, "dcmAcceptConflictingPatientID",
                aa.getAcceptConflictingPatientID(), bb.getAcceptConflictingPatientID(),
                AcceptConflictingPatientID.MERGED);
        LdapUtils.storeDiffObject(ldapObj, mods, "dcmAuditRecordRepositoryURL",
                aa.getAuditRecordRepositoryURL(), bb.getAuditRecordRepositoryURL(), null);
        LdapUtils.storeDiffObject(ldapObj, mods, "dcmElasticSearchURL",
                aa.getElasticSearchURL(), bb.getElasticSearchURL(), null);
        LdapUtils.storeDiffObject(ldapObj, mods,"dcmAudit2JsonFhirTemplateURI",
                aa.getAudit2JsonFhirTemplateURI(), bb.getAudit2JsonFhirTemplateURI(), null);
        LdapUtils.storeDiffObject(ldapObj, mods,"dcmAudit2XmlFhirTemplateURI",
                aa.getAudit2XmlFhirTemplateURI(), bb.getAudit2XmlFhirTemplateURI(), null);
        LdapUtils.storeDiffObject(ldapObj, mods, "dcmCopyMoveUpdatePolicy",
                aa.getCopyMoveUpdatePolicy(), bb.getCopyMoveUpdatePolicy(), null);
        LdapUtils.storeDiffObject(ldapObj, mods, "dcmLinkMWLEntryUpdatePolicy",
                aa.getLinkMWLEntryUpdatePolicy(), bb.getLinkMWLEntryUpdatePolicy(), null);
        LdapUtils.storeDiff(ldapObj, mods, "hl7TrackChangedPatientID",
                aa.isHl7TrackChangedPatientID(), bb.isHl7TrackChangedPatientID(), true);
        LdapUtils.storeDiffObject(ldapObj, mods, "dcmInvokeImageDisplayPatientURL",
                aa.getInvokeImageDisplayPatientURL(), bb.getInvokeImageDisplayPatientURL(), null);
        LdapUtils.storeDiffObject(ldapObj, mods, "dcmInvokeImageDisplayStudyURL",
                aa.getInvokeImageDisplayStudyURL(), bb.getInvokeImageDisplayStudyURL(), null);
        LdapUtils.storeDiff(ldapObj, mods, "hl7ADTReceivingApplication",
                aa.getHl7ADTReceivingApplication(), bb.getHl7ADTReceivingApplication());
        LdapUtils.storeDiffObject(ldapObj, mods, "hl7ADTSendingApplication",
                aa.getHl7ADTSendingApplication(), bb.getHl7ADTSendingApplication(), null);
        LdapUtils.storeDiffObject(ldapObj, mods, "hl7ScheduledProtocolCodeInOrder",
                aa.getHl7ScheduledProtocolCodeInOrder(), bb.getHl7ScheduledProtocolCodeInOrder(),
                ScheduledProtocolCodeInOrder.OBR_4_4);
        LdapUtils.storeDiffObject(ldapObj, mods, "hl7ScheduledStationAETInOrder",
                aa.getHl7ScheduledStationAETInOrder(), bb.getHl7ScheduledStationAETInOrder(), null);
        LdapUtils.storeDiff(ldapObj, mods, "hl7NoPatientCreateMessageType",
                aa.getHl7NoPatientCreateMessageTypes(), bb.getHl7NoPatientCreateMessageTypes());
        LdapUtils.storeDiffObject(ldapObj, mods, "dcmAuditUnknownStudyInstanceUID",
                aa.getAuditUnknownStudyInstanceUID(), bb.getAuditUnknownStudyInstanceUID(),
                ArchiveDeviceExtension.AUDIT_UNKNOWN_STUDY_INSTANCE_UID);
        LdapUtils.storeDiffObject(ldapObj, mods, "dcmAuditUnknownPatientID",
                aa.getAuditUnknownPatientID(), bb.getAuditUnknownPatientID(),
                ArchiveDeviceExtension.AUDIT_UNKNOWN_PATIENT_ID);
        if (remove)
            mods.add(new ModificationItem(DirContext.REMOVE_ATTRIBUTE,
                    LdapUtils.attr("objectClass", "dcmArchiveDevice")));
    }

    @Override
    protected void storeChilds(ConfigurationChanges.ModifiedObject ldapObj, String deviceDN, Device device)
            throws NamingException, ConfigurationException {
        ArchiveDeviceExtension arcDev = device
                .getDeviceExtension(ArchiveDeviceExtension.class);
        if (arcDev == null)
            return;

        storeAttributeFilter(ldapObj, deviceDN, arcDev);
        storeStorageDescriptors(ldapObj, deviceDN, arcDev);
        storeQueueDescriptors(ldapObj, deviceDN, arcDev);
        storeExporterDescriptors(ldapObj, deviceDN, arcDev);
        storeExportRules(ldapObj, arcDev.getExportRules(), deviceDN);
        storeCompressionRules(ldapObj, arcDev.getCompressionRules(), deviceDN);
        storeStoreAccessControlIDRules(ldapObj, arcDev.getStoreAccessControlIDRules(), deviceDN);
        storeAttributeCoercions(ldapObj, arcDev.getAttributeCoercions(), deviceDN);
        storeQueryRetrieveViews(ldapObj, deviceDN, arcDev);
        storeRejectNotes(ldapObj, deviceDN, arcDev);
        storeStudyRetentionPolicies(ldapObj, arcDev.getStudyRetentionPolicies(), deviceDN);
        storeIDGenerators(ldapObj, deviceDN, arcDev);
        storeHL7ForwardRules(ldapObj, arcDev.getHL7ForwardRules(), deviceDN, config);
        storeRSForwardRules(ldapObj, arcDev.getRSForwardRules(), deviceDN);
        storeAttributeSet(ldapObj, deviceDN, arcDev);
        storeScheduledStations(ldapObj, arcDev.getHL7OrderScheduledStations(), deviceDN, config);
        storeHL7OrderSPSStatus(ldapObj, arcDev.getHL7OrderSPSStatuses(), deviceDN, config);
    }

    @Override
    protected void loadChilds(Device device, String deviceDN)
            throws NamingException, ConfigurationException {
        ArchiveDeviceExtension arcdev = device.getDeviceExtension(ArchiveDeviceExtension.class);
        if (arcdev == null)
            return;

        loadAttributeFilters(arcdev, deviceDN);
        loadStorageDescriptors(arcdev, deviceDN);
        loadQueueDescriptors(arcdev, deviceDN);
        loadExporterDescriptors(arcdev, deviceDN);
        loadExportRules(arcdev.getExportRules(), deviceDN);
        loadCompressionRules(arcdev.getCompressionRules(), deviceDN);
        loadStoreAccessControlIDRules(arcdev.getStoreAccessControlIDRules(), deviceDN);
        loadAttributeCoercions(arcdev.getAttributeCoercions(), deviceDN, device);
        loadQueryRetrieveViews(arcdev, deviceDN);
        loadRejectNotes(arcdev, deviceDN);
        loadStudyRetentionPolicies(arcdev.getStudyRetentionPolicies(), deviceDN);
        loadIDGenerators(arcdev, deviceDN);
        loadHL7ForwardRules(arcdev.getHL7ForwardRules(), deviceDN, config);
        loadRSForwardRules(arcdev.getRSForwardRules(), deviceDN);
        loadAttributeSet(arcdev, deviceDN);
        loadScheduledStations(arcdev.getHL7OrderScheduledStations(), deviceDN, config, device);
        loadHL7OrderSPSStatus(arcdev.getHL7OrderSPSStatuses(), deviceDN, config);
    }

    @Override
    protected void mergeChilds(ConfigurationChanges diffs, Device prev, Device device, String deviceDN)
            throws NamingException, ConfigurationException {
        ArchiveDeviceExtension aa = prev
                .getDeviceExtension(ArchiveDeviceExtension.class);
        ArchiveDeviceExtension bb = device
                .getDeviceExtension(ArchiveDeviceExtension.class);
        if (aa == null && bb == null)
            return;

        if (aa == null)
            aa = new ArchiveDeviceExtension();
        else if (bb == null)
            bb = new ArchiveDeviceExtension();

        mergeAttributeFilters(diffs, aa, bb, deviceDN);
        mergeStorageDescriptors(diffs, aa, bb, deviceDN);
        mergeQueueDescriptors(diffs, aa, bb, deviceDN);
        mergeExportDescriptors(diffs, aa, bb, deviceDN);
        mergeExportRules(diffs, aa.getExportRules(), bb.getExportRules(), deviceDN);
        mergeCompressionRules(diffs, aa.getCompressionRules(), bb.getCompressionRules(), deviceDN);
        mergeStoreAccessControlIDRules(diffs, aa.getStoreAccessControlIDRules(), bb.getStoreAccessControlIDRules(), deviceDN);
        mergeAttributeCoercions(diffs, aa.getAttributeCoercions(), bb.getAttributeCoercions(), deviceDN);
        mergeQueryRetrieveViews(diffs, aa, bb, deviceDN);
        mergeRejectNotes(diffs, aa, bb, deviceDN);
        mergeStudyRetentionPolicies(diffs, aa.getStudyRetentionPolicies(), bb.getStudyRetentionPolicies(), deviceDN);
        mergeIDGenerators(diffs, aa, bb, deviceDN);
        mergeHL7ForwardRules(diffs, aa.getHL7ForwardRules(), bb.getHL7ForwardRules(), deviceDN, config);
        mergeRSForwardRules(diffs, aa.getRSForwardRules(), bb.getRSForwardRules(), deviceDN);
        mergeAttributeSet(diffs, aa, bb, deviceDN);
        mergeScheduledStations(diffs, aa.getHL7OrderScheduledStations(), bb.getHL7OrderScheduledStations(), deviceDN, config);
        mergeHL7OrderSPSStatus(diffs, aa.getHL7OrderSPSStatuses(), bb.getHL7OrderSPSStatuses(), deviceDN, config);
    }

    @Override
    protected void storeTo(ConfigurationChanges.ModifiedObject ldapObj, ApplicationEntity ae, Attributes attrs) {
        ArchiveAEExtension ext = ae.getAEExtension(ArchiveAEExtension.class);
        if (ext == null)
            return;

        attrs.get("objectclass").add("dcmArchiveNetworkAE");
        LdapUtils.storeNotEmpty(ldapObj, attrs, "dcmObjectStorageID", ext.getObjectStorageIDs());
        LdapUtils.storeNotDef(ldapObj, attrs, "dcmObjectStorageCount", ext.getObjectStorageCount(), 1);
        LdapUtils.storeNotEmpty(ldapObj, attrs, "dcmMetadataStorageID", ext.getMetadataStorageIDs());
        LdapUtils.storeNotNullOrDef(ldapObj, attrs, "dcmSeriesMetadataDelay", ext.getSeriesMetadataDelay(), null);
        LdapUtils.storeNotNullOrDef(ldapObj, attrs, "dcmPurgeInstanceRecordsDelay", ext.getPurgeInstanceRecordsDelay(), null);
        LdapUtils.storeNotNullOrDef(ldapObj, attrs, "dcmStoreAccessControlID", ext.getStoreAccessControlID(), null);
        LdapUtils.storeNotEmpty(ldapObj, attrs, "dcmAccessControlID", ext.getAccessControlIDs());
        LdapUtils.storeNotNullOrDef(ldapObj, attrs, "dcmOverwritePolicy", ext.getOverwritePolicy(), null);
        LdapUtils.storeNotNullOrDef(ldapObj, attrs, "dcmBulkDataSpoolDirectory", ext.getBulkDataSpoolDirectory(), null);
        LdapUtils.storeNotNullOrDef(ldapObj, attrs, "dcmQueryRetrieveViewID", ext.getQueryRetrieveViewID(), null);
        LdapUtils.storeNotNullOrDef(ldapObj, attrs, "dcmPersonNameComponentOrderInsensitiveMatching",
                ext.getPersonNameComponentOrderInsensitiveMatching(), null);
        LdapUtils.storeNotNullOrDef(ldapObj, attrs, "dcmSendPendingCGet", ext.getSendPendingCGet(), null);
        LdapUtils.storeNotNullOrDef(ldapObj, attrs, "dcmSendPendingCMoveInterval", ext.getSendPendingCMoveInterval(), null);
        LdapUtils.storeNotNullOrDef(ldapObj, attrs, "dcmSpanningCFindSCP", ext.getSpanningCFindSCP(), null);
        LdapUtils.storeNotEmpty(ldapObj, attrs, "dcmSpanningCFindSCPRetrieveAET", ext.getSpanningCFindSCPRetrieveAETitles());
        LdapUtils.storeNotNullOrDef(ldapObj, attrs, "dcmSpanningCFindSCPPolicy", ext.getSpanningCFindSCPPolicy(), null);
        LdapUtils.storeNotNullOrDef(ldapObj, attrs, "dcmFallbackCMoveSCP", ext.getFallbackCMoveSCP(), null);
        LdapUtils.storeNotNullOrDef(ldapObj, attrs, "dcmFallbackCMoveSCPDestination", ext.getFallbackCMoveSCPDestination(), null);
        LdapUtils.storeNotNull(ldapObj, attrs, "dcmFallbackCMoveSCPRetries", ext.getFallbackCMoveSCPRetries());
        LdapUtils.storeNotNullOrDef(ldapObj, attrs, "dcmFallbackCMoveSCPLeadingCFindSCP", ext.getFallbackCMoveSCPLeadingCFindSCP(), null);
        LdapUtils.storeNotNullOrDef(ldapObj, attrs, "dcmAltCMoveSCP", ext.getAlternativeCMoveSCP(), null);
        LdapUtils.storeNotNullOrDef(ldapObj, attrs, "dcmWadoSR2HtmlTemplateURI", ext.getWadoSR2HtmlTemplateURI(), null);
        LdapUtils.storeNotNullOrDef(ldapObj, attrs, "dcmWadoSR2TextTemplateURI", ext.getWadoSR2TextTemplateURI(), null);
        LdapUtils.storeNotNull(ldapObj, attrs, "dcmQueryMaxNumberOfResults", ext.getQueryMaxNumberOfResults());
        LdapUtils.storeNotNull(ldapObj, attrs, "dcmQidoMaxNumberOfResults", ext.getQidoMaxNumberOfResults());
        LdapUtils.storeNotEmpty(ldapObj, attrs, "dcmFwdMppsDestination", ext.getMppsForwardDestinations());
        LdapUtils.storeNotEmpty(ldapObj, attrs, "dcmIanDestination", ext.getIanDestinations());
        LdapUtils.storeNotNullOrDef(ldapObj, attrs, "dcmIanDelay", ext.getIanDelay(), null);
        LdapUtils.storeNotNullOrDef(ldapObj, attrs, "dcmIanTimeout", ext.getIanTimeout(), null);
        LdapUtils.storeNotNullOrDef(ldapObj, attrs, "dcmIanOnTimeout", ext.getIanOnTimeout(), null);
        LdapUtils.storeNotEmpty(ldapObj, attrs, "dcmHideSPSWithStatusFromMWL", ext.getHideSPSWithStatusFromMWL());
        LdapUtils.storeNotNullOrDef(ldapObj, attrs, "dcmFallbackCMoveSCPStudyOlderThan", ext.getFallbackCMoveSCPStudyOlderThan(), null);
        LdapUtils.storeNotNullOrDef(ldapObj, attrs, "dcmStorePermissionServiceURL", ext.getStorePermissionServiceURL(), null);
        LdapUtils.storeNotNullOrDef(ldapObj, attrs, "dcmStorePermissionServiceResponsePattern", ext.getStorePermissionServiceResponsePattern(), null);
        LdapUtils.storeNotNullOrDef(ldapObj, attrs, "dcmAllowRejectionForDataRetentionPolicyExpired", ext.getAllowRejectionForDataRetentionPolicyExpired(), null);
        LdapUtils.storeNotEmpty(ldapObj, attrs, "dcmAcceptedUserRole", ext.getAcceptedUserRoles());
        LdapUtils.storeNotNullOrDef(ldapObj, attrs, "dcmAcceptMissingPatientID", ext.getAcceptMissingPatientID(), null);
        LdapUtils.storeNotNullOrDef(ldapObj, attrs, "dcmAllowDeleteStudyPermanently", ext.getAllowDeleteStudyPermanently(), null);
        LdapUtils.storeNotNullOrDef(ldapObj, attrs, "dcmStorePermissionServiceExpirationDatePattern", ext.getStorePermissionServiceExpirationDatePattern(), null);
        LdapUtils.storeNotNullOrDef(ldapObj, attrs, "dcmDefaultCharacterSet", ext.getDefaultCharacterSet(), null);
        LdapUtils.storeNotNullOrDef(ldapObj, attrs, "dcmStorePermissionServiceErrorCommentPattern", ext.getStorePermissionServiceErrorCommentPattern(), null);
        LdapUtils.storeNotNullOrDef(ldapObj, attrs, "dcmStorePermissionServiceErrorCodePattern", ext.getStorePermissionServiceErrorCodePattern(), null);
        LdapUtils.storeNotEmpty(ldapObj, attrs, "dcmRetrieveAET", ext.getRetrieveAETitles());
        LdapUtils.storeNotNullOrDef(ldapObj, attrs, "dcmExternalRetrieveAEDestination", ext.getExternalRetrieveAEDestination(), null);
        LdapUtils.storeNotEmpty(ldapObj, attrs, "dcmAcceptedMoveDestination", ext.getAcceptedMoveDestinations());
        LdapUtils.storeNotNullOrDef(ldapObj, attrs, "dcmValidateCallingAEHostname", ext.getValidateCallingAEHostname(), null);
        LdapUtils.storeNotNullOrDef(ldapObj, attrs, "hl7PSUSendingApplication", ext.getHl7PSUSendingApplication(), null);
        LdapUtils.storeNotEmpty(ldapObj, attrs, "hl7PSUReceivingApplication", ext.getHl7PSUReceivingApplications());
        LdapUtils.storeNotNullOrDef(ldapObj, attrs, "hl7PSUDelay", ext.getHl7PSUDelay(), null);
        LdapUtils.storeNotNullOrDef(ldapObj, attrs, "hl7PSUTimeout", ext.getHl7PSUTimeout(), null);
        LdapUtils.storeNotNullOrDef(ldapObj, attrs, "hl7PSUOnTimeout", ext.getHl7PSUOnTimeout(), null);
        LdapUtils.storeNotNullOrDef(ldapObj, attrs, "hl7PSUMWL", ext.getHl7PSUMWL(), null);
        LdapUtils.storeNotNullOrDef(ldapObj, attrs, "dcmAcceptConflictingPatientID",
                ext.getAcceptConflictingPatientID(), null);
        LdapUtils.storeNotNullOrDef(ldapObj, attrs, "dcmCopyMoveUpdatePolicy", ext.getCopyMoveUpdatePolicy(), null);
        LdapUtils.storeNotNullOrDef(ldapObj, attrs, "dcmLinkMWLEntryUpdatePolicy", ext.getLinkMWLEntryUpdatePolicy(), null);
        LdapUtils.storeNotNullOrDef(ldapObj, attrs, "dcmInvokeImageDisplayPatientURL", ext.getInvokeImageDisplayPatientURL(), null);
        LdapUtils.storeNotNullOrDef(ldapObj, attrs, "dcmInvokeImageDisplayStudyURL", ext.getInvokeImageDisplayStudyURL(), null);
    }

    @Override
    protected void loadFrom(ApplicationEntity ae, Attributes attrs) throws NamingException {
        if (!LdapUtils.hasObjectClass(attrs, "dcmArchiveNetworkAE"))
            return;

        ArchiveAEExtension ext = new ArchiveAEExtension();
        ae.addAEExtension(ext);
        ext.setObjectStorageIDs(LdapUtils.stringArray(attrs.get("dcmObjectStorageID")));
        ext.setObjectStorageCount(LdapUtils.intValue(attrs.get("dcmObjectStorageCount"), 1));
        ext.setMetadataStorageIDs(LdapUtils.stringArray(attrs.get("dcmMetadataStorageID")));
        ext.setSeriesMetadataDelay(toDuration(attrs.get("dcmSeriesMetadataDelay"), null));
        ext.setPurgeInstanceRecordsDelay(toDuration(attrs.get("dcmPurgeInstanceRecordsDelay"), null));
        ext.setStoreAccessControlID(LdapUtils.stringValue(attrs.get("dcmStoreAccessControlID"), null));
        ext.setAccessControlIDs(LdapUtils.stringArray(attrs.get("dcmAccessControlID")));
        ext.setOverwritePolicy(LdapUtils.enumValue(OverwritePolicy.class, attrs.get("dcmOverwritePolicy"), null));
        ext.setBulkDataSpoolDirectory(LdapUtils.stringValue(attrs.get("dcmBulkDataSpoolDirectory"), null));
        ext.setQueryRetrieveViewID(LdapUtils.stringValue(attrs.get("dcmQueryRetrieveViewID"), null));
        ext.setPersonNameComponentOrderInsensitiveMatching(
                LdapUtils.booleanValue(attrs.get("dcmPersonNameComponentOrderInsensitiveMatching"), null));
        ext.setSendPendingCGet(LdapUtils.booleanValue(attrs.get("dcmSendPendingCGet"), null));
        ext.setSendPendingCMoveInterval(toDuration(attrs.get("dcmSendPendingCMoveInterval"), null));
        ext.setSpanningCFindSCP(LdapUtils.stringValue(attrs.get("dcmSpanningCFindSCP"), null));
        ext.setSpanningCFindSCPRetrieveAETitles(LdapUtils.stringArray(attrs.get("dcmSpanningCFindSCPRetrieveAET")));
        ext.setSpanningCFindSCPPolicy(LdapUtils.enumValue(
                SpanningCFindSCPPolicy.class, attrs.get("dcmSpanningCFindSCPPolicy"), null));
        ext.setFallbackCMoveSCP(LdapUtils.stringValue(attrs.get("dcmFallbackCMoveSCP"), null));
        ext.setFallbackCMoveSCPDestination(LdapUtils.stringValue(attrs.get("dcmFallbackCMoveSCPDestination"), null));
        ext.setFallbackCMoveSCPRetries(LdapUtils.intValue(attrs.get("dcmFallbackCMoveSCPRetries"), null));
        ext.setFallbackCMoveSCPLeadingCFindSCP(LdapUtils.stringValue(attrs.get("dcmFallbackCMoveSCPLeadingCFindSCP"), null));
        ext.setAlternativeCMoveSCP(LdapUtils.stringValue(attrs.get("dcmAltCMoveSCP"), null));
        ext.setWadoSR2HtmlTemplateURI(LdapUtils.stringValue(attrs.get("dcmWadoSR2HtmlTemplateURI"), null));
        ext.setWadoSR2TextTemplateURI(LdapUtils.stringValue(attrs.get("dcmWadoSR2TextTemplateURI"), null));
        ext.setQueryMaxNumberOfResults(LdapUtils.intValue(attrs.get("dcmQueryMaxNumberOfResults"), null));
        ext.setQidoMaxNumberOfResults(LdapUtils.intValue(attrs.get("dcmQidoMaxNumberOfResults"), null));
        ext.setMppsForwardDestinations(LdapUtils.stringArray(attrs.get("dcmFwdMppsDestination")));
        ext.setIanDestinations(LdapUtils.stringArray(attrs.get("dcmIanDestination")));
        ext.setIanDelay(toDuration(attrs.get("dcmIanDelay"), null));
        ext.setIanTimeout(toDuration(attrs.get("dcmIanTimeout"), null));
        ext.setIanOnTimeout(LdapUtils.booleanValue(attrs.get("dcmIanOnTimeout"), null));
        ext.setHideSPSWithStatusFromMWL(LdapUtils.enumArray(SPSStatus.class, attrs.get("dcmHideSPSWithStatusFromMWL")));
        ext.setFallbackCMoveSCPStudyOlderThan(LdapUtils.stringValue(attrs.get("dcmFallbackCMoveSCPStudyOlderThan"), null));
        ext.setStorePermissionServiceURL(LdapUtils.stringValue(attrs.get("dcmStorePermissionServiceURL"), null));
        ext.setStorePermissionServiceResponsePattern(toPattern(attrs.get("dcmStorePermissionServiceResponsePattern")));
        ext.setAllowRejectionForDataRetentionPolicyExpired(
                LdapUtils.enumValue(AllowRejectionForDataRetentionPolicyExpired.class,
                        attrs.get("dcmAllowRejectionForDataRetentionPolicyExpired"), null));
        ext.setAcceptedUserRoles(LdapUtils.stringArray(attrs.get("dcmAcceptedUserRole")));
        ext.setAcceptMissingPatientID(
                LdapUtils.enumValue(AcceptMissingPatientID.class, attrs.get("dcmAcceptMissingPatientID"), null));
        ext.setAllowDeleteStudyPermanently(
                LdapUtils.enumValue(AllowDeleteStudyPermanently.class, attrs.get("dcmAllowDeleteStudyPermanently"), null));
        ext.setStorePermissionServiceExpirationDatePattern(toPattern(attrs.get("dcmStorePermissionServiceExpirationDatePattern")));
        ext.setDefaultCharacterSet(LdapUtils.stringValue(attrs.get("dcmDefaultCharacterSet"), null));
        ext.setStorePermissionServiceErrorCommentPattern(toPattern(attrs.get("dcmStorePermissionServiceErrorCommentPattern")));
        ext.setStorePermissionServiceErrorCodePattern(toPattern(attrs.get("dcmStorePermissionServiceErrorCodePattern")));
        ext.setRetrieveAETitles(LdapUtils.stringArray(attrs.get("dcmRetrieveAET")));
        ext.setExternalRetrieveAEDestination(LdapUtils.stringValue(attrs.get("dcmExternalRetrieveAEDestination"), null));
        ext.setAcceptedMoveDestinations(LdapUtils.stringArray(attrs.get("dcmAcceptedMoveDestination")));
        ext.setValidateCallingAEHostname(LdapUtils.booleanValue(attrs.get("dcmValidateCallingAEHostname"), null));
        ext.setHl7PSUSendingApplication(LdapUtils.stringValue(attrs.get("hl7PSUSendingApplication"), null));
        ext.setHl7PSUReceivingApplications(LdapUtils.stringArray(attrs.get("hl7PSUReceivingApplication")));
        ext.setHl7PSUDelay(toDuration(attrs.get("hl7PSUDelay"), null));
        ext.setHl7PSUTimeout(toDuration(attrs.get("hl7PSUTimeout"), null));
        ext.setHl7PSUOnTimeout(LdapUtils.booleanValue(attrs.get("hl7PSUOnTimeout"), null));
        ext.setHl7PSUMWL(LdapUtils.booleanValue(attrs.get("hl7PSUMWL"), null));
        ext.setAcceptConflictingPatientID(
                LdapUtils.enumValue(AcceptConflictingPatientID.class, attrs.get("dcmAcceptConflictingPatientID"), null));
        ext.setCopyMoveUpdatePolicy(LdapUtils.enumValue(org.dcm4che3.data.Attributes.UpdatePolicy.class, attrs.get("dcmCopyMoveUpdatePolicy"), null));
        ext.setLinkMWLEntryUpdatePolicy(LdapUtils.enumValue(org.dcm4che3.data.Attributes.UpdatePolicy.class, attrs.get("dcmLinkMWLEntryUpdatePolicy"), null));
        ext.setInvokeImageDisplayPatientURL(LdapUtils.stringValue(attrs.get("dcmInvokeImageDisplayPatientURL"), null));
        ext.setInvokeImageDisplayStudyURL(LdapUtils.stringValue(attrs.get("dcmInvokeImageDisplayStudyURL"), null));
    }

    @Override
    protected void storeDiffs(ConfigurationChanges.ModifiedObject ldapObj, ApplicationEntity prev, ApplicationEntity ae, List<ModificationItem> mods) {
        ArchiveAEExtension aa = prev.getAEExtension(ArchiveAEExtension.class);
        ArchiveAEExtension bb = ae.getAEExtension(ArchiveAEExtension.class);
        if (aa == null && bb == null)
            return;

        boolean remove = bb == null;
        if (remove) {
            bb = new ArchiveAEExtension();
        } else if (aa == null) {
            aa = new ArchiveAEExtension();
            mods.add(new ModificationItem(DirContext.ADD_ATTRIBUTE,
                    LdapUtils.attr("objectClass", "dcmArchiveNetworkAE")));
        }
        LdapUtils.storeDiff(ldapObj, mods, "dcmObjectStorageID", aa.getObjectStorageIDs(), bb.getObjectStorageIDs());
        LdapUtils.storeDiffObject(ldapObj, mods, "dcmObjectStorageCount", aa.getObjectStorageCount(), bb.getObjectStorageCount(), null);
        LdapUtils.storeDiff(ldapObj, mods, "dcmMetadataStorageID", aa.getMetadataStorageIDs(), bb.getMetadataStorageIDs());
        LdapUtils.storeDiffObject(ldapObj, mods, "dcmSeriesMetadataDelay",
                aa.getSeriesMetadataDelay(),
                bb.getSeriesMetadataDelay(), null);
        LdapUtils.storeDiffObject(ldapObj, mods, "dcmPurgeInstanceRecordsDelay",
                aa.getPurgeInstanceRecordsDelay(),
                bb.getPurgeInstanceRecordsDelay(), null);
        LdapUtils.storeDiffObject(ldapObj, mods, "dcmStoreAccessControlID", aa.getStoreAccessControlID(), bb.getStoreAccessControlID(), null);
        LdapUtils.storeDiff(ldapObj, mods, "dcmAccessControlID", aa.getAccessControlIDs(), bb.getAccessControlIDs());
        LdapUtils.storeDiffObject(ldapObj, mods, "dcmOverwritePolicy", aa.getOverwritePolicy(), bb.getOverwritePolicy(), null);
        LdapUtils.storeDiffObject(ldapObj, mods, "dcmBulkDataSpoolDirectory",
                aa.getBulkDataSpoolDirectory(), bb.getBulkDataSpoolDirectory(), null);
        LdapUtils.storeDiffObject(ldapObj, mods, "dcmQueryRetrieveViewID", aa.getQueryRetrieveViewID(), bb.getQueryRetrieveViewID(), null);
        LdapUtils.storeDiffObject(ldapObj, mods, "dcmPersonNameComponentOrderInsensitiveMatching",
                aa.getPersonNameComponentOrderInsensitiveMatching(),
                bb.getPersonNameComponentOrderInsensitiveMatching(), null);
        LdapUtils.storeDiffObject(ldapObj, mods, "dcmSendPendingCGet", aa.getSendPendingCGet(), bb.getSendPendingCGet(), null);
        LdapUtils.storeDiffObject(ldapObj, mods, "dcmSendPendingCMoveInterval",
                aa.getSendPendingCMoveInterval(), bb.getSendPendingCMoveInterval(), null);
        LdapUtils.storeDiffObject(ldapObj, mods, "dcmSpanningCFindSCP",
                aa.getSpanningCFindSCP(), bb.getSpanningCFindSCP(), null);
        LdapUtils.storeDiff(ldapObj, mods, "dcmSpanningCFindSCPRetrieveAET",
                aa.getSpanningCFindSCPRetrieveAETitles(), bb.getSpanningCFindSCPRetrieveAETitles());
        LdapUtils.storeDiffObject(ldapObj, mods, "dcmSpanningCFindSCPPolicy",
                aa.getSpanningCFindSCPPolicy(), bb.getSpanningCFindSCPPolicy(), null);
        LdapUtils.storeDiffObject(ldapObj, mods, "dcmFallbackCMoveSCP", aa.getFallbackCMoveSCP(), bb.getFallbackCMoveSCP(), null);
        LdapUtils.storeDiffObject(ldapObj, mods, "dcmFallbackCMoveSCPDestination",
                aa.getFallbackCMoveSCPDestination(), bb.getFallbackCMoveSCPDestination(), null);
        LdapUtils.storeDiffObject(ldapObj, mods, "dcmFallbackCMoveSCPRetries",
                aa.getFallbackCMoveSCPRetries(), bb.getFallbackCMoveSCPRetries(),  null);
        LdapUtils.storeDiffObject(ldapObj, mods, "dcmFallbackCMoveSCPLeadingCFindSCP",
                aa.getFallbackCMoveSCPLeadingCFindSCP(), bb.getFallbackCMoveSCPLeadingCFindSCP(), null);
        LdapUtils.storeDiffObject(ldapObj, mods, "dcmAltCMoveSCP", aa.getAlternativeCMoveSCP(), bb.getAlternativeCMoveSCP(), null);
        LdapUtils.storeDiffObject(ldapObj, mods, "dcmWadoSR2HtmlTemplateURI",
                aa.getWadoSR2HtmlTemplateURI(), bb.getWadoSR2HtmlTemplateURI(), null);
        LdapUtils.storeDiffObject(ldapObj, mods, "dcmWadoSR2TextTemplateURI",
                aa.getWadoSR2TextTemplateURI(), bb.getWadoSR2TextTemplateURI(), null);
        LdapUtils.storeDiffObject(ldapObj, mods, "dcmQueryMaxNumberOfResults",
                aa.getQueryMaxNumberOfResults(), bb.getQueryMaxNumberOfResults(), null);
        LdapUtils.storeDiffObject(ldapObj, mods, "dcmQidoMaxNumberOfResults",
                aa.getQidoMaxNumberOfResults(), bb.getQidoMaxNumberOfResults(), null);
        LdapUtils.storeDiff(ldapObj, mods, "dcmFwdMppsDestination",
                aa.getMppsForwardDestinations(), bb.getMppsForwardDestinations());
        LdapUtils.storeDiff(ldapObj, mods, "dcmIanDestination", aa.getIanDestinations(), bb.getIanDestinations());
        LdapUtils.storeDiffObject(ldapObj, mods, "dcmIanDelay", aa.getIanDelay(), bb.getIanDelay(), null);
        LdapUtils.storeDiffObject(ldapObj, mods, "dcmIanTimeout", aa.getIanTimeout(), bb.getIanTimeout(), null);
        LdapUtils.storeDiffObject(ldapObj, mods, "dcmIanOnTimeout", aa.getIanOnTimeout(), bb.getIanOnTimeout(), null);
        LdapUtils.storeDiff(ldapObj, mods, "dcmHideSPSWithStatusFromMWL", aa.getHideSPSWithStatusFromMWL(), bb.getHideSPSWithStatusFromMWL());
        LdapUtils.storeDiffObject(ldapObj, mods, "dcmFallbackCMoveSCPStudyOlderThan",
                aa.getFallbackCMoveSCPStudyOlderThan(), bb.getFallbackCMoveSCPStudyOlderThan(), null);
        LdapUtils.storeDiffObject(ldapObj, mods, "dcmStorePermissionServiceURL",
                aa.getStorePermissionServiceURL(), bb.getStorePermissionServiceURL(), null);
        LdapUtils.storeDiffObject(ldapObj, mods, "dcmStorePermissionServiceResponsePattern",
                aa.getStorePermissionServiceResponsePattern(), bb.getStorePermissionServiceResponsePattern(), null);
        LdapUtils.storeDiffObject(ldapObj, mods, "dcmAllowRejectionForDataRetentionPolicyExpired",
                aa.getAllowRejectionForDataRetentionPolicyExpired(), bb.getAllowRejectionForDataRetentionPolicyExpired(), null);
        LdapUtils.storeDiff(ldapObj, mods, "dcmAcceptedUserRole", aa.getAcceptedUserRoles(), bb.getAcceptedUserRoles());
        LdapUtils.storeDiffObject(ldapObj, mods, "dcmAcceptMissingPatientID", aa.getAcceptMissingPatientID(), bb.getAcceptMissingPatientID(), null);
        LdapUtils.storeDiffObject(ldapObj, mods, "dcmAllowDeleteStudyPermanently", aa.getAllowDeleteStudyPermanently(), bb.getAllowDeleteStudyPermanently(), null);
        LdapUtils.storeDiffObject(ldapObj, mods, "dcmStorePermissionServiceExpirationDatePattern",
                aa.getStorePermissionServiceExpirationDatePattern(), bb.getStorePermissionServiceExpirationDatePattern(), null);
        LdapUtils.storeDiffObject(ldapObj, mods, "dcmDefaultCharacterSet", aa.getDefaultCharacterSet(), bb.getDefaultCharacterSet(), null);
        LdapUtils.storeDiffObject(ldapObj, mods, "dcmStorePermissionServiceErrorCommentPattern",
                aa.getStorePermissionServiceErrorCommentPattern(), bb.getStorePermissionServiceErrorCommentPattern(), null);
        LdapUtils.storeDiffObject(ldapObj, mods, "dcmStorePermissionServiceErrorCodePattern",
                aa.getStorePermissionServiceErrorCodePattern(), bb.getStorePermissionServiceErrorCodePattern(), null);
        LdapUtils.storeDiff(ldapObj, mods, "dcmRetrieveAET", aa.getRetrieveAETitles(), bb.getRetrieveAETitles());
        LdapUtils.storeDiffObject(ldapObj, mods, "dcmExternalRetrieveAEDestination",
                aa.getExternalRetrieveAEDestination(), bb.getExternalRetrieveAEDestination(), null);
        LdapUtils.storeDiff(ldapObj, mods, "dcmAcceptedMoveDestination", aa.getAcceptedMoveDestinations(), bb.getAcceptedMoveDestinations());
        LdapUtils.storeDiffObject(ldapObj, mods, "dcmValidateCallingAEHostname", aa.getValidateCallingAEHostname(), bb.getValidateCallingAEHostname(), null);
        LdapUtils.storeDiffObject(ldapObj, mods, "hl7PSUSendingApplication", aa.getHl7PSUSendingApplication(), bb.getHl7PSUSendingApplication(), null);
        LdapUtils.storeDiff(ldapObj, mods, "hl7PSUReceivingApplication", aa.getHl7PSUReceivingApplications(), bb.getHl7PSUReceivingApplications());
        LdapUtils.storeDiffObject(ldapObj, mods, "hl7PSUDelay", aa.getHl7PSUDelay(), bb.getHl7PSUDelay(), null);
        LdapUtils.storeDiffObject(ldapObj, mods, "hl7PSUTimeout", aa.getHl7PSUTimeout(), bb.getHl7PSUTimeout(), null);
        LdapUtils.storeDiffObject(ldapObj, mods, "hl7PSUOnTimeout", aa.getHl7PSUOnTimeout(), bb.getHl7PSUOnTimeout(), null);
        LdapUtils.storeDiffObject(ldapObj, mods, "hl7PSUMWL", aa.getHl7PSUMWL(), bb.getHl7PSUMWL(), null);
        LdapUtils.storeDiffObject(ldapObj, mods, "dcmAcceptConflictingPatientID",
                aa.getAcceptConflictingPatientID(), bb.getAcceptConflictingPatientID(), null);
        LdapUtils.storeDiffObject(ldapObj, mods, "dcmCopyMoveUpdatePolicy", aa.getCopyMoveUpdatePolicy(), bb.getCopyMoveUpdatePolicy(), null);
        LdapUtils.storeDiffObject(ldapObj, mods, "dcmLinkMWLEntryUpdatePolicy", aa.getLinkMWLEntryUpdatePolicy(), bb.getLinkMWLEntryUpdatePolicy(), null);
        LdapUtils.storeDiffObject(ldapObj, mods, "dcmInvokeImageDisplayPatientURL", aa.getInvokeImageDisplayPatientURL(), bb.getInvokeImageDisplayPatientURL(), null);
        LdapUtils.storeDiffObject(ldapObj, mods, "dcmInvokeImageDisplayStudyURL", aa.getInvokeImageDisplayStudyURL(), bb.getInvokeImageDisplayStudyURL(), null);
        if (remove)
            mods.add(new ModificationItem(DirContext.REMOVE_ATTRIBUTE,
                    LdapUtils.attr("objectClass", "dcmArchiveNetworkAE")));
    }

    @Override
    protected void storeChilds(ConfigurationChanges.ModifiedObject ldapObj, String aeDN, ApplicationEntity ae) throws NamingException {
        ArchiveAEExtension aeExt = ae.getAEExtension(ArchiveAEExtension.class);
        if (aeExt == null)
            return;

        storeExportRules(ldapObj, aeExt.getExportRules(), aeDN);
        storeCompressionRules(ldapObj, aeExt.getCompressionRules(), aeDN);
        storeStoreAccessControlIDRules(ldapObj, aeExt.getStoreAccessControlIDRules(), aeDN);
        storeAttributeCoercions(ldapObj, aeExt.getAttributeCoercions(), aeDN);
        storeStudyRetentionPolicies(ldapObj, aeExt.getStudyRetentionPolicies(), aeDN);
        storeRSForwardRules(ldapObj, aeExt.getRSForwardRules(), aeDN);
    }

    @Override
    protected void loadChilds(ApplicationEntity ae, String aeDN) throws NamingException, ConfigurationException {
        ArchiveAEExtension aeExt = ae.getAEExtension(ArchiveAEExtension.class);
        if (aeExt == null)
            return;

        loadExportRules(aeExt.getExportRules(), aeDN);
        loadCompressionRules(aeExt.getCompressionRules(), aeDN);
        loadStoreAccessControlIDRules(aeExt.getStoreAccessControlIDRules(), aeDN);
        loadAttributeCoercions(aeExt.getAttributeCoercions(), aeDN, ae.getDevice());
        loadStudyRetentionPolicies(aeExt.getStudyRetentionPolicies(), aeDN);
        loadRSForwardRules(aeExt.getRSForwardRules(), aeDN);
    }

    @Override
    protected void mergeChilds(ConfigurationChanges diffs, ApplicationEntity prev, ApplicationEntity ae, String aeDN)
            throws NamingException {
        ArchiveAEExtension aa = prev.getAEExtension(ArchiveAEExtension.class);
        ArchiveAEExtension bb = ae.getAEExtension(ArchiveAEExtension.class);
        if (aa == null && bb == null)
            return;

        if (aa == null)
            aa = new ArchiveAEExtension();
        else if (bb == null)
            bb = new ArchiveAEExtension();

        mergeExportRules(diffs, aa.getExportRules(), bb.getExportRules(), aeDN);
        mergeCompressionRules(diffs, aa.getCompressionRules(), bb.getCompressionRules(), aeDN);
        mergeStoreAccessControlIDRules(diffs, aa.getStoreAccessControlIDRules(), bb.getStoreAccessControlIDRules(), aeDN);
        mergeAttributeCoercions(diffs, aa.getAttributeCoercions(), bb.getAttributeCoercions(), aeDN);
        mergeStudyRetentionPolicies(diffs, aa.getStudyRetentionPolicies(), bb.getStudyRetentionPolicies(), aeDN);
        mergeRSForwardRules(diffs, aa.getRSForwardRules(), bb.getRSForwardRules(), aeDN);
    }

    private void storeAttributeFilter(ConfigurationChanges.ModifiedObject ldapObj, String deviceDN, ArchiveDeviceExtension arcDev)
            throws NamingException {
        for (Map.Entry<Entity, AttributeFilter> entry : arcDev.getAttributeFilters().entrySet()) {
            config.createSubcontext(
                    LdapUtils.dnOf("dcmEntity", entry.getKey().name(), deviceDN),
                    storeTo(ldapObj, entry.getValue(), entry.getKey(), new BasicAttributes(true)));
        }
    }

    private void storeAttributeSet(ConfigurationChanges.ModifiedObject ldapObj, String deviceDN, ArchiveDeviceExtension arcDev)
            throws NamingException {
        for (Map<String, AttributeSet> map : arcDev.getAttributeSet().values()) {
            for (AttributeSet attributeSet : map.values()) {
                config.createSubcontext(
                        LdapUtils.dnOf("dcmAttributeSetType", attributeSet.getType().name(),
                                "dcmAttributeSetID", attributeSet.getID(), deviceDN),
                        storeTo(ldapObj, attributeSet, new BasicAttributes(true)));
            }
        }
    }

    private Attributes storeTo(ConfigurationChanges.ModifiedObject ldapObj, AttributeSet attributeSet, BasicAttributes attrs) {
        attrs.put("objectclass", "dcmAttributeSet");
        attrs.put("dcmAttributeSetType", attributeSet.getType().name());
        attrs.put("dcmAttributeSetID", attributeSet.getID());
        LdapUtils.storeNotNullOrDef(ldapObj, attrs, "dcmAttributeSetTitle", attributeSet.getTitle(), null);
        LdapUtils.storeNotNullOrDef(ldapObj, attrs, "dicomDescription", attributeSet.getDescription(), null);
        LdapUtils.storeNotDef(ldapObj, attrs, "dcmAttributeSetNumber", attributeSet.getNumber(), 0);
        LdapUtils.storeNotEmpty(attrs, "dcmProperty", toStrings(attributeSet.getProperties()));
        LdapUtils.storeNotDef(ldapObj, attrs, "dicomInstalled", attributeSet.isInstalled(), true);
        storeNotEmptyTags(ldapObj, attrs, "dcmTag", attributeSet.getSelection());
        return attrs;
    }

    private static Attributes storeTo(ConfigurationChanges.ModifiedObject ldapObj, AttributeFilter filter, Entity entity,  BasicAttributes attrs) {
        attrs.put("objectclass", "dcmAttributeFilter");
        attrs.put("dcmEntity", entity.name());
        storeNotEmptyTags(ldapObj, attrs, "dcmTag", filter.getSelection());
        LdapUtils.storeNotNullOrDef(ldapObj, attrs, "dcmCustomAttribute1", filter.getCustomAttribute1(), null);
        LdapUtils.storeNotNullOrDef(ldapObj, attrs, "dcmCustomAttribute2", filter.getCustomAttribute2(), null);
        LdapUtils.storeNotNullOrDef(ldapObj, attrs, "dcmCustomAttribute3", filter.getCustomAttribute3(), null);
        LdapUtils.storeNotNullOrDef(ldapObj, attrs, "dcmAttributeUpdatePolicy", filter.getAttributeUpdatePolicy(), null);
        return attrs;
    }

    private static Attributes storeTo(ConfigurationChanges.ModifiedObject ldapObj, HL7OrderSPSStatus hl7OrderSPSStatus, SPSStatus spsStatus, BasicAttributes attrs) {
        attrs.put("objectclass", "hl7OrderSPSStatus");
        attrs.put("dcmSPSStatus", spsStatus.name());
        LdapUtils.storeNotEmpty(ldapObj, attrs, "hl7OrderControlStatus", hl7OrderSPSStatus.getOrderControlStatusCodes());
        return attrs;
    }

    private static void storeNotEmptyTags(ConfigurationChanges.ModifiedObject ldapObj, Attributes attrs, String attrid, int[] vals) {
        if (vals != null && vals.length > 0) {
            attrs.put(tagsAttr(attrid, vals));
            if (ldapObj != null) {
                ConfigurationChanges.ModifiedAttribute attribute = new ConfigurationChanges.ModifiedAttribute(attrid);
                for (int val : vals)
                    attribute.addValue(val);
                ldapObj.add(attribute);
            }
        }
    }

    private static void storeNotEmptyTags(Attributes attrs, String attrid, int[] vals) {
        if (vals != null && vals.length > 0)
            attrs.put(tagsAttr(attrid, vals));
    }

    private static Attribute tagsAttr(String attrID, int[] tags) {
        Attribute attr = new BasicAttribute(attrID);
        for (int tag : tags)
            attr.add(TagUtils.toHexString(tag));
        return attr;
    }


    private void loadAttributeFilters(ArchiveDeviceExtension device, String deviceDN)
            throws NamingException {
        NamingEnumeration<SearchResult> ne = config.search(deviceDN, "(objectclass=dcmAttributeFilter)");
        try {
            while (ne.hasMore()) {
                SearchResult sr = ne.next();
                Attributes attrs = sr.getAttributes();
                AttributeFilter filter = new AttributeFilter(tags(attrs.get("dcmTag")));
                filter.setCustomAttribute1(valueSelector(attrs.get("dcmCustomAttribute1")));
                filter.setCustomAttribute2(valueSelector(attrs.get("dcmCustomAttribute2")));
                filter.setCustomAttribute3(valueSelector(attrs.get("dcmCustomAttribute3")));
                filter.setAttributeUpdatePolicy(
                        LdapUtils.enumValue(org.dcm4che3.data.Attributes.UpdatePolicy.class,
                        attrs.get("dcmAttributeUpdatePolicy"), null));
                device.setAttributeFilter(
                        Entity.valueOf(LdapUtils.stringValue(attrs.get("dcmEntity"), null)),
                        filter);
            }
        } finally {
            LdapUtils.safeClose(ne);
        }
    }

    private void loadAttributeSet(ArchiveDeviceExtension device, String deviceDN) throws NamingException {
        NamingEnumeration<SearchResult> ne = config.search(deviceDN, "(objectclass=dcmAttributeSet)");
        try {
            while (ne.hasMore()) {
                SearchResult sr = ne.next();
                Attributes attrs = sr.getAttributes();
                AttributeSet attributeSet = new AttributeSet();
                attributeSet.setType(
                        LdapUtils.enumValue(AttributeSet.Type.class, attrs.get("dcmAttributeSetType"), null));
                attributeSet.setID(LdapUtils.stringValue(attrs.get("dcmAttributeSetID"), null));
                attributeSet.setTitle(LdapUtils.stringValue(attrs.get("dcmAttributeSetTitle"), null));
                attributeSet.setDescription(LdapUtils.stringValue(attrs.get("dicomDescription"), null));
                attributeSet.setNumber(LdapUtils.intValue(attrs.get("dcmAttributeSetNumber"), 0));
                attributeSet.setProperties(LdapUtils.stringArray(attrs.get("dcmProperty")));
                attributeSet.setInstalled(LdapUtils.booleanValue(attrs.get("dicomInstalled"), true));
                attributeSet.setSelection(tags(attrs.get("dcmTag")));
                device.addAttributeSet(attributeSet);
            }
        } finally {
            LdapUtils.safeClose(ne);
        }
    }

    protected static void loadHL7OrderSPSStatus(
            Map<SPSStatus, HL7OrderSPSStatus> hl7OrderSPSStatusMap, String deviceDN, LdapDicomConfiguration config)
            throws NamingException {
        NamingEnumeration<SearchResult> ne = config.search(deviceDN, "(objectclass=hl7OrderSPSStatus)");
        try {
            while (ne.hasMore()) {
                SearchResult sr = ne.next();
                Attributes attrs = sr.getAttributes();
                HL7OrderSPSStatus hl7OrderSPSStatus = new HL7OrderSPSStatus();
                hl7OrderSPSStatus.setSPSStatus(SPSStatus.valueOf(LdapUtils.stringValue(attrs.get("dcmSPSStatus"), null)));
                hl7OrderSPSStatus.setOrderControlStatusCodes(LdapUtils.stringArray(attrs.get("hl7OrderControlStatus")));
                hl7OrderSPSStatusMap.put(hl7OrderSPSStatus.getSPSStatus(), hl7OrderSPSStatus);
            }
        } finally {
            LdapUtils.safeClose(ne);
        }
    }

    private static ValueSelector valueSelector(Attribute attr)
            throws NamingException {
        return attr != null ? ValueSelector.valueOf((String) attr.get()) : null;
    }

    private static int[] tags(Attribute attr) throws NamingException {
        if (attr == null)
            return ByteUtils.EMPTY_INTS;

        int[] is = new int[attr.size()];
        for (int i = 0; i < is.length; i++)
            is[i] = TagUtils.intFromHexString((String) attr.get(i));

        return is;
    }

    private void mergeAttributeFilters(ConfigurationChanges diffs, ArchiveDeviceExtension prev, ArchiveDeviceExtension arcDev,
                                       String deviceDN) throws NamingException {
        for (Entity entity : prev.getAttributeFilters().keySet())
            if (!arcDev.getAttributeFilters().containsKey(entity)) {
                String dn = LdapUtils.dnOf("dcmEntity", entity.name(), deviceDN);
                config.destroySubcontext(dn);
                if (diffs != null)
                    diffs.add(new ConfigurationChanges.ModifiedObject(dn, ConfigurationChanges.ChangeType.D));
            }
        for (Map.Entry<Entity, AttributeFilter> entry : arcDev.getAttributeFilters().entrySet()) {
            Entity entity = entry.getKey();
            String dn = LdapUtils.dnOf("dcmEntity", entity.name(), deviceDN);
            AttributeFilter prevFilter = prev.getAttributeFilters().get(entity);
            if (prevFilter == null) {
                ConfigurationChanges.ModifiedObject ldapObj = diffs != null
                        ? new ConfigurationChanges.ModifiedObject(dn, ConfigurationChanges.ChangeType.C)
                        : null;
                config.createSubcontext(dn,
                        storeTo(ldapObj, entry.getValue(), entity, new BasicAttributes(true)));
                if (diffs != null)
                    diffs.add(ldapObj);
            } else {
                ConfigurationChanges.ModifiedObject ldapObj = diffs != null
                        ? new ConfigurationChanges.ModifiedObject(dn, ConfigurationChanges.ChangeType.U)
                        : null;
                config.modifyAttributes(dn,
                        storeDiffs(ldapObj, prevFilter, entry.getValue(), new ArrayList<ModificationItem>()));
                if (diffs != null) diffs.add(ldapObj);
            }
        }
    }

    private void mergeAttributeSet(ConfigurationChanges diffs, ArchiveDeviceExtension prev, ArchiveDeviceExtension arcDev,
                                   String deviceDN) throws NamingException {
        for (Map.Entry<AttributeSet.Type, Map<String, AttributeSet>> prevEntry : prev.getAttributeSet().entrySet()) {
            AttributeSet.Type type = prevEntry.getKey();
            Map<String, AttributeSet> map = arcDev.getAttributeSet(type);
            for (String name : prevEntry.getValue().keySet()) {
                if (!map.containsKey(name)) {
                    String dn = LdapUtils.dnOf("dcmAttributeSetType", type.name(),
                            "dcmAttributeSetID", name, deviceDN);
                    config.destroySubcontext(dn);
                    if (diffs != null)
                        diffs.add(new ConfigurationChanges.ModifiedObject(dn, ConfigurationChanges.ChangeType.D));
                }
            }
        }
        for (Map.Entry<AttributeSet.Type, Map<String, AttributeSet>> entry : arcDev.getAttributeSet().entrySet()) {
            Map<String, AttributeSet> prevMap = prev.getAttributeSet(entry.getKey());
            for (AttributeSet attributeSet : entry.getValue().values()) {
                String dn = LdapUtils.dnOf("dcmAttributeSetType", attributeSet.getType().name(),
                        "dcmAttributeSetID", attributeSet.getID(), deviceDN);
                AttributeSet prevAttributeSet = prevMap.get(attributeSet.getID());
                if (prevAttributeSet == null) {
                    ConfigurationChanges.ModifiedObject ldapObj = diffs != null
                            ? new ConfigurationChanges.ModifiedObject(dn, ConfigurationChanges.ChangeType.C)
                            : null;
                    config.createSubcontext(dn, storeTo(ldapObj, attributeSet, new BasicAttributes(true)));
                    if (diffs != null)
                        diffs.add(ldapObj);
                } else {
                    ConfigurationChanges.ModifiedObject ldapObj = diffs != null
                            ? new ConfigurationChanges.ModifiedObject(dn, ConfigurationChanges.ChangeType.U)
                            : null;
                    config.modifyAttributes(dn,
                            storeDiffs(ldapObj, prevAttributeSet, attributeSet, new ArrayList<ModificationItem>()));
                    if (diffs != null) diffs.add(ldapObj);
                }
            }
        }
    }

    protected static void mergeHL7OrderSPSStatus(
            ConfigurationChanges diffs, Map<SPSStatus, HL7OrderSPSStatus> prev, Map<SPSStatus, HL7OrderSPSStatus> hl7OrderSPSStatusMap, String deviceDN,
            LdapDicomConfiguration config) throws NamingException {
        for (SPSStatus spsStatus : prev.keySet())
            if (!hl7OrderSPSStatusMap.containsKey(spsStatus)) {
                String dn = LdapUtils.dnOf("dcmSPSStatus", spsStatus.toString(), deviceDN);
                config.destroySubcontext(dn);
                if (diffs != null)
                    diffs.add(new ConfigurationChanges.ModifiedObject(dn, ConfigurationChanges.ChangeType.D));
            }
        for (Map.Entry<SPSStatus, HL7OrderSPSStatus> entry : hl7OrderSPSStatusMap.entrySet()) {
            SPSStatus spsStatus = entry.getKey();
            String dn = LdapUtils.dnOf("dcmSPSStatus", spsStatus.toString(), deviceDN);
            HL7OrderSPSStatus prevHL7OrderSPSStatus = prev.get(spsStatus);
            if (prevHL7OrderSPSStatus == null) {
                ConfigurationChanges.ModifiedObject ldapObj = diffs != null
                        ? new ConfigurationChanges.ModifiedObject(dn, ConfigurationChanges.ChangeType.C)
                        : null;
                config.createSubcontext(dn, storeTo(ldapObj, entry.getValue(), spsStatus, new BasicAttributes(true)));
                if (diffs != null)
                    diffs.add(ldapObj);
            } else {
                ConfigurationChanges.ModifiedObject ldapObj = diffs != null
                        ? new ConfigurationChanges.ModifiedObject(dn, ConfigurationChanges.ChangeType.U)
                        : null;
                config.modifyAttributes(dn, storeDiffs(ldapObj, prevHL7OrderSPSStatus, entry.getValue(), new ArrayList<ModificationItem>()));
                if (diffs != null) diffs.add(ldapObj);
            }
        }
    }

    private List<ModificationItem> storeDiffs(ConfigurationChanges.ModifiedObject ldapObj, AttributeFilter prev, AttributeFilter filter,
                                              List<ModificationItem> mods) {
        storeDiffTags(mods, "dcmTag", prev.getSelection(), filter.getSelection());
        LdapUtils.storeDiffObject(ldapObj, mods, "dcmCustomAttribute1",
                prev.getCustomAttribute1(), filter.getCustomAttribute1(), null);
        LdapUtils.storeDiffObject(ldapObj, mods, "dcmCustomAttribute2",
                prev.getCustomAttribute2(), filter.getCustomAttribute2(), null);
        LdapUtils.storeDiffObject(ldapObj, mods, "dcmCustomAttribute3",
                prev.getCustomAttribute3(), filter.getCustomAttribute3(), null);
        LdapUtils.storeDiffObject(ldapObj, mods, "dcmAttributeUpdatePolicy",
                prev.getAttributeUpdatePolicy(), filter.getAttributeUpdatePolicy(), null);
        return mods;
    }

    private List<ModificationItem> storeDiffs(ConfigurationChanges.ModifiedObject ldapObj, AttributeSet prev, AttributeSet attributeSet,
                                              List<ModificationItem> mods) {
        LdapUtils.storeDiffObject(ldapObj, mods, "dcmAttributeSetTitle",
                prev.getTitle(), attributeSet.getTitle(), null);
        LdapUtils.storeDiffObject(ldapObj, mods, "dicomDescription",
                prev.getDescription(), attributeSet.getDescription(), null);
        LdapUtils.storeDiff(ldapObj, mods, "dcmAttributeSetNumber",
                prev.getNumber(), attributeSet.getNumber(), 0);
        storeDiffProperties(mods, prev.getProperties(), attributeSet.getProperties());
        LdapUtils.storeDiff(ldapObj, mods, "dicomInstalled",
                prev.isInstalled(), attributeSet.isInstalled(), true);
        storeDiffTags(mods, "dcmTag", prev.getSelection(), attributeSet.getSelection());
        return mods;
    }

    private void storeDiffTags(List<ModificationItem> mods, String attrId, int[] prevs, int[] vals) {
        if (!Arrays.equals(prevs, vals))
            mods.add((vals != null && vals.length == 0)
                    ? new ModificationItem(DirContext.REMOVE_ATTRIBUTE, new BasicAttribute(attrId))
                    : new ModificationItem(DirContext.REPLACE_ATTRIBUTE, tagsAttr(attrId, vals)));
    }

    private void storeStorageDescriptors(ConfigurationChanges.ModifiedObject ldapObj, String deviceDN, ArchiveDeviceExtension arcDev) throws NamingException {
        for (StorageDescriptor descriptor : arcDev.getStorageDescriptors()) {
            String storageID = descriptor.getStorageID();
            config.createSubcontext(
                    LdapUtils.dnOf("dcmStorageID", storageID, deviceDN),
                    storeTo(ldapObj, descriptor, new BasicAttributes(true)));
        }
    }

    private Attributes storeTo(ConfigurationChanges.ModifiedObject ldapObj, StorageDescriptor descriptor, BasicAttributes attrs) {
        attrs.put("objectclass", "dcmStorage");
        attrs.put("dcmStorageID", descriptor.getStorageID());
        attrs.put("dcmURI", descriptor.getStorageURIStr());
        LdapUtils.storeNotNullOrDef(ldapObj, attrs, "dcmDigestAlgorithm", descriptor.getDigestAlgorithm(), null);
        LdapUtils.storeNotNullOrDef(ldapObj, attrs, "dcmInstanceAvailability",
                descriptor.getInstanceAvailability(), Availability.ONLINE);
        LdapUtils.storeNotDef(ldapObj, attrs, "dcmReadOnly", descriptor.isReadOnly(), false);
        LdapUtils.storeNotNullOrDef(ldapObj, attrs, "dcmStorageThreshold", descriptor.getStorageThreshold(), null);
        LdapUtils.storeNotEmpty(ldapObj, attrs, "dcmDeleterThreshold", descriptor.getDeleterThresholdsAsStrings());
        LdapUtils.storeNotEmpty(ldapObj, attrs, "dcmProperty", toStrings(descriptor.getProperties()));
        LdapUtils.storeNotNullOrDef(ldapObj, attrs, "dcmExternalRetrieveAET", descriptor.getExternalRetrieveAETitle(), null);
        return attrs;
    }

    private static String[] toStrings(Map<String, ?> props) {
        String[] ss = new String[props.size()];
        int i = 0;
        for (Map.Entry<String, ?> entry : props.entrySet())
            ss[i++] = entry.getKey() + '=' + entry.getValue();
        return ss;
    }

    private void loadStorageDescriptors(ArchiveDeviceExtension arcdev, String deviceDN) throws NamingException {
        NamingEnumeration<SearchResult> ne = config.search(deviceDN, "(objectclass=dcmStorage)");
        try {
            while (ne.hasMore()) {
                SearchResult sr = ne.next();
                Attributes attrs = sr.getAttributes();
                StorageDescriptor desc = new StorageDescriptor(LdapUtils.stringValue(attrs.get("dcmStorageID"), null));
                desc.setStorageURIStr(LdapUtils.stringValue(attrs.get("dcmURI"), null));
                desc.setDigestAlgorithm(LdapUtils.stringValue(attrs.get("dcmDigestAlgorithm"), null));
                desc.setInstanceAvailability(
                        LdapUtils.enumValue(Availability.class, attrs.get("dcmInstanceAvailability"), Availability.ONLINE));
                desc.setReadOnly(LdapUtils.booleanValue(attrs.get("dcmReadOnly"), false));
                desc.setStorageThreshold(toStorageThreshold(attrs.get("dcmStorageThreshold")));
                desc.setDeleterThresholdsFromStrings(LdapUtils.stringArray(attrs.get("dcmDeleterThreshold")));
                desc.setProperties(LdapUtils.stringArray(attrs.get("dcmProperty")));
                desc.setExternalRetrieveAETitle(LdapUtils.stringValue(attrs.get("dcmExternalRetrieveAET"), null));
                arcdev.addStorageDescriptor(desc);
            }
        } finally {
            LdapUtils.safeClose(ne);
        }
    }

    private static StorageThreshold toStorageThreshold(Attribute attr) throws NamingException {
        return attr != null ? StorageThreshold.valueOf((String) attr.get()) : null;
    }

    private void mergeStorageDescriptors(ConfigurationChanges diffs, ArchiveDeviceExtension prev, ArchiveDeviceExtension arcDev, String deviceDN)
            throws NamingException {
        for (StorageDescriptor descriptor : prev.getStorageDescriptors()) {
            String storageID = descriptor.getStorageID();
            if (arcDev.getStorageDescriptor(storageID) == null) {
                String dn = LdapUtils.dnOf("dcmStorageID", storageID, deviceDN);
                config.destroySubcontext(dn);
                if (diffs != null)
                    diffs.add(new ConfigurationChanges.ModifiedObject(dn, ConfigurationChanges.ChangeType.D));
            }
        }
        for (StorageDescriptor descriptor : arcDev.getStorageDescriptors()) {
            String storageID = descriptor.getStorageID();
            String dn = LdapUtils.dnOf("dcmStorageID", storageID, deviceDN);
            StorageDescriptor prevDescriptor = prev.getStorageDescriptor(storageID);
            if (prevDescriptor == null) {
                ConfigurationChanges.ModifiedObject ldapObj = diffs != null
                        ? new ConfigurationChanges.ModifiedObject(dn, ConfigurationChanges.ChangeType.C)
                        : null;
                config.createSubcontext(dn,
                        storeTo(ldapObj, descriptor, new BasicAttributes(true)));
                if (diffs != null)
                    diffs.add(ldapObj);
            } else {
                ConfigurationChanges.ModifiedObject ldapObj = diffs != null
                        ? new ConfigurationChanges.ModifiedObject(dn, ConfigurationChanges.ChangeType.U)
                        : null;
                config.modifyAttributes(dn,
                        storeDiffs(ldapObj, prevDescriptor, descriptor, new ArrayList<ModificationItem>()));
                if (diffs != null) diffs.add(ldapObj);
            }
        }
    }

    private List<ModificationItem> storeDiffs(ConfigurationChanges.ModifiedObject ldapObj, StorageDescriptor prev, StorageDescriptor desc,
                                              List<ModificationItem> mods) {
        LdapUtils.storeDiffObject(ldapObj, mods, "dcmURI", prev.getStorageURIStr(), desc.getStorageURIStr(), null);
        LdapUtils.storeDiffObject(ldapObj, mods, "dcmDigestAlgorithm", prev.getDigestAlgorithm(), desc.getDigestAlgorithm(), null);
        LdapUtils.storeDiffObject(ldapObj, mods, "dcmInstanceAvailability",
                prev.getInstanceAvailability(), desc.getInstanceAvailability(), Availability.ONLINE);
        LdapUtils.storeDiff(ldapObj, mods, "dcmReadOnly", prev.isReadOnly(), desc.isReadOnly(), false);
        LdapUtils.storeDiffObject(ldapObj, mods, "dcmStorageThreshold", prev.getStorageThreshold(), desc.getStorageThreshold(), null);
        LdapUtils.storeDiff(ldapObj, mods, "dcmDeleterThreshold",
                prev.getDeleterThresholdsAsStrings(), desc.getDeleterThresholdsAsStrings());
        storeDiffProperties(mods, prev.getProperties(), desc.getProperties());
        LdapUtils.storeDiffObject(ldapObj, mods, "dcmExternalRetrieveAET", prev.getExternalRetrieveAETitle(), desc.getExternalRetrieveAETitle(), null);
        return mods;
    }

    private static void storeDiffProperties(List<ModificationItem> mods, Map<String, ?> prev, Map<String, ?> props) {
        if (!prev.equals(props)) {
            mods.add(props.size() == 0
                    ? new ModificationItem(DirContext.REMOVE_ATTRIBUTE,
                        new BasicAttribute("dcmProperty"))
                    : new ModificationItem(DirContext.REPLACE_ATTRIBUTE,
                        LdapUtils.attr("dcmProperty", toStrings(props))));
        }
    }

    private void storeQueueDescriptors(ConfigurationChanges.ModifiedObject ldapObj, String deviceDN, ArchiveDeviceExtension arcDev) throws NamingException {
        for (QueueDescriptor descriptor : arcDev.getQueueDescriptors()) {
            String queueName = descriptor.getQueueName();
            config.createSubcontext(
                    LdapUtils.dnOf("dcmQueueName", queueName, deviceDN),
                    storeTo(ldapObj, descriptor, new BasicAttributes(true)));
        }
    }

    private Attributes storeTo(ConfigurationChanges.ModifiedObject ldapObj, QueueDescriptor descriptor, BasicAttributes attrs) {
        attrs.put("objectclass", "dcmQueue");
        attrs.put("dcmQueueName", descriptor.getQueueName());
        LdapUtils.storeNotNullOrDef(ldapObj, attrs, "dcmJndiName", descriptor.getJndiName(), null);
        LdapUtils.storeNotNullOrDef(ldapObj, attrs, "dicomDescription", descriptor.getDescription(), null);
        LdapUtils.storeNotDef(ldapObj, attrs, "dcmMaxRetries", descriptor.getMaxRetries(), 0);
        LdapUtils.storeNotNullOrDef(ldapObj, attrs, "dcmRetryDelay",
                descriptor.getRetryDelay(), QueueDescriptor.DEFAULT_RETRY_DELAY);
        LdapUtils.storeNotNullOrDef(ldapObj, attrs, "dcmMaxRetryDelay", descriptor.getMaxRetryDelay(), null);
        LdapUtils.storeNotDef(ldapObj, attrs, "dcmRetryDelayMultiplier", descriptor.getRetryDelayMultiplier(), 100);
        LdapUtils.storeNotDef(ldapObj, attrs, "dcmRetryOnWarning", descriptor.isRetryOnWarning(), false);
        LdapUtils.storeNotNullOrDef(ldapObj, attrs, "dcmPurgeQueueMessageCompletedDelay", descriptor.getPurgeQueueMessageCompletedDelay(), null);
        return attrs;
    }

    private void loadQueueDescriptors(ArchiveDeviceExtension arcdev, String deviceDN) throws NamingException {
        NamingEnumeration<SearchResult> ne = config.search(deviceDN, "(objectclass=dcmQueue)");
        try {
            while (ne.hasMore()) {
                SearchResult sr = ne.next();
                Attributes attrs = sr.getAttributes();
                QueueDescriptor desc = new QueueDescriptor(LdapUtils.stringValue(attrs.get("dcmQueueName"), null));
                desc.setDescription(LdapUtils.stringValue(attrs.get("dicomDescription"), null));
                desc.setJndiName(LdapUtils.stringValue(attrs.get("dcmJndiName"), null));
                desc.setMaxRetries(LdapUtils.intValue(attrs.get("dcmMaxRetries"), 0));
                desc.setRetryDelay(toDuration(attrs.get("dcmRetryDelay"), QueueDescriptor.DEFAULT_RETRY_DELAY));
                desc.setMaxRetryDelay(toDuration(attrs.get("dcmMaxRetryDelay"), null));
                desc.setRetryDelayMultiplier(LdapUtils.intValue(attrs.get("dcmRetryDelayMultiplier"), 100));
                desc.setRetryOnWarning(LdapUtils.booleanValue(attrs.get("dcmRetryOnWarning"), false));
                desc.setPurgeQueueMessageCompletedDelay(toDuration(attrs.get("dcmPurgeQueueMessageCompletedDelay"), null));
                arcdev.addQueueDescriptor(desc);
            }
        } finally {
            LdapUtils.safeClose(ne);
        }
    }

    private void mergeQueueDescriptors(ConfigurationChanges diffs, ArchiveDeviceExtension prev, ArchiveDeviceExtension arcDev, String deviceDN)
            throws NamingException {
        for (QueueDescriptor descriptor : prev.getQueueDescriptors()) {
            String queueName = descriptor.getQueueName();
            if (arcDev.getQueueDescriptor(queueName) == null) {
                String dn = LdapUtils.dnOf("dcmQueueName", queueName, deviceDN);
                config.destroySubcontext(dn);
                if (diffs != null)
                    diffs.add(new ConfigurationChanges.ModifiedObject(dn, ConfigurationChanges.ChangeType.D));
            }
        }
        for (QueueDescriptor descriptor : arcDev.getQueueDescriptors()) {
            String queueName = descriptor.getQueueName();
            String dn = LdapUtils.dnOf("dcmQueueName", queueName, deviceDN);
            QueueDescriptor prevDescriptor = prev.getQueueDescriptor(queueName);
            if (prevDescriptor == null) {
                ConfigurationChanges.ModifiedObject ldapObj = diffs != null
                        ? new ConfigurationChanges.ModifiedObject(dn, ConfigurationChanges.ChangeType.C)
                        : null;
                config.createSubcontext(dn,
                        storeTo(ldapObj, descriptor, new BasicAttributes(true)));
                if (diffs != null)
                    diffs.add(ldapObj);
            } else {
                ConfigurationChanges.ModifiedObject ldapObj = diffs != null
                        ? new ConfigurationChanges.ModifiedObject(dn, ConfigurationChanges.ChangeType.U)
                        : null;
                config.modifyAttributes(dn,
                        storeDiffs(ldapObj, prevDescriptor, descriptor, new ArrayList<ModificationItem>()));
                if (diffs != null) diffs.add(ldapObj);
            }
        }
    }

    private List<ModificationItem> storeDiffs(ConfigurationChanges.ModifiedObject ldapObj, QueueDescriptor prev, QueueDescriptor desc,
                                              List<ModificationItem> mods) {
        LdapUtils.storeDiffObject(ldapObj, mods, "dicomDescription",
                prev.getDescription(), desc.getDescription(), null);
        LdapUtils.storeDiffObject(ldapObj, mods, "dcmJndiName", prev.getJndiName(), desc.getJndiName(), null);
        LdapUtils.storeDiff(ldapObj, mods, "dcmMaxRetries", prev.getMaxRetries(), desc.getMaxRetries(), 0);
        LdapUtils.storeDiffObject(ldapObj, mods, "dcmRetryDelay",
                prev.getRetryDelay(), desc.getRetryDelay(), QueueDescriptor.DEFAULT_RETRY_DELAY);
        LdapUtils.storeDiffObject(ldapObj, mods, "dcmMaxRetryDelay",
                prev.getMaxRetryDelay(), desc.getMaxRetryDelay(), null);
        LdapUtils.storeDiff(ldapObj, mods, "dcmRetryDelayMultiplier",
                prev.getRetryDelayMultiplier(), desc.getRetryDelayMultiplier(), 100);
        LdapUtils.storeDiff(ldapObj, mods, "dcmRetryOnWarning", prev.isRetryOnWarning(), desc.isRetryOnWarning(), false);
        LdapUtils.storeDiffObject(ldapObj, mods, "dcmPurgeQueueMessageCompletedDelay",
                prev.getPurgeQueueMessageCompletedDelay(), desc.getPurgeQueueMessageCompletedDelay(), null);
        return mods;
    }

    private void storeExporterDescriptors(ConfigurationChanges.ModifiedObject ldapObj, String deviceDN, ArchiveDeviceExtension arcDev) throws NamingException {
        for (ExporterDescriptor descriptor : arcDev.getExporterDescriptors()) {
            String storageID = descriptor.getExporterID();
            config.createSubcontext(
                    LdapUtils.dnOf("dcmExporterID", storageID, deviceDN),
                    storeTo(ldapObj, descriptor, new BasicAttributes(true)));
        }
    }

    private Attributes storeTo(ConfigurationChanges.ModifiedObject ldapObj, ExporterDescriptor descriptor, BasicAttributes attrs) {
        attrs.put("objectclass", "dcmExporter");
        attrs.put("dcmExporterID", descriptor.getExporterID());
        LdapUtils.storeNotNullOrDef(ldapObj, attrs, "dcmURI", descriptor.getExportURI(), null);
        LdapUtils.storeNotNullOrDef(ldapObj, attrs, "dicomDescription", descriptor.getDescription(), null);
        LdapUtils.storeNotNullOrDef(ldapObj, attrs, "dcmQueueName", descriptor.getQueueName(), null);
        LdapUtils.storeNotNullOrDef(ldapObj, attrs, "dicomAETitle", descriptor.getAETitle(), null);
        LdapUtils.storeNotNullOrDef(ldapObj, attrs, "dcmStgCmtSCP", descriptor.getStgCmtSCPAETitle(), null);
        LdapUtils.storeNotEmpty(ldapObj, attrs, "dcmIanDestination", descriptor.getIanDestinations());
        LdapUtils.storeNotEmpty(ldapObj, attrs, "dcmRetrieveAET", descriptor.getRetrieveAETitles());
        LdapUtils.storeNotNullOrDef(ldapObj, attrs, "dcmRetrieveLocationUID", descriptor.getRetrieveLocationUID(), null);
        LdapUtils.storeNotNullOrDef(ldapObj, attrs, "dcmInstanceAvailability",
                descriptor.getInstanceAvailability(), Availability.ONLINE);
        LdapUtils.storeNotEmpty(ldapObj, attrs, "dcmSchedule", descriptor.getSchedules());
        LdapUtils.storeNotEmpty(ldapObj, attrs, "dcmProperty", toStrings(descriptor.getProperties()));
        return attrs;
    }

    private void loadExporterDescriptors(ArchiveDeviceExtension arcdev, String deviceDN) throws NamingException {
        NamingEnumeration<SearchResult> ne = config.search(deviceDN, "(objectclass=dcmExporter)");
        try {
            while (ne.hasMore()) {
                SearchResult sr = ne.next();
                Attributes attrs = sr.getAttributes();
                ExporterDescriptor desc = new ExporterDescriptor(LdapUtils.stringValue(attrs.get("dcmExporterID"), null));
                desc.setExportURI(toURI(attrs.get("dcmURI")));
                desc.setDescription(LdapUtils.stringValue(attrs.get("dicomDescription"), null));
                desc.setQueueName(LdapUtils.stringValue(attrs.get("dcmQueueName"), null));
                desc.setAETitle(LdapUtils.stringValue(attrs.get("dicomAETitle"), null));
                desc.setStgCmtSCPAETitle(LdapUtils.stringValue(attrs.get("dcmStgCmtSCP"), null));
                desc.setIanDestinations(LdapUtils.stringArray(attrs.get("dcmIanDestination")));
                desc.setRetrieveAETitles(LdapUtils.stringArray(attrs.get("dcmRetrieveAET")));
                desc.setRetrieveLocationUID(LdapUtils.stringValue(attrs.get("dcmRetrieveLocationUID"), null));
                desc.setInstanceAvailability(
                        LdapUtils.enumValue(Availability.class, attrs.get("dcmInstanceAvailability"), Availability.ONLINE));
                desc.setSchedules(toScheduleExpressions(LdapUtils.stringArray(attrs.get("dcmSchedule"))));
                desc.setProperties(LdapUtils.stringArray(attrs.get("dcmProperty")));
                arcdev.addExporterDescriptor(desc);
            }
        } finally {
            LdapUtils.safeClose(ne);
        }
    }

    private ScheduleExpression[] toScheduleExpressions(String[] ss) {
        ScheduleExpression[] schedules = new ScheduleExpression[ss.length];
        for (int i = 0; i < ss.length; i++)
            schedules[i] = ScheduleExpression.valueOf(ss[i]);
        return schedules;
    }

    private void mergeExportDescriptors(ConfigurationChanges diffs, ArchiveDeviceExtension prev, ArchiveDeviceExtension arcDev, String deviceDN)
            throws NamingException {
        for (ExporterDescriptor descriptor : prev.getExporterDescriptors()) {
            String exporterID = descriptor.getExporterID();
            if (arcDev.getExporterDescriptor(exporterID) == null) {
                String dn = LdapUtils.dnOf("dcmExporterID", exporterID, deviceDN);
                config.destroySubcontext(dn);
                if (diffs != null)
                    diffs.add(new ConfigurationChanges.ModifiedObject(dn, ConfigurationChanges.ChangeType.D));
            }
        }
        for (ExporterDescriptor descriptor : arcDev.getExporterDescriptors()) {
            String exporterID = descriptor.getExporterID();
            String dn = LdapUtils.dnOf("dcmExporterID", exporterID, deviceDN);
            ExporterDescriptor prevDescriptor = prev.getExporterDescriptor(exporterID);
            if (prevDescriptor == null) {
                ConfigurationChanges.ModifiedObject ldapObj = diffs != null
                        ? new ConfigurationChanges.ModifiedObject(dn, ConfigurationChanges.ChangeType.C)
                        : null;
                config.createSubcontext(dn,
                        storeTo(ldapObj, descriptor, new BasicAttributes(true)));
                if (diffs != null)
                    diffs.add(ldapObj);
            } else {
                ConfigurationChanges.ModifiedObject ldapObj = diffs != null
                        ? new ConfigurationChanges.ModifiedObject(dn, ConfigurationChanges.ChangeType.U)
                        : null;
                config.modifyAttributes(dn,
                        storeDiffs(ldapObj, prevDescriptor, descriptor, new ArrayList<ModificationItem>()));
                if (diffs != null) diffs.add(ldapObj);
            }
        }
    }

    private List<ModificationItem> storeDiffs(ConfigurationChanges.ModifiedObject ldapObj, ExporterDescriptor prev, ExporterDescriptor desc,
                                              List<ModificationItem> mods) {
        LdapUtils.storeDiffObject(ldapObj, mods, "dcmURI", prev.getExportURI().toString(), desc.getExportURI().toString(), null);
        LdapUtils.storeDiffObject(ldapObj, mods, "dicomDescription", prev.getDescription(), desc.getDescription(), null);
        LdapUtils.storeDiffObject(ldapObj, mods, "dcmQueueName", prev.getQueueName(), desc.getQueueName(), null);
        LdapUtils.storeDiffObject(ldapObj, mods, "dicomAETitle", prev.getAETitle(), desc.getAETitle(), null);
        LdapUtils.storeDiffObject(ldapObj, mods, "dcmStgCmtSCP", prev.getStgCmtSCPAETitle(), desc.getStgCmtSCPAETitle(), null);
        LdapUtils.storeDiff(ldapObj, mods, "dcmIanDestination", prev.getIanDestinations(), desc.getIanDestinations());
        LdapUtils.storeDiff(ldapObj, mods, "dcmRetrieveAET", prev.getRetrieveAETitles(), desc.getRetrieveAETitles());
        LdapUtils.storeDiffObject(ldapObj, mods, "dcmRetrieveLocationUID",
                prev.getRetrieveLocationUID(), desc.getRetrieveLocationUID(), null);
        LdapUtils.storeDiffObject(ldapObj, mods, "dcmInstanceAvailability",
                prev.getInstanceAvailability(), desc.getInstanceAvailability(), Availability.ONLINE);
        LdapUtils.storeDiff(ldapObj, mods, "dcmSchedule", prev.getSchedules(), desc.getSchedules());
        storeDiffProperties(mods, prev.getProperties(), desc.getProperties());
        return mods;
    }

    private void storeExportRules(ConfigurationChanges.ModifiedObject ldapObj, Collection<ExportRule> exportRules, String parentDN) throws NamingException {
        for (ExportRule rule : exportRules) {
            String cn = rule.getCommonName();
            config.createSubcontext(
                    LdapUtils.dnOf("cn", cn, parentDN),
                    storeTo(ldapObj, rule, new BasicAttributes(true)));
        }
    }

    private Attributes storeTo(ConfigurationChanges.ModifiedObject ldapObj, ExportRule rule, BasicAttributes attrs) {
        attrs.put("objectclass", "dcmExportRule");
        attrs.put("cn", rule.getCommonName());
        LdapUtils.storeNotEmpty(ldapObj, attrs, "dcmSchedule", rule.getSchedules());
        LdapUtils.storeNotEmpty(ldapObj, attrs, "dcmProperty", toStrings(rule.getConditions().getMap()));
        LdapUtils.storeNotEmpty(ldapObj, attrs, "dcmExporterID", rule.getExporterIDs());
        LdapUtils.storeNotNullOrDef(ldapObj, attrs, "dcmEntity", rule.getEntity(), null);
        LdapUtils.storeNotNullOrDef(ldapObj, attrs, "dcmDuration", rule.getExportDelay(), null);
        LdapUtils.storeNotDef(ldapObj, attrs, "dcmExportPreviousEntity", rule.isExportPreviousEntity(), false);
        return attrs;
    }

    private void loadExportRules(Collection<ExportRule> exportRules, String parentDN) throws NamingException {
        NamingEnumeration<SearchResult> ne = config.search(parentDN, "(objectclass=dcmExportRule)");
        try {
            while (ne.hasMore()) {
                SearchResult sr = ne.next();
                Attributes attrs = sr.getAttributes();
                ExportRule rule = new ExportRule(LdapUtils.stringValue(attrs.get("cn"), null));
                rule.setSchedules(toScheduleExpressions(LdapUtils.stringArray(attrs.get("dcmSchedule"))));
                rule.setConditions(new Conditions(LdapUtils.stringArray(attrs.get("dcmProperty"))));
                rule.setExporterIDs(LdapUtils.stringArray(attrs.get("dcmExporterID")));
                rule.setEntity(LdapUtils.enumValue(Entity.class, attrs.get("dcmEntity"), null));
                rule.setExportDelay(toDuration(attrs.get("dcmDuration"), null));
                rule.setExportPreviousEntity(LdapUtils.booleanValue(attrs.get("dcmExportPreviousEntity"), false));
                exportRules.add(rule);
            }
        } finally {
            LdapUtils.safeClose(ne);
        }
    }

    private static URI toURI(Attribute attr) throws NamingException {
        return attr != null ? URI.create((String) attr.get()) : null;
    }

    private static Duration toDuration(Attribute attr, Duration defValue) throws NamingException {
        return attr != null ? Duration.parse((String) attr.get()) : defValue;
    }

    private Period toPeriod(Attribute attr) throws NamingException {
        return attr != null ? Period.parse((String) attr.get()) : null;
    }

    private static LocalTime toLocalTime(Attribute attr) throws NamingException {
        return attr != null ? LocalTime.parse((String) attr.get()) : null;
    }

    private static Pattern toPattern(Attribute attr) throws NamingException {
        return attr != null ? Pattern.compile((String) attr.get()) : null;
    }

    private void mergeExportRules(ConfigurationChanges diffs, Collection<ExportRule> prevRules, Collection<ExportRule> rules, String parentDN)
            throws NamingException {
        for (ExportRule prevRule : prevRules) {
            String cn = prevRule.getCommonName();
            if (findExportRuleByCN(rules, cn) == null) {
                String dn = LdapUtils.dnOf("cn", cn, parentDN);
                config.destroySubcontext(dn);
                if (diffs != null)
                    diffs.add(new ConfigurationChanges.ModifiedObject(dn, ConfigurationChanges.ChangeType.D));
            }
        }
        for (ExportRule rule : rules) {
            String cn = rule.getCommonName();
            String dn = LdapUtils.dnOf("cn", cn, parentDN);
            ExportRule prevRule = findExportRuleByCN(prevRules, cn);
            if (prevRule == null) {
                ConfigurationChanges.ModifiedObject ldapObj = diffs != null
                        ? new ConfigurationChanges.ModifiedObject(dn, ConfigurationChanges.ChangeType.C)
                        : null;
                config.createSubcontext(dn, storeTo(ldapObj, rule, new BasicAttributes(true)));
                if (diffs != null)
                    diffs.add(ldapObj);
            } else {
                ConfigurationChanges.ModifiedObject ldapObj = diffs != null
                        ? new ConfigurationChanges.ModifiedObject(dn, ConfigurationChanges.ChangeType.U)
                        : null;
                config.modifyAttributes(dn, storeDiffs(ldapObj, prevRule, rule, new ArrayList<ModificationItem>()));
                if (diffs != null) diffs.add(ldapObj);
            }
        }
    }

    private List<ModificationItem> storeDiffs(ConfigurationChanges.ModifiedObject ldapObj, ExportRule prev, ExportRule rule, ArrayList<ModificationItem> mods) {
        LdapUtils.storeDiff(ldapObj, mods, "dcmSchedule", prev.getSchedules(), rule.getSchedules());
        storeDiffProperties(mods, prev.getConditions().getMap(), rule.getConditions().getMap());
        LdapUtils.storeDiff(ldapObj, mods, "dcmExporterID", prev.getExporterIDs(), rule.getExporterIDs());
        LdapUtils.storeDiffObject(ldapObj, mods, "dcmEntity", prev.getEntity(), rule.getEntity(), null);
        LdapUtils.storeDiffObject(ldapObj, mods, "dcmDuration", prev.getExportDelay(), rule.getExportDelay(), null);
        LdapUtils.storeDiff(ldapObj, mods, "dcmExportPreviousEntity",
                prev.isExportPreviousEntity(), rule.isExportPreviousEntity(), false);
        return mods;
    }

    private ExportRule findExportRuleByCN(Collection<ExportRule> rules, String cn) {
        for (ExportRule rule : rules)
            if (rule.getCommonName().equals(cn))
                return rule;
        return null;
    }

    private void storeCompressionRules(ConfigurationChanges.ModifiedObject ldapObj, Collection<ArchiveCompressionRule> rules, String parentDN)
            throws NamingException {
        for (ArchiveCompressionRule rule : rules) {
            String cn = rule.getCommonName();
            config.createSubcontext(
                    LdapUtils.dnOf("cn", cn, parentDN),
                    storeTo(ldapObj, rule, new BasicAttributes(true)));
        }
    }

    private void storeStudyRetentionPolicies(ConfigurationChanges.ModifiedObject ldapObj, Collection<StudyRetentionPolicy> policies, String parentDN)
            throws NamingException {
        for (StudyRetentionPolicy policy : policies) {
            String cn = policy.getCommonName();
            config.createSubcontext(
                    LdapUtils.dnOf("cn", cn, parentDN),
                    storeTo(ldapObj, policy, new BasicAttributes(true)));
        }
    }

    private void storeStoreAccessControlIDRules(ConfigurationChanges.ModifiedObject ldapObj, Collection<StoreAccessControlIDRule> rules, String parentDN)
            throws NamingException {
        for (StoreAccessControlIDRule rule : rules) {
            String cn = rule.getCommonName();
            config.createSubcontext(
                    LdapUtils.dnOf("cn", cn, parentDN),
                    storeTo(ldapObj, rule, new BasicAttributes(true)));
        }
    }


    protected static void storeHL7ForwardRules(ConfigurationChanges.ModifiedObject ldapObj,
            Collection<HL7ForwardRule> rules, String parentDN, LdapDicomConfiguration config)
            throws NamingException{
        for (HL7ForwardRule rule : rules) {
            String cn = rule.getCommonName();
            config.createSubcontext(
                    LdapUtils.dnOf("cn", cn, parentDN),
                    storeTo(ldapObj, rule, new BasicAttributes(true)));
        }
    }

    protected static void storeScheduledStations(ConfigurationChanges.ModifiedObject ldapObj,
            Collection<HL7OrderScheduledStation> stations, String parentDN, LdapDicomConfiguration config)
            throws NamingException{
        for (HL7OrderScheduledStation station : stations) {
            String cn = station.getCommonName();
            config.createSubcontext(
                    LdapUtils.dnOf("cn", cn, parentDN),
                    storeTo(ldapObj, station, new BasicAttributes(true), config));
        }
    }

    protected static void storeHL7OrderSPSStatus(ConfigurationChanges.ModifiedObject ldapObj,
            Map<SPSStatus, HL7OrderSPSStatus> hl7OrderSPSStatusMap, String parentDN, LdapDicomConfiguration config)
            throws NamingException {
        for (Map.Entry<SPSStatus, HL7OrderSPSStatus> entry : hl7OrderSPSStatusMap.entrySet()) {
            config.createSubcontext(
                    LdapUtils.dnOf("dcmSPSStatus", entry.getKey().toString(), parentDN),
                    storeTo(ldapObj, entry.getValue(), entry.getKey(), new BasicAttributes(true)));
        }
    }

    private void storeRSForwardRules(ConfigurationChanges.ModifiedObject ldapObj, Collection<RSForwardRule> rules, String parentDN)
            throws NamingException {
        for (RSForwardRule rule : rules) {
            String cn = rule.getCommonName();
            config.createSubcontext(
                    LdapUtils.dnOf("cn", cn, parentDN),
                    storeTo(ldapObj, rule, new BasicAttributes(true)));
        }
    }

    private Attributes storeTo(ConfigurationChanges.ModifiedObject ldapObj, ArchiveCompressionRule rule, BasicAttributes attrs) {
        attrs.put("objectclass", "dcmArchiveCompressionRule");
        attrs.put("cn", rule.getCommonName());
        LdapUtils.storeNotEmpty(ldapObj, attrs, "dcmProperty", toStrings(rule.getConditions().getMap()));
        LdapUtils.storeNotNullOrDef(ldapObj, attrs, "dicomTransferSyntax", rule.getTransferSyntax(), null);
        LdapUtils.storeNotEmpty(ldapObj, attrs, "dcmImageWriteParam", rule.getImageWriteParams());
        LdapUtils.storeNotDef(ldapObj, attrs, "dcmRulePriority", rule.getPriority(), 0);
        return attrs;
    }

    private Attributes storeTo(ConfigurationChanges.ModifiedObject ldapObj, StoreAccessControlIDRule rule, BasicAttributes attrs) {
        attrs.put("objectclass", "dcmStoreAccessControlIDRule");
        attrs.put("cn", rule.getCommonName());
        LdapUtils.storeNotEmpty(ldapObj, attrs, "dcmProperty", toStrings(rule.getConditions().getMap()));
        LdapUtils.storeNotNullOrDef(ldapObj, attrs, "dcmStoreAccessControlID", rule.getStoreAccessControlID(), null);
        LdapUtils.storeNotDef(ldapObj, attrs, "dcmRulePriority", rule.getPriority(), 0);
        return attrs;
    }

    private Attributes storeTo(ConfigurationChanges.ModifiedObject ldapObj, StudyRetentionPolicy policy, BasicAttributes attrs) {
        attrs.put("objectclass", "dcmStudyRetentionPolicy");
        attrs.put("cn", policy.getCommonName());
        LdapUtils.storeNotEmpty(ldapObj, attrs, "dcmProperty", toStrings(policy.getConditions().getMap()));
        LdapUtils.storeNotNullOrDef(ldapObj, attrs, "dcmRetentionPeriod", policy.getRetentionPeriod(), null);
        LdapUtils.storeNotDef(ldapObj, attrs, "dcmRulePriority", policy.getPriority(), 0);
        LdapUtils.storeNotDef(ldapObj, attrs, "dcmExpireSeriesIndividually", policy.isExpireSeriesIndividually(), false);
        return attrs;
    }

    private static Attributes storeTo(ConfigurationChanges.ModifiedObject ldapObj, HL7ForwardRule rule, BasicAttributes attrs) {
        attrs.put("objectclass", "hl7ForwardRule");
        attrs.put("cn", rule.getCommonName());
        LdapUtils.storeNotEmpty(ldapObj, attrs, "hl7FwdApplicationName", rule.getDestinations());
        LdapUtils.storeNotEmpty(ldapObj, attrs, "dcmProperty", toStrings(rule.getConditions().getMap()));
        return attrs;
    }

    private static Attributes storeTo(ConfigurationChanges.ModifiedObject ldapObj, HL7OrderScheduledStation station, BasicAttributes attrs, LdapDicomConfiguration config) {
        attrs.put("objectclass", "hl7OrderScheduledStation");
        attrs.put("cn", station.getCommonName());
        LdapUtils.storeNotNullOrDef(ldapObj, attrs, "hl7OrderScheduledStationDeviceReference",
                scheduledStationDeviceRef(station, config), null);
        LdapUtils.storeNotDef(ldapObj, attrs, "dcmRulePriority", station.getPriority(), 0);
        LdapUtils.storeNotEmpty(ldapObj, attrs, "dcmProperty", toStrings(station.getConditions().getMap()));
        return attrs;
    }

    private Attributes storeTo(ConfigurationChanges.ModifiedObject ldapObj, RSForwardRule rule, BasicAttributes attrs) {
        attrs.put("objectclass", "dcmRSForwardRule");
        attrs.put("cn", rule.getCommonName());
        LdapUtils.storeNotNullOrDef(ldapObj, attrs, "dcmURI", rule.getBaseURI(), null);
        LdapUtils.storeNotEmpty(ldapObj, attrs, "dcmRSOperation", rule.getRSOperations());
        return attrs;
    }

    private void loadCompressionRules(Collection<ArchiveCompressionRule> rules, String parentDN)
            throws NamingException {
        NamingEnumeration<SearchResult> ne = config.search(parentDN, "(objectclass=dcmArchiveCompressionRule)");
        try {
            while (ne.hasMore()) {
                SearchResult sr = ne.next();
                Attributes attrs = sr.getAttributes();
                ArchiveCompressionRule rule = new ArchiveCompressionRule(LdapUtils.stringValue(attrs.get("cn"), null));
                rule.setConditions(new Conditions(LdapUtils.stringArray(attrs.get("dcmProperty"))));
                rule.setTransferSyntax(LdapUtils.stringValue(attrs.get("dicomTransferSyntax"), null));
                rule.setImageWriteParams(Property.valueOf(LdapUtils.stringArray(attrs.get("dcmImageWriteParam"))));
                rule.setPriority(LdapUtils.intValue(attrs.get("dcmRulePriority"), 0));
                rules.add(rule);
            }
        } finally {
            LdapUtils.safeClose(ne);
        }
    }

    private void loadStoreAccessControlIDRules(Collection<StoreAccessControlIDRule> rules, String parentDN)
            throws NamingException {
        NamingEnumeration<SearchResult> ne = config.search(parentDN, "(objectclass=dcmStoreAccessControlIDRule)");
        try {
            while (ne.hasMore()) {
                SearchResult sr = ne.next();
                Attributes attrs = sr.getAttributes();
                StoreAccessControlIDRule rule = new StoreAccessControlIDRule(LdapUtils.stringValue(attrs.get("cn"), null));
                rule.setConditions(new Conditions(LdapUtils.stringArray(attrs.get("dcmProperty"))));
                rule.setStoreAccessControlID(LdapUtils.stringValue(attrs.get("dcmStoreAccessControlID"), null));
                rule.setPriority(LdapUtils.intValue(attrs.get("dcmRulePriority"), 0));
                rules.add(rule);
            }
        } finally {
            LdapUtils.safeClose(ne);
        }
    }

    private void loadStudyRetentionPolicies(Collection<StudyRetentionPolicy> policies, String parentDN)
            throws NamingException {
        NamingEnumeration<SearchResult> ne = config.search(parentDN, "(objectclass=dcmStudyRetentionPolicy)");
        try {
            while (ne.hasMore()) {
                SearchResult sr = ne.next();
                Attributes attrs = sr.getAttributes();
                StudyRetentionPolicy policy = new StudyRetentionPolicy(LdapUtils.stringValue(attrs.get("cn"), null));
                policy.setConditions(new Conditions(LdapUtils.stringArray(attrs.get("dcmProperty"))));
                policy.setRetentionPeriod(toPeriod(attrs.get("dcmRetentionPeriod")));
                policy.setPriority(LdapUtils.intValue(attrs.get("dcmRulePriority"), 0));
                policy.setExpireSeriesIndividually(LdapUtils.booleanValue(attrs.get("dcmExpireSeriesIndividually"), false));
                policies.add(policy);
            }
        } finally {
            LdapUtils.safeClose(ne);
        }
    }

    protected static void loadHL7ForwardRules(
            Collection<HL7ForwardRule> rules, String parentDN, LdapDicomConfiguration config)
            throws NamingException {
        NamingEnumeration<SearchResult> ne = config.search(parentDN, "(objectclass=hl7ForwardRule)");
        try {
            while (ne.hasMore()) {
                SearchResult sr = ne.next();
                Attributes attrs = sr.getAttributes();
                HL7ForwardRule rule = new HL7ForwardRule(LdapUtils.stringValue(attrs.get("cn"), null));
                rule.setDestinations(LdapUtils.stringArray(attrs.get("hl7FwdApplicationName")));
                rule.setConditions(new HL7Conditions(LdapUtils.stringArray(attrs.get("dcmProperty"))));
                rules.add(rule);
            }
        } finally {
            LdapUtils.safeClose(ne);
        }
    }

    protected static void loadScheduledStations(
            Collection<HL7OrderScheduledStation> stations, String parentDN, LdapDicomConfiguration config, Device device)
            throws NamingException, ConfigurationException {
        NamingEnumeration<SearchResult> ne = config.search(parentDN, "(objectclass=hl7OrderScheduledStation)");
        try {
            while (ne.hasMore()) {
                SearchResult sr = ne.next();
                Attributes attrs = sr.getAttributes();
                HL7OrderScheduledStation station = new HL7OrderScheduledStation(LdapUtils.stringValue(attrs.get("cn"), null));
                String scheduledStationDeviceRef = LdapUtils.stringValue(attrs.get("hl7OrderScheduledStationDeviceReference"), null);
                station.setDevice(parentDN.equals(scheduledStationDeviceRef)
                                    ? device
                                    : loadScheduledStation(scheduledStationDeviceRef, config));
                station.setPriority(LdapUtils.intValue(attrs.get("dcmRulePriority"), 0));
                station.setConditions(new HL7Conditions(LdapUtils.stringArray(attrs.get("dcmProperty"))));
                stations.add(station);
            }
        } finally {
            LdapUtils.safeClose(ne);
        }
    }

    private static Device loadScheduledStation(String scheduledStationDeviceRef, LdapDicomConfiguration config) {
        try {
            return config.loadDevice(scheduledStationDeviceRef);
        } catch (ConfigurationException e) {
            LOG.info("Failed to load Scheduled Station device "
                    + scheduledStationDeviceRef + " referenced by HL7 Order Scheduled Station", e);
            return null;
        }
    }

    private void loadRSForwardRules(Collection<RSForwardRule> rules, String parentDN)
            throws NamingException {
        NamingEnumeration<SearchResult> ne = config.search(parentDN, "(objectclass=dcmRSForwardRule)");
        try {
            while (ne.hasMore()) {
                SearchResult sr = ne.next();
                Attributes attrs = sr.getAttributes();
                RSForwardRule rule = new RSForwardRule(LdapUtils.stringValue(attrs.get("cn"), null));
                rule.setBaseURI(LdapUtils.stringValue(attrs.get("dcmURI"), null));
                rule.setRSOperations(LdapUtils.enumArray(RSOperation.class, attrs.get("dcmRSOperation")));
                rules.add(rule);
            }
        } finally {
            LdapUtils.safeClose(ne);
        }
    }

    private void mergeCompressionRules(
            ConfigurationChanges diffs, Collection<ArchiveCompressionRule> prevRules, Collection<ArchiveCompressionRule> rules, String parentDN)
            throws NamingException {
        for (ArchiveCompressionRule prevRule : prevRules) {
            String cn = prevRule.getCommonName();
            if (findCompressionRuleByCN(rules, cn) == null) {
                String dn = LdapUtils.dnOf("cn", cn, parentDN);
                config.destroySubcontext(dn);
                if (diffs != null)
                    diffs.add(new ConfigurationChanges.ModifiedObject(dn, ConfigurationChanges.ChangeType.D));
            }
        }
        for (ArchiveCompressionRule rule : rules) {
            String cn = rule.getCommonName();
            String dn = LdapUtils.dnOf("cn", cn, parentDN);
            ArchiveCompressionRule prevRule = findCompressionRuleByCN(prevRules, cn);
            if (prevRule == null) {
                ConfigurationChanges.ModifiedObject ldapObj = diffs != null
                        ? new ConfigurationChanges.ModifiedObject(dn, ConfigurationChanges.ChangeType.C)
                        : null;
                config.createSubcontext(dn, storeTo(ldapObj, rule, new BasicAttributes(true)));
                if (diffs != null)
                    diffs.add(ldapObj);
            } else {
                ConfigurationChanges.ModifiedObject ldapObj = diffs != null
                        ? new ConfigurationChanges.ModifiedObject(dn, ConfigurationChanges.ChangeType.U)
                        : null;
                config.modifyAttributes(dn, storeDiffs(ldapObj, prevRule, rule, new ArrayList<ModificationItem>()));
                if (diffs != null) diffs.add(ldapObj);
            }
        }
    }

    private void mergeStoreAccessControlIDRules(
            ConfigurationChanges diffs, Collection<StoreAccessControlIDRule> prevRules, Collection<StoreAccessControlIDRule> rules, String parentDN)
            throws NamingException {
        for (StoreAccessControlIDRule prevRule : prevRules) {
            String cn = prevRule.getCommonName();
            if (findStoreAccessControlIDRuleByCN(rules, cn) == null) {
                String dn = LdapUtils.dnOf("cn", cn, parentDN);
                config.destroySubcontext(dn);
                if (diffs != null)
                    diffs.add(new ConfigurationChanges.ModifiedObject(dn, ConfigurationChanges.ChangeType.D));
            }
        }
        for (StoreAccessControlIDRule rule : rules) {
            String cn = rule.getCommonName();
            String dn = LdapUtils.dnOf("cn", cn, parentDN);
            StoreAccessControlIDRule prevRule = findStoreAccessControlIDRuleByCN(prevRules, cn);
            if (prevRule == null) {ConfigurationChanges.ModifiedObject ldapObj = diffs != null
                    ? new ConfigurationChanges.ModifiedObject(dn, ConfigurationChanges.ChangeType.C)
                    : null;
                config.createSubcontext(dn, storeTo(ldapObj, rule, new BasicAttributes(true)));
                if (diffs != null)
                    diffs.add(ldapObj);
            } else {
                ConfigurationChanges.ModifiedObject ldapObj = diffs != null
                        ? new ConfigurationChanges.ModifiedObject(dn, ConfigurationChanges.ChangeType.U)
                        : null;
                config.modifyAttributes(dn, storeDiffs(ldapObj, prevRule, rule, new ArrayList<ModificationItem>()));
                if (diffs != null) diffs.add(ldapObj);
            }
        }
    }

    private void mergeStudyRetentionPolicies(
            ConfigurationChanges diffs, Collection<StudyRetentionPolicy> prevPolicies, Collection<StudyRetentionPolicy> policies, String parentDN)
            throws NamingException {
        for (StudyRetentionPolicy prevRule : prevPolicies) {
            String cn = prevRule.getCommonName();
            if (findStudyRetentionPolicyByCN(policies, cn) == null) {
                String dn = LdapUtils.dnOf("cn", cn, parentDN);
                config.destroySubcontext(dn);
                if (diffs != null)
                    diffs.add(new ConfigurationChanges.ModifiedObject(dn, ConfigurationChanges.ChangeType.D));
            }
        }
        for (StudyRetentionPolicy policy : policies) {
            String cn = policy.getCommonName();
            String dn = LdapUtils.dnOf("cn", cn, parentDN);
            StudyRetentionPolicy prevPolicy = findStudyRetentionPolicyByCN(prevPolicies, cn);
            if (prevPolicy == null) {
                ConfigurationChanges.ModifiedObject ldapObj = diffs != null
                        ? new ConfigurationChanges.ModifiedObject(dn, ConfigurationChanges.ChangeType.C)
                        : null;
                config.createSubcontext(dn, storeTo(ldapObj, policy, new BasicAttributes(true)));
                if (diffs != null)
                    diffs.add(ldapObj);
            } else {
                ConfigurationChanges.ModifiedObject ldapObj = diffs != null
                        ? new ConfigurationChanges.ModifiedObject(dn, ConfigurationChanges.ChangeType.U)
                        : null;
                config.modifyAttributes(dn, storeDiffs(ldapObj, prevPolicy, policy, new ArrayList<ModificationItem>()));
                if (diffs != null) diffs.add(ldapObj);
            }
        }
    }

    protected static void mergeHL7ForwardRules(ConfigurationChanges diffs, Collection<HL7ForwardRule> prevRules, Collection<HL7ForwardRule> rules,
                                               String parentDN, LdapDicomConfiguration config)
            throws NamingException {
        for (HL7ForwardRule prevRule : prevRules) {
            String cn = prevRule.getCommonName();
            if (findHL7ForwardRuleByCN(rules, cn) == null) {
                String dn = LdapUtils.dnOf("cn", cn, parentDN);
                config.destroySubcontext(dn);
                if (diffs != null)
                    diffs.add(new ConfigurationChanges.ModifiedObject(dn, ConfigurationChanges.ChangeType.D));
            }
        }
        for (HL7ForwardRule rule : rules) {
            String cn = rule.getCommonName();
            String dn = LdapUtils.dnOf("cn", cn, parentDN);
            HL7ForwardRule prevRule = findHL7ForwardRuleByCN(prevRules, cn);
            if (prevRule == null) {
                ConfigurationChanges.ModifiedObject ldapObj = diffs != null
                        ? new ConfigurationChanges.ModifiedObject(dn, ConfigurationChanges.ChangeType.C)
                        : null;
                config.createSubcontext(dn, storeTo(ldapObj, rule, new BasicAttributes(true)));
                if (diffs != null)
                    diffs.add(ldapObj);
            } else {
                ConfigurationChanges.ModifiedObject ldapObj = diffs != null
                        ? new ConfigurationChanges.ModifiedObject(dn, ConfigurationChanges.ChangeType.U)
                        : null;
                config.modifyAttributes(dn, storeDiffs(ldapObj, prevRule, rule, new ArrayList<ModificationItem>()));
                if (diffs != null) diffs.add(ldapObj);
            }
        }
    }

    protected static void mergeScheduledStations(ConfigurationChanges diffs, Collection<HL7OrderScheduledStation> prevStations, Collection<HL7OrderScheduledStation> stations,
                                                 String parentDN, LdapDicomConfiguration config)
            throws NamingException {
        for (HL7OrderScheduledStation prevRule : prevStations) {
            String cn = prevRule.getCommonName();
            if (findScheduledStationByCN(stations, cn) == null) {
                String dn = LdapUtils.dnOf("cn", cn, parentDN);
                config.destroySubcontext(dn);
                if (diffs != null)
                    diffs.add(new ConfigurationChanges.ModifiedObject(dn, ConfigurationChanges.ChangeType.D));
            }
        }
        for (HL7OrderScheduledStation station : stations) {
            String cn = station.getCommonName();
            String dn = LdapUtils.dnOf("cn", cn, parentDN);
            HL7OrderScheduledStation prevStation = findScheduledStationByCN(prevStations, cn);
            if (prevStation == null) {
                ConfigurationChanges.ModifiedObject ldapObj = diffs != null
                        ? new ConfigurationChanges.ModifiedObject(dn, ConfigurationChanges.ChangeType.C)
                        : null;
                config.createSubcontext(dn, storeTo(ldapObj, station, new BasicAttributes(true), config));
                if (diffs != null)
                    diffs.add(ldapObj);
            } else {
                ConfigurationChanges.ModifiedObject ldapObj = diffs != null
                        ? new ConfigurationChanges.ModifiedObject(dn, ConfigurationChanges.ChangeType.U)
                        : null;
                config.modifyAttributes(dn, storeDiffs(ldapObj, prevStation, station, new ArrayList<ModificationItem>(), config));
                if (diffs != null) diffs.add(ldapObj);
            }
        }
    }

    private void mergeAttributeCoercions(
            ConfigurationChanges diffs, Collection<ArchiveAttributeCoercion> prevCoercions,
            Collection<ArchiveAttributeCoercion> coercions,
            String parentDN) throws NamingException {
        for (ArchiveAttributeCoercion prev : prevCoercions) {
            String cn = prev.getCommonName();
            if (findAttributeCoercionByCN(coercions, cn) == null) {
                String dn = LdapUtils.dnOf("cn", cn, parentDN);
                config.destroySubcontext(dn);
                if (diffs != null)
                    diffs.add(new ConfigurationChanges.ModifiedObject(dn, ConfigurationChanges.ChangeType.D));
            }
        }
        for (ArchiveAttributeCoercion coercion : coercions) {
            String cn = coercion.getCommonName();
            String dn = LdapUtils.dnOf("cn", cn, parentDN);
            ArchiveAttributeCoercion prev = findAttributeCoercionByCN(prevCoercions, cn);
            if (prev == null) {
                ConfigurationChanges.ModifiedObject ldapObj = diffs != null
                        ? new ConfigurationChanges.ModifiedObject(dn, ConfigurationChanges.ChangeType.C)
                        : null;
                config.createSubcontext(dn, storeTo(ldapObj, coercion, new BasicAttributes(true)));
                if (diffs != null)
                    diffs.add(ldapObj);
            } else {
                ConfigurationChanges.ModifiedObject ldapObj = diffs != null
                        ? new ConfigurationChanges.ModifiedObject(dn, ConfigurationChanges.ChangeType.U)
                        : null;
                config.modifyAttributes(dn, storeDiffs(ldapObj, prev, coercion, new ArrayList<ModificationItem>()));
                if (diffs != null) diffs.add(ldapObj);
            }
        }
    }

    private void mergeRSForwardRules(
            ConfigurationChanges diffs, Collection<RSForwardRule> prevRules, Collection<RSForwardRule> rules, String parentDN)
            throws NamingException {
        for (RSForwardRule prevRule : prevRules) {
            String cn = prevRule.getCommonName();
            if (findRSForwardRuleByCN(rules, cn) == null) {
                String dn = LdapUtils.dnOf("cn", cn, parentDN);
                config.destroySubcontext(dn);
                if (diffs != null)
                    diffs.add(new ConfigurationChanges.ModifiedObject(dn, ConfigurationChanges.ChangeType.D));
            }
        }
        for (RSForwardRule rule : rules) {
            String cn = rule.getCommonName();
            String dn = LdapUtils.dnOf("cn", cn, parentDN);
            RSForwardRule prevRule = findRSForwardRuleByCN(prevRules, cn);
            if (prevRule == null) {
                ConfigurationChanges.ModifiedObject ldapObj = diffs != null
                        ? new ConfigurationChanges.ModifiedObject(dn, ConfigurationChanges.ChangeType.C)
                        : null;
                config.createSubcontext(dn, storeTo(ldapObj, rule, new BasicAttributes(true)));
                if (diffs != null)
                    diffs.add(ldapObj);
            } else {
                ConfigurationChanges.ModifiedObject ldapObj = diffs != null
                        ? new ConfigurationChanges.ModifiedObject(dn, ConfigurationChanges.ChangeType.U)
                        : null;
                config.modifyAttributes(dn, storeDiffs(ldapObj, prevRule, rule, new ArrayList<ModificationItem>()));
                if (diffs != null) diffs.add(ldapObj);
            }
        }
    }

    private List<ModificationItem> storeDiffs(
            ConfigurationChanges.ModifiedObject ldapObj, ArchiveCompressionRule prev, ArchiveCompressionRule rule, ArrayList<ModificationItem> mods) {
        storeDiffProperties(mods, prev.getConditions().getMap(), rule.getConditions().getMap());
        LdapUtils.storeDiffObject(ldapObj, mods, "dicomTransferSyntax", prev.getTransferSyntax(), rule.getTransferSyntax(), null);
        LdapUtils.storeDiff(ldapObj, mods, "dcmImageWriteParam", prev.getImageWriteParams(), rule.getImageWriteParams());
        LdapUtils.storeDiff(ldapObj, mods, "dcmRulePriority", prev.getPriority(), rule.getPriority(), 0);
        return mods;
    }

    private List<ModificationItem> storeDiffs(
            ConfigurationChanges.ModifiedObject ldapObj, StoreAccessControlIDRule prev, StoreAccessControlIDRule rule, ArrayList<ModificationItem> mods) {
        storeDiffProperties(mods, prev.getConditions().getMap(), rule.getConditions().getMap());
        LdapUtils.storeDiffObject(ldapObj, mods, "dcmStoreAccessControlID",
                prev.getStoreAccessControlID(), rule.getStoreAccessControlID(), null);
        LdapUtils.storeDiff(ldapObj, mods, "dcmRulePriority", prev.getPriority(), rule.getPriority(), 0);
        return mods;
    }

    private List<ModificationItem> storeDiffs(
            ConfigurationChanges.ModifiedObject ldapObj, StudyRetentionPolicy prev, StudyRetentionPolicy policy, ArrayList<ModificationItem> mods) {
        storeDiffProperties(mods, prev.getConditions().getMap(), policy.getConditions().getMap());
        LdapUtils.storeDiffObject(ldapObj, mods, "dcmRetentionPeriod", prev.getRetentionPeriod(), policy.getRetentionPeriod(), null);
        LdapUtils.storeDiff(ldapObj, mods, "dcmRulePriority", prev.getPriority(), policy.getPriority(), 0);
        LdapUtils.storeDiff(ldapObj, mods, "dcmExpireSeriesIndividually", prev.isExpireSeriesIndividually(),
                policy.isExpireSeriesIndividually(), false);
        return mods;
    }

    private static List<ModificationItem> storeDiffs(
            ConfigurationChanges.ModifiedObject ldapObj, HL7ForwardRule prev, HL7ForwardRule rule, ArrayList<ModificationItem> mods) {
        storeDiffProperties(mods, prev.getConditions().getMap(), rule.getConditions().getMap());
        LdapUtils.storeDiff(ldapObj, mods, "hl7FwdApplicationName", prev.getDestinations(), rule.getDestinations());
        return mods;
    }

    private static List<ModificationItem> storeDiffs(ConfigurationChanges.ModifiedObject ldapObj, HL7OrderScheduledStation prev, HL7OrderScheduledStation station,
                                                     ArrayList<ModificationItem> mods, LdapDicomConfiguration config) {
        LdapUtils.storeDiffObject(ldapObj, mods, "hl7OrderScheduledStationDeviceReference",
                scheduledStationDeviceRef(prev, config),
                scheduledStationDeviceRef(station, config), null);
        LdapUtils.storeDiff(ldapObj, mods, "dcmRulePriority", prev.getPriority(), station.getPriority(), 0);
        return mods;
    }

    private static List<ModificationItem> storeDiffs(
            ConfigurationChanges.ModifiedObject ldapObj, HL7OrderSPSStatus prev, HL7OrderSPSStatus hl7OrderSPSStatus, ArrayList<ModificationItem> mods) {
        LdapUtils.storeDiff(ldapObj, mods, "hl7OrderControlStatus", prev.getOrderControlStatusCodes(), hl7OrderSPSStatus.getOrderControlStatusCodes());
        return mods;
    }

    private List<ModificationItem> storeDiffs(
            ConfigurationChanges.ModifiedObject ldapObj, RSForwardRule prev, RSForwardRule rule, ArrayList<ModificationItem> mods) {
        LdapUtils.storeDiffObject(ldapObj, mods, "dcmURI", prev.getBaseURI(), rule.getBaseURI(), null);
        LdapUtils.storeDiff(ldapObj, mods, "dcmRSOperation", prev.getRSOperations(), rule.getRSOperations());
        return mods;
    }

    private ArchiveCompressionRule findCompressionRuleByCN(Collection<ArchiveCompressionRule> rules, String cn) {
        for (ArchiveCompressionRule rule : rules)
            if (rule.getCommonName().equals(cn))
                return rule;
        return null;
    }

    private StoreAccessControlIDRule findStoreAccessControlIDRuleByCN(
            Collection<StoreAccessControlIDRule> rules, String cn) {
        for (StoreAccessControlIDRule rule : rules)
            if (rule.getCommonName().equals(cn))
                return rule;
        return null;
    }

    private StudyRetentionPolicy findStudyRetentionPolicyByCN(Collection<StudyRetentionPolicy> policies, String cn) {
        for (StudyRetentionPolicy policy : policies)
            if (policy.getCommonName().equals(cn))
                return policy;
        return null;
    }

    private static HL7ForwardRule findHL7ForwardRuleByCN(Collection<HL7ForwardRule> rules, String cn) {
        for (HL7ForwardRule rule : rules)
            if (rule.getCommonName().equals(cn))
                return rule;
        return null;
    }

    private static HL7OrderScheduledStation findScheduledStationByCN(Collection<HL7OrderScheduledStation> stations, String cn) {
        for (HL7OrderScheduledStation station : stations)
            if (station.getCommonName().equals(cn))
                return station;
        return null;
    }

    private RSForwardRule findRSForwardRuleByCN(
            Collection<RSForwardRule> rules, String cn) {
        for (RSForwardRule rule : rules)
            if (rule.getCommonName().equals(cn))
                return rule;
        return null;
    }

    private void storeQueryRetrieveViews(ConfigurationChanges.ModifiedObject ldapObj, String deviceDN,
                                         ArchiveDeviceExtension arcDev) throws NamingException {
        for (QueryRetrieveView view : arcDev.getQueryRetrieveViews())
            config.createSubcontext(
                    LdapUtils.dnOf("dcmQueryRetrieveViewID", view.getViewID(), deviceDN),
                    storeTo(ldapObj, view, new BasicAttributes(true)));
    }

    private Attributes storeTo(ConfigurationChanges.ModifiedObject ldapObj, QueryRetrieveView qrView, BasicAttributes attrs) {
        attrs.put("objectclass", "dcmQueryRetrieveView");
        attrs.put("dcmQueryRetrieveViewID", qrView.getViewID());
        LdapUtils.storeNotEmpty(ldapObj, attrs, "dcmShowInstancesRejectedByCode", qrView.getShowInstancesRejectedByCodes());
        LdapUtils.storeNotEmpty(ldapObj, attrs, "dcmHideRejectionNoteWithCode", qrView.getHideRejectionNotesWithCodes());
        LdapUtils.storeNotDef(ldapObj, attrs, "dcmHideNotRejectedInstances", qrView.isHideNotRejectedInstances(), false);
        return attrs;
    }

    private void loadQueryRetrieveViews(ArchiveDeviceExtension arcdev, String deviceDN) throws NamingException {
        NamingEnumeration<SearchResult> ne = config.search(deviceDN, "(objectclass=dcmQueryRetrieveView)");
        try {
            while (ne.hasMore()) {
                SearchResult sr = ne.next();
                Attributes attrs = sr.getAttributes();
                QueryRetrieveView view = new QueryRetrieveView();
                view.setViewID(LdapUtils.stringValue(attrs.get("dcmQueryRetrieveViewID"), null));
                view.setShowInstancesRejectedByCodes(
                        LdapUtils.codeArray(attrs.get("dcmShowInstancesRejectedByCode")));
                view.setHideRejectionNotesWithCodes(
                        LdapUtils.codeArray(attrs.get("dcmHideRejectionNoteWithCode")));
                view.setHideNotRejectedInstances(
                        LdapUtils.booleanValue(attrs.get("dcmHideNotRejectedInstances"), false));
                arcdev.addQueryRetrieveView(view);
            }
        } finally {
            LdapUtils.safeClose(ne);
        }
    }

    private void mergeQueryRetrieveViews(ConfigurationChanges diffs, ArchiveDeviceExtension prev, ArchiveDeviceExtension arcDev, String deviceDN)
            throws NamingException {
        for (QueryRetrieveView entry : prev.getQueryRetrieveViews()) {
            String viewID = entry.getViewID();
            if (arcDev.getQueryRetrieveView(viewID) == null) {
                String dn = LdapUtils.dnOf("dcmQueryRetrieveViewID", viewID, deviceDN);
                config.destroySubcontext(dn);
                if (diffs != null)
                    diffs.add(new ConfigurationChanges.ModifiedObject(dn, ConfigurationChanges.ChangeType.D));
            }
        }
        for (QueryRetrieveView entryNew : arcDev.getQueryRetrieveViews()) {
            String viewID = entryNew.getViewID();
            String dn = LdapUtils.dnOf("dcmQueryRetrieveViewID", viewID, deviceDN);
            QueryRetrieveView entryOld = prev.getQueryRetrieveView(viewID);
            if (entryOld == null) {
                ConfigurationChanges.ModifiedObject ldapObj = diffs != null
                        ? new ConfigurationChanges.ModifiedObject(dn, ConfigurationChanges.ChangeType.C)
                        : null;
                config.createSubcontext(dn, storeTo(ldapObj, entryNew, new BasicAttributes(true)));
                if (diffs != null)
                    diffs.add(ldapObj);
            } else{
                ConfigurationChanges.ModifiedObject ldapObj = diffs != null
                        ? new ConfigurationChanges.ModifiedObject(dn, ConfigurationChanges.ChangeType.U)
                        : null;
                config.modifyAttributes(dn, storeDiffs(ldapObj, entryOld, entryNew, new ArrayList<ModificationItem>()));
                if (diffs != null) diffs.add(ldapObj);
            }
        }
    }

    private List<ModificationItem> storeDiffs(
            ConfigurationChanges.ModifiedObject ldapObj, QueryRetrieveView prev, QueryRetrieveView view, ArrayList<ModificationItem> mods) {
        LdapUtils.storeDiff(ldapObj, mods, "dcmShowInstancesRejectedByCode",
                prev.getShowInstancesRejectedByCodes(),
                view.getShowInstancesRejectedByCodes());
        LdapUtils.storeDiff(ldapObj, mods, "dcmHideRejectionNoteWithCode",
                prev.getHideRejectionNotesWithCodes(),
                view.getHideRejectionNotesWithCodes());
        LdapUtils.storeDiff(ldapObj, mods, "dcmHideNotRejectedInstances",
                prev.isHideNotRejectedInstances(),
                view.isHideNotRejectedInstances(),
                false);
        return mods;
    }

    private void storeAttributeCoercions(ConfigurationChanges.ModifiedObject ldapObj, Collection<ArchiveAttributeCoercion> coercions, String parentDN)
            throws NamingException {
        for (ArchiveAttributeCoercion coercion : coercions) {
            String cn = coercion.getCommonName();
            config.createSubcontext(
                    LdapUtils.dnOf("cn", cn, parentDN),
                    storeTo(ldapObj, coercion, new BasicAttributes(true)));
        }
    }

    private Attributes storeTo(ConfigurationChanges.ModifiedObject ldapObj, ArchiveAttributeCoercion coercion, BasicAttributes attrs) {
        attrs.put("objectclass", "dcmArchiveAttributeCoercion");
        attrs.put("cn", coercion.getCommonName());
        LdapUtils.storeNotNullOrDef(ldapObj, attrs, "dcmDIMSE", coercion.getDIMSE(), null);
        LdapUtils.storeNotNullOrDef(ldapObj, attrs, "dicomTransferRole", coercion.getRole(), null);
        LdapUtils.storeNotEmpty(ldapObj, attrs, "dcmHostname", coercion.getHostNames());
        LdapUtils.storeNotEmpty(ldapObj, attrs, "dcmAETitle", coercion.getAETitles());
        LdapUtils.storeNotEmpty(ldapObj, attrs, "dcmSOPClass", coercion.getSOPClasses());
        LdapUtils.storeNotNullOrDef(ldapObj, attrs, "dcmURI", coercion.getXSLTStylesheetURI(), null);
        LdapUtils.storeNotDef(ldapObj, attrs, "dcmNoKeywords", coercion.isNoKeywords(), false);
        LdapUtils.storeNotNullOrDef(ldapObj, attrs, "dcmLeadingCFindSCP", coercion.getLeadingCFindSCP(), null);
        LdapUtils.storeNotNullOrDef(ldapObj, attrs, "dcmMergeMWLTemplateURI",
                coercion.getMergeMWLTemplateURI(), null);
        LdapUtils.storeNotNullOrDef(ldapObj, attrs, "dcmMergeMWLMatchingKey",
                coercion.getMergeMWLMatchingKey(), null);
        LdapUtils.storeNotNullOrDef(ldapObj, attrs, "dcmAttributeUpdatePolicy",
                coercion.getAttributeUpdatePolicy(), org.dcm4che3.data.Attributes.UpdatePolicy.MERGE);
        LdapUtils.storeNotDef(ldapObj, attrs, "dcmRulePriority", coercion.getPriority(), 0);
        LdapUtils.storeNotNullOrDef(ldapObj, attrs, "dcmSupplementFromDeviceReference",
               supplementDeviceRef(coercion), null);
        return attrs;
    }

    private void loadAttributeCoercions(Collection<ArchiveAttributeCoercion> coercions, String parentDN, Device device)
            throws NamingException, ConfigurationException {
        NamingEnumeration<SearchResult> ne = config.search(parentDN, "(objectclass=dcmArchiveAttributeCoercion)");
        try {
            while (ne.hasMore()) {
                SearchResult sr = ne.next();
                Attributes attrs = sr.getAttributes();
                ArchiveAttributeCoercion coercion =
                        new ArchiveAttributeCoercion(LdapUtils.stringValue(attrs.get("cn"), null));
                coercion.setDIMSE(LdapUtils.enumValue(Dimse.class, attrs.get("dcmDIMSE"), null));
                coercion.setRole(
                        LdapUtils.enumValue(TransferCapability.Role.class, attrs.get("dicomTransferRole"), null));
                coercion.setHostNames(LdapUtils.stringArray(attrs.get("dcmHostname")));
                coercion.setAETitles(LdapUtils.stringArray(attrs.get("dcmAETitle")));
                coercion.setSOPClasses(LdapUtils.stringArray(attrs.get("dcmSOPClass")));
                coercion.setXSLTStylesheetURI(LdapUtils.stringValue(attrs.get("dcmURI"), null));
                coercion.setNoKeywords(LdapUtils.booleanValue(attrs.get("dcmNoKeywords"), false));
                coercion.setLeadingCFindSCP(LdapUtils.stringValue(attrs.get("dcmLeadingCFindSCP"), null));
                coercion.setMergeMWLTemplateURI(
                        LdapUtils.stringValue(attrs.get("dcmMergeMWLTemplateURI"), null));
                coercion.setMergeMWLMatchingKey(
                        LdapUtils.enumValue(MergeMWLMatchingKey.class,
                        attrs.get("dcmMergeMWLMatchingKey"), null));
                coercion.setAttributeUpdatePolicy(LdapUtils.enumValue(org.dcm4che3.data.Attributes.UpdatePolicy.class,
                        attrs.get("dcmAttributeUpdatePolicy"), org.dcm4che3.data.Attributes.UpdatePolicy.MERGE));
                coercion.setPriority(LdapUtils.intValue(attrs.get("dcmRulePriority"), 0));
                String supplementDeviceDN = LdapUtils.stringValue(attrs.get("dcmSupplementFromDeviceReference"), null);
                coercion.setSupplementFromDevice(parentDN.equals(supplementDeviceDN)
                        ? device
                        : loadSupplementFromDevice(supplementDeviceDN));
                coercions.add(coercion);
            }
        } finally {
            LdapUtils.safeClose(ne);
        }
    }

    private Device loadSupplementFromDevice(String supplementDeviceRef) {
        try {
            return supplementDeviceRef != null
                    ? config.loadDevice(supplementDeviceRef)
                    : null;
        } catch (ConfigurationException e) {
            LOG.info("Failed to load Supplement Device Reference "
                    + supplementDeviceRef + " referenced by Attribute Coercion", e);
            return null;
        }
    }

    private List<ModificationItem> storeDiffs(
            ConfigurationChanges.ModifiedObject ldapObj, ArchiveAttributeCoercion prev, ArchiveAttributeCoercion coercion, ArrayList<ModificationItem> mods) {
        LdapUtils.storeDiffObject(ldapObj, mods, "dcmDIMSE", prev.getDIMSE(), coercion.getDIMSE(), null);
        LdapUtils.storeDiffObject(ldapObj, mods, "dicomTransferRole", prev.getRole(), coercion.getRole(), null);
        LdapUtils.storeDiff(ldapObj, mods, "dcmHostname", prev.getHostNames(), coercion.getHostNames());
        LdapUtils.storeDiff(ldapObj, mods, "dcmAETitle", prev.getAETitles(), coercion.getAETitles());
        LdapUtils.storeDiff(ldapObj, mods, "dcmSOPClass", prev.getSOPClasses(), coercion.getSOPClasses());
        LdapUtils.storeDiffObject(ldapObj, mods, "dcmURI", prev.getXSLTStylesheetURI(), coercion.getXSLTStylesheetURI(), null);
        LdapUtils.storeDiff(ldapObj, mods, "dcmNoKeywords", prev.isNoKeywords(), coercion.isNoKeywords(), false);
        LdapUtils.storeDiffObject(ldapObj, mods, "dcmLeadingCFindSCP", prev.getLeadingCFindSCP(), coercion.getLeadingCFindSCP(), null);
        LdapUtils.storeDiffObject(ldapObj, mods, "dcmMergeMWLTemplateURI",
                prev.getMergeMWLTemplateURI(),
                coercion.getMergeMWLTemplateURI(), null);
        LdapUtils.storeDiffObject(ldapObj, mods, "dcmMergeMWLMatchingKey",
                prev.getMergeMWLMatchingKey(),
                coercion.getMergeMWLMatchingKey(), null);
        LdapUtils.storeDiffObject(ldapObj, mods, "dcmAttributeUpdatePolicy",
                prev.getAttributeUpdatePolicy(),
                coercion.getAttributeUpdatePolicy(),
                org.dcm4che3.data.Attributes.UpdatePolicy.MERGE);
        LdapUtils.storeDiff(ldapObj, mods, "dcmRulePriority", prev.getPriority(), coercion.getPriority(), 0);
        LdapUtils.storeDiffObject(ldapObj, mods, "dcmSupplementFromDeviceReference",
                supplementDeviceRef(prev),
                supplementDeviceRef(coercion), null);
        return mods;
    }

    private ArchiveAttributeCoercion findAttributeCoercionByCN(
            Collection<ArchiveAttributeCoercion> coercions, String cn) {
        for (ArchiveAttributeCoercion coercion : coercions)
            if (coercion.getCommonName().equals(cn))
                return coercion;
        return null;
    }

    private void storeRejectNotes(ConfigurationChanges.ModifiedObject ldapObj, String deviceDN, ArchiveDeviceExtension arcDev) throws NamingException {
        for (RejectionNote rejectionNote : arcDev.getRejectionNotes()) {
            String id = rejectionNote.getRejectionNoteLabel();
            config.createSubcontext(
                    LdapUtils.dnOf("dcmRejectionNoteLabel", id, deviceDN),
                    storeTo(ldapObj, rejectionNote, new BasicAttributes(true)));
        }
    }

    private void storeIDGenerators(ConfigurationChanges.ModifiedObject ldapObj, String deviceDN, ArchiveDeviceExtension arcDev) throws NamingException {
        for (IDGenerator generator : arcDev.getIDGenerators().values()) {
            config.createSubcontext(
                    LdapUtils.dnOf("dcmIDGeneratorName", generator.getName().name(), deviceDN),
                    storeTo(ldapObj, generator, new BasicAttributes(true)));
        }
    }

    private Attributes storeTo(ConfigurationChanges.ModifiedObject ldapObj, RejectionNote rjNote, BasicAttributes attrs) {
        attrs.put("objectclass", "dcmRejectionNote");
        attrs.put("dcmRejectionNoteLabel", rjNote.getRejectionNoteLabel());
        LdapUtils.storeNotNullOrDef(ldapObj, attrs, "dcmRejectionNoteType", rjNote.getRejectionNoteType(), null);
        LdapUtils.storeNotNullOrDef(ldapObj, attrs, "dcmRejectionNoteCode", rjNote.getRejectionNoteCode(), null);
        LdapUtils.storeNotNullOrDef(ldapObj, attrs, "dcmAcceptPreviousRejectedInstance",
                rjNote.getAcceptPreviousRejectedInstance(), RejectionNote.AcceptPreviousRejectedInstance.REJECT);
        LdapUtils.storeNotEmpty(ldapObj, attrs, "dcmOverwritePreviousRejection", rjNote.getOverwritePreviousRejection());
        LdapUtils.storeNotNullOrDef(ldapObj, attrs, "dcmDeleteRejectedInstanceDelay", rjNote.getDeleteRejectedInstanceDelay(), null);
        LdapUtils.storeNotNullOrDef(ldapObj, attrs, "dcmDeleteRejectionNoteDelay", rjNote.getDeleteRejectionNoteDelay(), null);
        return attrs;
    }

    private Attributes storeTo(ConfigurationChanges.ModifiedObject ldapObj, IDGenerator generator, BasicAttributes attrs) {
        attrs.put("objectClass", "dcmIDGenerator");
        attrs.put("dcmIDGeneratorName", generator.getName().name());
        LdapUtils.storeNotNullOrDef(ldapObj, attrs, "dcmIDGeneratorFormat", generator.getFormat(), null);
        LdapUtils.storeNotDef(ldapObj, attrs, "dcmIDGeneratorInitialValue", generator.getInitialValue(), 1);
        return attrs;
    }

    private void loadRejectNotes(ArchiveDeviceExtension arcdev, String deviceDN) throws NamingException {
        NamingEnumeration<SearchResult> ne = config.search(deviceDN, "(objectclass=dcmRejectionNote)");
        try {
            while (ne.hasMore()) {
                SearchResult sr = ne.next();
                Attributes attrs = sr.getAttributes();
                RejectionNote rjNote = new RejectionNote();
                rjNote.setRejectionNoteLabel(LdapUtils.stringValue(attrs.get("dcmRejectionNoteLabel"), null));
                rjNote.setRejectionNoteType(LdapUtils.enumValue(
                        RejectionNote.Type.class,
                        attrs.get("dcmRejectionNoteType"),
                        null));
                rjNote.setRejectionNoteCode(LdapUtils.codeValue(attrs.get("dcmRejectionNoteCode")));
                rjNote.setAcceptPreviousRejectedInstance(LdapUtils.enumValue(
                        RejectionNote.AcceptPreviousRejectedInstance.class,
                        attrs.get("dcmAcceptPreviousRejectedInstance"),
                        RejectionNote.AcceptPreviousRejectedInstance.REJECT));
                rjNote.setOverwritePreviousRejection(LdapUtils.codeArray(attrs.get("dcmOverwritePreviousRejection")));
                rjNote.setDeleteRejectedInstanceDelay(toDuration(attrs.get("dcmDeleteRejectedInstanceDelay"), null));
                rjNote.setDeleteRejectionNoteDelay(toDuration(attrs.get("dcmDeleteRejectionNoteDelay"), null));
                arcdev.addRejectionNote(rjNote);
            }
        } finally {
            LdapUtils.safeClose(ne);
        }
    }

    private void loadIDGenerators(ArchiveDeviceExtension arcdev, String deviceDN) throws NamingException {
        NamingEnumeration<SearchResult> ne = config.search(deviceDN, "(objectclass=dcmIDGenerator)");
        try {
            while (ne.hasMore()) {
                SearchResult sr = ne.next();
                Attributes attrs = sr.getAttributes();
                IDGenerator generator = new IDGenerator();
                generator.setName(LdapUtils.enumValue(IDGenerator.Name.class, attrs.get("dcmIDGeneratorName"), null));
                generator.setFormat(LdapUtils.stringValue(attrs.get("dcmIDGeneratorFormat"), null));
                generator.setInitialValue(LdapUtils.intValue(attrs.get("dcmIDGeneratorInitialValue"),1));
                arcdev.addIDGenerator(generator);
            }
        } finally {
            LdapUtils.safeClose(ne);
        }
    }

    private void mergeRejectNotes(ConfigurationChanges diffs, ArchiveDeviceExtension prev, ArchiveDeviceExtension arcDev, String deviceDN)
            throws NamingException {
        for (RejectionNote entry : prev.getRejectionNotes()) {
            String rjNoteID = entry.getRejectionNoteLabel();
            if (arcDev.getRejectionNote(rjNoteID) == null) {
                String dn = LdapUtils.dnOf("dcmRejectionNoteLabel", rjNoteID, deviceDN);
                config.destroySubcontext(dn);
                if (diffs != null)
                    diffs.add(new ConfigurationChanges.ModifiedObject(dn, ConfigurationChanges.ChangeType.D));
            }
        }
        for (RejectionNote entryNew : arcDev.getRejectionNotes()) {
            String rjNoteID = entryNew.getRejectionNoteLabel();
            String dn = LdapUtils.dnOf("dcmRejectionNoteLabel", rjNoteID, deviceDN);
            RejectionNote entryOld = prev.getRejectionNote(rjNoteID);
            if (entryOld == null) {
                ConfigurationChanges.ModifiedObject ldapObj = diffs != null
                        ? new ConfigurationChanges.ModifiedObject(dn, ConfigurationChanges.ChangeType.C)
                        : null;
                config.createSubcontext(dn, storeTo(ldapObj, entryNew, new BasicAttributes(true)));
                if (diffs != null)
                    diffs.add(ldapObj);
            } else{
                ConfigurationChanges.ModifiedObject ldapObj = diffs != null
                        ? new ConfigurationChanges.ModifiedObject(dn, ConfigurationChanges.ChangeType.U)
                        : null;
                config.modifyAttributes(dn, storeDiffs(ldapObj, entryOld, entryNew, new ArrayList<ModificationItem>()));
                if (diffs != null) diffs.add(ldapObj);
            }
        }
    }

    private void mergeIDGenerators(ConfigurationChanges diffs, ArchiveDeviceExtension prev, ArchiveDeviceExtension arcDev, String deviceDN)
            throws NamingException {
        for (IDGenerator.Name name : prev.getIDGenerators().keySet()) {
            if (!arcDev.getIDGenerators().containsKey(name)) {
                String dn = LdapUtils.dnOf("dcmIDGeneratorName", name.name(), deviceDN);
                config.destroySubcontext(dn);
                if (diffs != null)
                    diffs.add(new ConfigurationChanges.ModifiedObject(dn, ConfigurationChanges.ChangeType.D));
            }
        }
        for (IDGenerator entryNew : arcDev.getIDGenerators().values()) {
            IDGenerator.Name name = entryNew.getName();
            String dn = LdapUtils.dnOf("dcmIDGeneratorName", name.name(), deviceDN);
            IDGenerator entryOld = prev.getIDGenerators().get(name);
            if (entryOld == null) {
                ConfigurationChanges.ModifiedObject ldapObj = diffs != null
                        ? new ConfigurationChanges.ModifiedObject(dn, ConfigurationChanges.ChangeType.C)
                        : null;
                config.createSubcontext(dn, storeTo(ldapObj, entryNew, new BasicAttributes(true)));
                if (diffs != null)
                    diffs.add(ldapObj);
            } else{
                ConfigurationChanges.ModifiedObject ldapObj = diffs != null
                        ? new ConfigurationChanges.ModifiedObject(dn, ConfigurationChanges.ChangeType.U)
                        : null;
                config.modifyAttributes(dn, storeDiffs(ldapObj, entryOld, entryNew, new ArrayList<ModificationItem>()));
                if (diffs != null) diffs.add(ldapObj);
            }
        }
    }

    private List<ModificationItem> storeDiffs(ConfigurationChanges.ModifiedObject ldapObj, RejectionNote prev, RejectionNote rjNote,
                                              ArrayList<ModificationItem> mods) {
        LdapUtils.storeDiffObject(ldapObj, mods, "dcmRejectionNoteType", prev.getRejectionNoteType(), rjNote.getRejectionNoteType(), null);
        LdapUtils.storeDiffObject(ldapObj, mods, "dcmRejectionNoteCode", prev.getRejectionNoteCode(), rjNote.getRejectionNoteCode(), null);
        LdapUtils.storeDiffObject(ldapObj, mods, "dcmAcceptPreviousRejectedInstance",
                prev.getAcceptPreviousRejectedInstance(),
                rjNote.getAcceptPreviousRejectedInstance(),
                RejectionNote.AcceptPreviousRejectedInstance.REJECT);
        LdapUtils.storeDiff(ldapObj, mods, "dcmOverwritePreviousRejection",
                prev.getOverwritePreviousRejection(),
                rjNote.getOverwritePreviousRejection());
        LdapUtils.storeDiffObject(ldapObj, mods, "dcmDeleteRejectedInstanceDelay",
                prev.getDeleteRejectedInstanceDelay(),
                rjNote.getDeleteRejectedInstanceDelay(), null);
        LdapUtils.storeDiffObject(ldapObj, mods, "dcmDeleteRejectionNoteDelay",
                prev.getDeleteRejectionNoteDelay(),
                rjNote.getDeleteRejectionNoteDelay(), null);
        return mods;
    }

    private List<ModificationItem> storeDiffs(ConfigurationChanges.ModifiedObject ldapObj, IDGenerator prev, IDGenerator generator,
                                              ArrayList<ModificationItem> mods) {
//        LdapUtils.storeDiffObject(mods, "dcmIDGeneratorName", prev.getId(), generator.getId());
        LdapUtils.storeDiffObject(ldapObj, mods, "dcmIDGeneratorFormat", prev.getFormat(), generator.getFormat(), null);
        LdapUtils.storeDiff(ldapObj, mods, "dcmIDGeneratorInitialValue", prev.getInitialValue(), generator.getInitialValue(), 1);
        return mods;
    }

    private String supplementDeviceRef(ArchiveAttributeCoercion a) {
        Device supplementDevice = a.getSupplementFromDevice();
        return supplementDevice != null
                ? config.deviceRef(supplementDevice.getDeviceName())
                : null;
    }

    private static String scheduledStationDeviceRef(HL7OrderScheduledStation scheduledStation, LdapDicomConfiguration config) {
        Device scheduledStationDevice = scheduledStation.getDevice();
        return scheduledStationDevice != null
                ? config.deviceRef(scheduledStationDevice.getDeviceName())
                : null;
    }
}<|MERGE_RESOLUTION|>--- conflicted
+++ resolved
@@ -104,41 +104,6 @@
         LdapUtils.storeNotEmpty(ldapObj, attrs, "dcmSpanningCFindSCPRetrieveAET", ext.getSpanningCFindSCPRetrieveAETitles());
         LdapUtils.storeNotNullOrDef(ldapObj, attrs, "dcmSpanningCFindSCPPolicy",
                 ext.getSpanningCFindSCPPolicy(), SpanningCFindSCPPolicy.REPLACE);
-<<<<<<< HEAD
-        LdapUtils.storeNotNullOrDef(attrs, "dcmFallbackCMoveSCP", ext.getFallbackCMoveSCP(), null);
-        LdapUtils.storeNotNullOrDef(attrs, "dcmFallbackCMoveSCPDestination", ext.getFallbackCMoveSCPDestination(), null);
-        LdapUtils.storeNotNullOrDef(attrs, "dcmFallbackCMoveSCPLeadingCFindSCP", ext.getFallbackCMoveSCPLeadingCFindSCP(), null);
-        LdapUtils.storeNotDef(attrs, "dcmFallbackCMoveSCPRetries", ext.getFallbackCMoveSCPRetries(), 0);
-        LdapUtils.storeNotNullOrDef(attrs, "dcmAltCMoveSCP", ext.getAlternativeCMoveSCP(), null);
-        LdapUtils.storeNotNullOrDef(attrs, "dcmWadoSR2HtmlTemplateURI", ext.getWadoSR2HtmlTemplateURI(), null);
-        LdapUtils.storeNotNullOrDef(attrs, "dcmWadoSR2TextTemplateURI", ext.getWadoSR2TextTemplateURI(), null);
-        LdapUtils.storeNotNullOrDef(attrs, "hl7PatientUpdateTemplateURI", ext.getPatientUpdateTemplateURI(), null);
-        LdapUtils.storeNotNullOrDef(attrs, "hl7ImportReportTemplateURI", ext.getImportReportTemplateURI(), null);
-        LdapUtils.storeNotNullOrDef(attrs, "hl7ScheduleProcedureTemplateURI", ext.getScheduleProcedureTemplateURI(), null);
-        LdapUtils.storeNotNullOrDef(attrs, "hl7OutgoingPatientUpdateTemplateURI", ext.getOutgoingPatientUpdateTemplateURI(), null);
-        LdapUtils.storeNotNullOrDef(attrs, "hl7LogFilePattern", ext.getHl7LogFilePattern(), null);
-        LdapUtils.storeNotNullOrDef(attrs, "hl7ErrorLogFilePattern", ext.getHl7ErrorLogFilePattern(), null);
-        LdapUtils.storeNotNullOrDef(attrs, "dcmUnzipVendorDataToURI", ext.getUnzipVendorDataToURI(), null);
-        LdapUtils.storeNotEmpty(attrs, "dcmWadoSupportedSRClasses", ext.getWadoSupportedSRClasses());
-        LdapUtils.storeNotDef(attrs, "dcmQueryFetchSize", ext.getQueryFetchSize(), 100);
-        LdapUtils.storeNotDef(attrs, "dcmQueryMaxNumberOfResults", ext.getQueryMaxNumberOfResults(), 0);
-        LdapUtils.storeNotDef(attrs, "dcmQidoMaxNumberOfResults", ext.getQidoMaxNumberOfResults(), 100);
-        LdapUtils.storeNotEmpty(attrs, "dcmFwdMppsDestination", ext.getMppsForwardDestinations());
-        LdapUtils.storeNotEmpty(attrs, "dcmIanDestination", ext.getIanDestinations());
-        LdapUtils.storeNotNullOrDef(attrs, "dcmIanDelay", ext.getIanDelay(), null);
-        LdapUtils.storeNotNullOrDef(attrs, "dcmIanTimeout", ext.getIanTimeout(), null);
-        LdapUtils.storeNotDef(attrs, "dcmIanOnTimeout", ext.isIanOnTimeout(), false);
-        LdapUtils.storeNotNullOrDef(attrs, "dcmIanTaskPollingInterval", ext.getIanTaskPollingInterval(), null);
-        LdapUtils.storeNotDef(attrs, "dcmIanTaskFetchSize", ext.getIanTaskFetchSize(), 100);
-        LdapUtils.storeNotNullOrDef(attrs, "dcmExportTaskPollingInterval", ext.getExportTaskPollingInterval(), null);
-        LdapUtils.storeNotDef(attrs, "dcmExportTaskFetchSize", ext.getExportTaskFetchSize(), 5);
-        LdapUtils.storeNotNullOrDef(attrs, "dcmPurgeStoragePollingInterval", ext.getPurgeStoragePollingInterval(), null);
-        LdapUtils.storeNotDef(attrs, "dcmPurgeStorageFetchSize", ext.getPurgeStorageFetchSize(), 100);
-        LdapUtils.storeNotNullOrDef(attrs, "dcmDeleteRejectedPollingInterval", ext.getDeleteRejectedPollingInterval(), null);
-        LdapUtils.storeNotDef(attrs, "dcmDeleteRejectedFetchSize", ext.getDeleteRejectedFetchSize(), 100);
-        LdapUtils.storeNotDef(attrs, "dcmDeleteStudyBatchSize", ext.getDeleteStudyBatchSize(), 10);
-        LdapUtils.storeNotDef(attrs, "dcmDeletePatientOnDeleteLastStudy",
-=======
         LdapUtils.storeNotNullOrDef(ldapObj, attrs, "dcmFallbackCMoveSCP", ext.getFallbackCMoveSCP(), null);
         LdapUtils.storeNotNullOrDef(ldapObj, attrs, "dcmFallbackCMoveSCPDestination", ext.getFallbackCMoveSCPDestination(), null);
         LdapUtils.storeNotNullOrDef(ldapObj, attrs, "dcmFallbackCMoveSCPLeadingCFindSCP", ext.getFallbackCMoveSCPLeadingCFindSCP(), null);
@@ -149,6 +114,7 @@
         LdapUtils.storeNotNullOrDef(ldapObj, attrs, "hl7PatientUpdateTemplateURI", ext.getPatientUpdateTemplateURI(), null);
         LdapUtils.storeNotNullOrDef(ldapObj, attrs, "hl7ImportReportTemplateURI", ext.getImportReportTemplateURI(), null);
         LdapUtils.storeNotNullOrDef(ldapObj, attrs, "hl7ScheduleProcedureTemplateURI", ext.getScheduleProcedureTemplateURI(), null);
+        LdapUtils.storeNotNullOrDef(ldapObj, attrs, "hl7OutgoingPatientUpdateTemplateURI", ext.getOutgoingPatientUpdateTemplateURI(), null);
         LdapUtils.storeNotNullOrDef(ldapObj, attrs, "hl7LogFilePattern", ext.getHl7LogFilePattern(), null);
         LdapUtils.storeNotNullOrDef(ldapObj, attrs, "hl7ErrorLogFilePattern", ext.getHl7ErrorLogFilePattern(), null);
         LdapUtils.storeNotNullOrDef(ldapObj, attrs, "dcmUnzipVendorDataToURI", ext.getUnzipVendorDataToURI(), null);
@@ -171,7 +137,6 @@
         LdapUtils.storeNotDef(ldapObj, attrs, "dcmDeleteRejectedFetchSize", ext.getDeleteRejectedFetchSize(), 100);
         LdapUtils.storeNotDef(ldapObj, attrs, "dcmDeleteStudyBatchSize", ext.getDeleteStudyBatchSize(), 10);
         LdapUtils.storeNotDef(ldapObj, attrs, "dcmDeletePatientOnDeleteLastStudy",
->>>>>>> e82b14f7
                 ext.isDeletePatientOnDeleteLastStudy(), false);
         LdapUtils.storeNotNullOrDef(ldapObj, attrs, "dcmMaxAccessTimeStaleness", ext.getMaxAccessTimeStaleness(), null);
         LdapUtils.storeNotNullOrDef(ldapObj, attrs, "dcmAECacheStaleTimeout", ext.getAECacheStaleTimeout(), null);
@@ -481,17 +446,11 @@
                 aa.getPatientUpdateTemplateURI(), bb.getPatientUpdateTemplateURI(), null);
         LdapUtils.storeDiffObject(ldapObj, mods, "hl7ScheduleProcedureTemplateURI", aa.getScheduleProcedureTemplateURI(),
                 bb.getScheduleProcedureTemplateURI(), null);
-<<<<<<< HEAD
-        LdapUtils.storeDiffObject(mods, "hl7OutgoingPatientUpdateTemplateURI", aa.getOutgoingPatientUpdateTemplateURI(),
+        LdapUtils.storeDiffObject(ldapObj, mods, "hl7OutgoingPatientUpdateTemplateURI", aa.getOutgoingPatientUpdateTemplateURI(),
                 bb.getOutgoingPatientUpdateTemplateURI(), null);
-        LdapUtils.storeDiffObject(mods, "hl7LogFilePattern", aa.getHl7LogFilePattern(), bb.getHl7LogFilePattern(), null);
-        LdapUtils.storeDiffObject(mods, "hl7ErrorLogFilePattern", aa.getHl7ErrorLogFilePattern(), bb.getHl7ErrorLogFilePattern(), null);
-        LdapUtils.storeDiffObject(mods, "dcmUnzipVendorDataToURI",
-=======
         LdapUtils.storeDiffObject(ldapObj, mods, "hl7LogFilePattern", aa.getHl7LogFilePattern(), bb.getHl7LogFilePattern(), null);
         LdapUtils.storeDiffObject(ldapObj, mods, "hl7ErrorLogFilePattern", aa.getHl7ErrorLogFilePattern(), bb.getHl7ErrorLogFilePattern(), null);
         LdapUtils.storeDiffObject(ldapObj, mods, "dcmUnzipVendorDataToURI",
->>>>>>> e82b14f7
                 aa.getUnzipVendorDataToURI(), bb.getUnzipVendorDataToURI(), null);
         LdapUtils.storeDiff(ldapObj, mods, "dcmWadoSupportedSRClasses",
                 aa.getWadoSupportedSRClasses(), bb.getWadoSupportedSRClasses());

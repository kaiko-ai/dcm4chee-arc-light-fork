/*
 * **** BEGIN LICENSE BLOCK *****
 * Version: MPL 1.1/GPL 2.0/LGPL 2.1
 *
 * The contents of this file are subject to the Mozilla Public License Version
 * 1.1 (the "License"); you may not use this file except in compliance with
 * the License. You may obtain a copy of the License at
 * http://www.mozilla.org/MPL/
 *
 * Software distributed under the License is distributed on an "AS IS" basis,
 * WITHOUT WARRANTY OF ANY KIND, either express or implied. See the License
 * for the specific language governing rights and limitations under the
 * License.
 *
 * The Original Code is part of dcm4che, an implementation of DICOM(TM) in
 * Java(TM), hosted at https://github.com/dcm4che.
 *
 * The Initial Developer of the Original Code is
 * J4Care.
 * Portions created by the Initial Developer are Copyright (C) 2015-2019
 * the Initial Developer. All Rights Reserved.
 *
 * Contributor(s):
 * See @authors listed below
 *
 * Alternatively, the contents of this file may be used under the terms of
 * either the GNU General Public License Version 2 or later (the "GPL"), or
 * the GNU Lesser General Public License Version 2.1 or later (the "LGPL"),
 * in which case the provisions of the GPL or the LGPL are applicable instead
 * of those above. If you wish to allow use of your version of this file only
 * under the terms of either the GPL or the LGPL, and not to allow others to
 * use your version of this file under the terms of the MPL, indicate your
 * decision by deleting the provisions above and replace them with the notice
 * and other provisions required by the GPL or the LGPL. If you do not delete
 * the provisions above, a recipient may use your version of this file under
 * the terms of any one of the MPL, the GPL or the LGPL.
 *
 * **** END LICENSE BLOCK *****
 *
 */

package org.dcm4chee.arc.export.dcm2hl7;

import org.dcm4che3.conf.api.ConfigurationException;
import org.dcm4che3.conf.api.hl7.IHL7ApplicationCache;
import org.dcm4che3.hl7.HL7Message;
import org.dcm4che3.hl7.HL7Segment;
import org.dcm4che3.net.Device;
import org.dcm4che3.net.hl7.HL7Application;
import org.dcm4che3.net.hl7.HL7DeviceExtension;
import org.dcm4che3.net.hl7.UnparsedHL7Message;
import org.dcm4chee.arc.conf.ExporterDescriptor;
import org.dcm4chee.arc.entity.Task;
import org.dcm4chee.arc.exporter.AbstractExporter;
import org.dcm4chee.arc.exporter.ExportContext;
import org.dcm4chee.arc.hl7.ArchiveHL7Message;
import org.dcm4chee.arc.hl7.HL7Sender;
import org.dcm4chee.arc.hl7.HL7SenderUtils;
import org.dcm4chee.arc.qmgt.Outcome;
import org.dcm4chee.arc.retrieve.RetrieveContext;
import org.dcm4chee.arc.retrieve.RetrieveService;

/**
 * @author Vrinda Nayak <vrinda.nayak@j4care.com>
 * @since May 2021
 */
public class Dcm2Hl7Exporter extends AbstractExporter {
    private final String msh3456;
    private final HL7Sender hl7Sender;
    private final Device device;
    private final RetrieveService retrieveService;
    private final IHL7ApplicationCache hl7AppCache;

    public Dcm2Hl7Exporter(ExporterDescriptor descriptor, HL7Sender hl7Sender, Device device,
                           RetrieveService retrieveService, IHL7ApplicationCache hl7AppCache) {
        super(descriptor);
        this.msh3456 = descriptor.getExportURI().getSchemeSpecificPart();
        this.hl7Sender = hl7Sender;
        this.device = device;
        this.retrieveService = retrieveService;
        this.hl7AppCache = hl7AppCache;
    }

    @Override
    public Outcome export(ExportContext exportContext) throws Exception {
<<<<<<< HEAD
        String[] appFacility = msh3456.split("_");
        if (appFacility.length != 4)
            return new Outcome(Task.Status.WARNING,
=======
        String[] appFacility = msh3456.split(":");
        if (appFacility.length != 2)
            return new Outcome(QueueMessage.Status.WARNING,
>>>>>>> 2e001af2
                    "Sending and/or Receiving application and facility not specified");

        String sendingAppFacility = appFacility[0].replace('/', '|');
        HL7Application sender = device.getDeviceExtension(HL7DeviceExtension.class)
                .getHL7Application(sendingAppFacility, true);
        if (sender == null)
<<<<<<< HEAD
            return new Outcome(Task.Status.WARNING,
                    "Sending HL7 Application not configured : " + appFacility[0] + '|' + appFacility[1]);
=======
            return new Outcome(QueueMessage.Status.WARNING,
                    "Sending HL7 Application not configured : " + sendingAppFacility);
>>>>>>> 2e001af2

        String receivingAppFacility = appFacility[1].replace('/', '|');
        HL7Application receiver;
        try {
            receiver = hl7AppCache.findHL7Application(receivingAppFacility);
        } catch (ConfigurationException e) {
<<<<<<< HEAD
            return new Outcome(Task.Status.WARNING,
                    "Unknown Receiving HL7 Application : " + appFacility[2] + '|' + appFacility[3]);
=======
            return new Outcome(QueueMessage.Status.WARNING,
                    "Unknown Receiving HL7 Application : " + receivingAppFacility);
>>>>>>> 2e001af2
        }

        return scheduleMessage(exportContext, sender, receiver);
    }

    private Outcome scheduleMessage(ExportContext exportContext, HL7Application sender, HL7Application receiver)
            throws Exception {
        String xslStylesheetURI = descriptor.getProperties().get("XSLStylesheetURI");
        if (xslStylesheetURI == null)
            return new Outcome(Task.Status.WARNING,
                    "Missing XSL stylesheet to convert DICOM attributes to HL7 message");

        String msgType = descriptor.getProperties().get("MessageType");
        if (msgType == null)
            return new Outcome(Task.Status.WARNING, "Missing HL7 message type");

        RetrieveContext ctx = retrieveService.newRetrieveContext(
                                                exportContext.getAETitle(),
                                                exportContext.getStudyInstanceUID(),
                                                exportContext.getSeriesInstanceUID(),
                                                exportContext.getSopInstanceUID());
        ctx.setHttpServletRequestInfo(exportContext.getHttpServletRequestInfo());
        if (!retrieveService.calculateMatches(ctx))
            return new Outcome(Task.Status.WARNING, noMatches(exportContext));

        ArchiveHL7Message hl7Msg = hl7Message(sender, receiver, ctx, msgType, xslStylesheetURI);
        HL7Message hl7MsgRsp = parseRsp(hl7Sender.sendMessage(sender, receiver, hl7Msg));
        return new Outcome(statusOf(hl7MsgRsp), hl7MsgRsp.toString());
    }

    private Task.Status statusOf(HL7Message hl7MsgRsp) {
        return hl7MsgRsp.getSegment("MSA").getField(1, "AA").equals("AA")
                ? Task.Status.COMPLETED
                : Task.Status.FAILED;
    }

    private HL7Message parseRsp(UnparsedHL7Message hl7MsgRsp) {
        HL7Segment msh = hl7MsgRsp.msh();
        String charset = msh.getField(17, "ASCII");
        return HL7Message.parse(hl7MsgRsp.unescapeXdddd(), charset);
    }

    private ArchiveHL7Message hl7Message(HL7Application sender, HL7Application receiver, RetrieveContext ctx,
                                     String msgType, String uri) throws Exception {
        byte[] data = HL7SenderUtils.data(sender,
                                        receiver,
                                        ctx.getMatches().get(0).getAttributes(),
                                        null,
                                        msgType,
                                        uri);
        ArchiveHL7Message hl7Msg = new ArchiveHL7Message(data);
        hl7Msg.setHttpServletRequestInfo(ctx.getHttpServletRequestInfo());
        return hl7Msg;
    }
}<|MERGE_RESOLUTION|>--- conflicted
+++ resolved
@@ -49,6 +49,7 @@
 import org.dcm4che3.net.hl7.HL7Application;
 import org.dcm4che3.net.hl7.HL7DeviceExtension;
 import org.dcm4che3.net.hl7.UnparsedHL7Message;
+import org.dcm4che3.util.StringUtils;
 import org.dcm4chee.arc.conf.ExporterDescriptor;
 import org.dcm4chee.arc.entity.Task;
 import org.dcm4chee.arc.exporter.AbstractExporter;
@@ -65,7 +66,6 @@
  * @since May 2021
  */
 public class Dcm2Hl7Exporter extends AbstractExporter {
-    private final String msh3456;
     private final HL7Sender hl7Sender;
     private final Device device;
     private final RetrieveService retrieveService;
@@ -74,7 +74,6 @@
     public Dcm2Hl7Exporter(ExporterDescriptor descriptor, HL7Sender hl7Sender, Device device,
                            RetrieveService retrieveService, IHL7ApplicationCache hl7AppCache) {
         super(descriptor);
-        this.msh3456 = descriptor.getExportURI().getSchemeSpecificPart();
         this.hl7Sender = hl7Sender;
         this.device = device;
         this.retrieveService = retrieveService;
@@ -83,44 +82,45 @@
 
     @Override
     public Outcome export(ExportContext exportContext) throws Exception {
-<<<<<<< HEAD
-        String[] appFacility = msh3456.split("_");
-        if (appFacility.length != 4)
+        String[][] sendingAndReceiving = parseSendingAndReceivingApplicationAndFacility(
+                descriptor.getExportURI().getSchemeSpecificPart());
+        if (sendingAndReceiving == null) {
             return new Outcome(Task.Status.WARNING,
-=======
-        String[] appFacility = msh3456.split(":");
-        if (appFacility.length != 2)
-            return new Outcome(QueueMessage.Status.WARNING,
->>>>>>> 2e001af2
-                    "Sending and/or Receiving application and facility not specified");
+                    "Export URI: " + descriptor.getExportURI() + " not in format: " +
+                            "hl7:{Sending Application}/{Sending Facility}:{Receiving Application}/{Receiving Facility}");
 
-        String sendingAppFacility = appFacility[0].replace('/', '|');
+        }
+        String sendingAppFacility = sendingAndReceiving[0][0] + '|' + sendingAndReceiving[0][1];
         HL7Application sender = device.getDeviceExtension(HL7DeviceExtension.class)
                 .getHL7Application(sendingAppFacility, true);
         if (sender == null)
-<<<<<<< HEAD
             return new Outcome(Task.Status.WARNING,
-                    "Sending HL7 Application not configured : " + appFacility[0] + '|' + appFacility[1]);
-=======
-            return new Outcome(QueueMessage.Status.WARNING,
                     "Sending HL7 Application not configured : " + sendingAppFacility);
->>>>>>> 2e001af2
 
-        String receivingAppFacility = appFacility[1].replace('/', '|');
+        String receivingAppFacility = sendingAndReceiving[1][0] + '|' + sendingAndReceiving[1][1];
         HL7Application receiver;
         try {
             receiver = hl7AppCache.findHL7Application(receivingAppFacility);
         } catch (ConfigurationException e) {
-<<<<<<< HEAD
             return new Outcome(Task.Status.WARNING,
-                    "Unknown Receiving HL7 Application : " + appFacility[2] + '|' + appFacility[3]);
-=======
-            return new Outcome(QueueMessage.Status.WARNING,
                     "Unknown Receiving HL7 Application : " + receivingAppFacility);
->>>>>>> 2e001af2
         }
 
         return scheduleMessage(exportContext, sender, receiver);
+    }
+
+    private static String[][] parseSendingAndReceivingApplicationAndFacility(String schemeSpecificPart) {
+        String[] ss = StringUtils.split(schemeSpecificPart, ':');
+        if (ss.length == 2) {
+            String[][] result = {
+                    StringUtils.split(ss[0], '/'),
+                    StringUtils.split(ss[1], '/')
+            };
+            if (result[0].length == 2 && result[1].length == 2) {
+                return result;
+            }
+        }
+        return null;
     }
 
     private Outcome scheduleMessage(ExportContext exportContext, HL7Application sender, HL7Application receiver)

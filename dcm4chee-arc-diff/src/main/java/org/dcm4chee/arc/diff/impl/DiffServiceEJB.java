--- conflicted
+++ resolved
@@ -43,14 +43,12 @@
 
 import com.querydsl.core.Tuple;
 import com.querydsl.core.types.Expression;
+import com.querydsl.core.types.OrderSpecifier;
 import com.querydsl.core.types.Predicate;
 import com.querydsl.jpa.hibernate.HibernateQuery;
 import org.dcm4che3.data.Attributes;
-<<<<<<< HEAD
-=======
 import org.dcm4che3.net.Device;
 import org.dcm4chee.arc.conf.ArchiveDeviceExtension;
->>>>>>> ef6007ce
 import org.dcm4chee.arc.diff.*;
 import org.dcm4chee.arc.entity.*;
 import org.dcm4chee.arc.qmgt.QueueManager;
@@ -70,6 +68,7 @@
 import javax.persistence.EntityManager;
 import javax.persistence.PersistenceContext;
 import java.util.ArrayList;
+import java.util.Date;
 import java.util.List;
 
 /**
@@ -88,7 +87,6 @@
     @Inject
     private QueueManager queueManager;
 
-<<<<<<< HEAD
     private static final Expression<?>[] SELECT = {
             QQueueMessage.queueMessage.processingStartTime.min(),
             QQueueMessage.queueMessage.processingStartTime.max(),
@@ -105,10 +103,9 @@
             QDiffTask.diffTask.different.sum(),
             QQueueMessage.queueMessage.batchID
     };
-=======
+
     @Inject
     private Device device;
->>>>>>> ef6007ce
 
     public void scheduleDiffTask(DiffContext ctx) throws QueueSizeLimitExceededException {
         try {
@@ -193,8 +190,8 @@
                 .getResultList();
     }
 
-<<<<<<< HEAD
-    public List<DiffBatch> listDiffBatches(Predicate matchQueueBatch, Predicate matchDiffBatch, DiffBatchOrder order, int offset, int limit) {
+    public List<DiffBatch> listDiffBatches(Predicate matchQueueBatch, Predicate matchDiffBatch, OrderSpecifier<Date> order,
+                                           int offset, int limit) {
         HibernateQuery<DiffTask> diffTaskQuery = createQuery(matchQueueBatch, matchDiffBatch);
         if (limit > 0)
             diffTaskQuery.limit(limit);
@@ -203,7 +200,7 @@
 
         List<Tuple> batches = diffTaskQuery.select(SELECT)
                                 .groupBy(QQueueMessage.queueMessage.batchID)
-                                .orderBy(order.specifier)
+                                .orderBy(order)
                                 .fetch();
 
         List<DiffBatch> diffBatches = new ArrayList<>();
@@ -315,13 +312,13 @@
                 .from(QDiffTask.diffTask)
                 .leftJoin(QDiffTask.diffTask.queueMessage, QQueueMessage.queueMessage)
                 .where(QQueueMessage.queueMessage.batchID.eq(batchID));
-=======
+    }
+
     private StatelessSession openStatelessSession() {
         return em.unwrap(Session.class).getSessionFactory().openStatelessSession();
     }
 
     private int queryFetchSize() {
         return device.getDeviceExtension(ArchiveDeviceExtension.class).getQueryFetchSize();
->>>>>>> ef6007ce
     }
 }
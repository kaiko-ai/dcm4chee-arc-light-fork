/*
 * *** BEGIN LICENSE BLOCK *****
 * Version: MPL 1.1/GPL 2.0/LGPL 2.1
 *
 * The contents of this file are subject to the Mozilla Public License Version
 * 1.1 (the "License"); you may not use this file except in compliance with
 * the License. You may obtain a copy of the License at
 * http://www.mozilla.org/MPL/
 *
 * Software distributed under the License is distributed on an "AS IS" basis,
 * WITHOUT WARRANTY OF ANY KIND, either express or implied. See the License
 * for the specific language governing rights and limitations under the
 * License.
 *
 * The Original Code is part of dcm4che, an implementation of DICOM(TM) in
 * Java(TM), hosted at https://github.com/dcm4che.
 *
 * The Initial Developer of the Original Code is
 * J4Care.
 * Portions created by the Initial Developer are Copyright (C) 2016-2017
 * the Initial Developer. All Rights Reserved.
 *
 * Contributor(s):
 * See @authors listed below
 *
 * Alternatively, the contents of this file may be used under the terms of
 * either the GNU General Public License Version 2 or later (the "GPL"), or
 * the GNU Lesser General Public License Version 2.1 or later (the "LGPL"),
 * in which case the provisions of the GPL or the LGPL are applicable instead
 * of those above. If you wish to allow use of your version of this file only
 * under the terms of either the GPL or the LGPL, and not to allow others to
 * use your version of this file under the terms of the MPL, indicate your
 * decision by deleting the provisions above and replace them with the notice
 * and other provisions required by the GPL or the LGPL. If you do not delete
 * the provisions above, a recipient may use your version of this file under
 * the terms of any one of the MPL, the GPL or the LGPL.
 *
 * *** END LICENSE BLOCK *****
 */

package org.dcm4chee.arc.export.mgt;

import org.dcm4chee.arc.conf.ExporterDescriptor;
import org.dcm4chee.arc.entity.ExportTask;
import org.dcm4chee.arc.entity.QueueMessage;
import org.dcm4chee.arc.qmgt.IllegalTaskStateException;
import org.dcm4chee.arc.qmgt.QueueSizeLimitExceededException;
import org.dcm4chee.arc.store.StoreContext;
import org.dcm4chee.arc.qmgt.HttpServletRequestInfo;

import javax.enterprise.event.Observes;
import java.util.List;

/**
 * @author Gunter Zeilinger <gunterze@gmail.com>
 * @author Vrinda Nayak <vrinda.nayak@j4care.com>
 * @since Feb 2016
 */
public interface ExportManager {
    void onStore(@Observes StoreContext ctx);

    int scheduleExportTasks(int fetchSize);

    void scheduleExportTask(String studyUID, String seriesUID, String objectUID, ExporterDescriptor exporter,
                            HttpServletRequestInfo httpServletRequestInfo) throws QueueSizeLimitExceededException;

    void updateExportTask(Long pk);

    List<ExportTask> search(
            String deviceName, String exporterID, String studyUID, String createdTime, String updatedTime, QueueMessage.Status status,
            int offset, int limit);

    long countExportTasks(
<<<<<<< HEAD
            String deviceName, String exporterID, String studyUID, String createdTime, String updatedTime, QueueMessage.Status status,
            int offset, int limit);
=======
            String deviceName, String exporterID, String studyUID, Date updatedBefore, QueueMessage.Status status);
>>>>>>> 5f1445b7

    boolean deleteExportTask(Long pk);

    boolean cancelProcessing(Long pk) throws IllegalTaskStateException;

    boolean rescheduleExportTask(Long pk, ExporterDescriptor exporter) throws IllegalTaskStateException;
}<|MERGE_RESOLUTION|>--- conflicted
+++ resolved
@@ -71,12 +71,7 @@
             int offset, int limit);
 
     long countExportTasks(
-<<<<<<< HEAD
-            String deviceName, String exporterID, String studyUID, String createdTime, String updatedTime, QueueMessage.Status status,
-            int offset, int limit);
-=======
-            String deviceName, String exporterID, String studyUID, Date updatedBefore, QueueMessage.Status status);
->>>>>>> 5f1445b7
+            String deviceName, String exporterID, String studyUID, String createdTime, String updatedTime, QueueMessage.Status status);
 
     boolean deleteExportTask(Long pk);
 

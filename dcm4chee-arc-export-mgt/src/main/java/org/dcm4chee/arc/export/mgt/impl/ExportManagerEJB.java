--- conflicted
+++ resolved
@@ -305,13 +305,8 @@
 
     @Override
     public long countExportTasks(
-<<<<<<< HEAD
-            String deviceName, String exporterID, String studyUID, String createdTime, String updatedTime,  QueueMessage.Status status, int offset, int limit) {
-        return createQuery(deviceName, exporterID, studyUID, createdTime, updatedTime, status, offset, limit).fetchCount();
-=======
-            String deviceName, String exporterID, String studyUID, Date updatedBefore, QueueMessage.Status status) {
-        return createQuery(deviceName, exporterID, studyUID, updatedBefore, status, 0, 0).fetchCount();
->>>>>>> 5f1445b7
+            String deviceName, String exporterID, String studyUID, String createdTime, String updatedTime,  QueueMessage.Status status) {
+        return createQuery(deviceName, exporterID, studyUID, createdTime, updatedTime, status, 0, 0).fetchCount();
     }
 
     private HibernateQuery<ExportTask> createQuery(

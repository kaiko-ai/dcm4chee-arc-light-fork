--- conflicted
+++ resolved
@@ -261,14 +261,9 @@
             throws QueueSizeLimitExceededException {
         QueueMessage queueMessage = queueManager.scheduleMessage(
                 exporter.getQueueName(),
-<<<<<<< HEAD
-                createMessage(exportTask, exporter.getAETitle(), httpServletRequestInfo),
+                createMessage(exportTask, httpServletRequestInfo),
                 exporter.getPriority(),
                 batchID);
-=======
-                createMessage(exportTask, httpServletRequestInfo),
-                exporter.getPriority());
->>>>>>> 4071653a
         exportTask.setQueueMessage(queueMessage);
         try {
             Attributes attrs = queryService.queryExportTaskInfo(
